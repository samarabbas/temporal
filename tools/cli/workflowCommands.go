// The MIT License
//
// Copyright (c) 2020 Temporal Technologies Inc.  All rights reserved.
//
// Copyright (c) 2020 Uber Technologies, Inc.
//
// Permission is hereby granted, free of charge, to any person obtaining a copy
// of this software and associated documentation files (the "Software"), to deal
// in the Software without restriction, including without limitation the rights
// to use, copy, modify, merge, publish, distribute, sublicense, and/or sell
// copies of the Software, and to permit persons to whom the Software is
// furnished to do so, subject to the following conditions:
//
// The above copyright notice and this permission notice shall be included in
// all copies or substantial portions of the Software.
//
// THE SOFTWARE IS PROVIDED "AS IS", WITHOUT WARRANTY OF ANY KIND, EXPRESS OR
// IMPLIED, INCLUDING BUT NOT LIMITED TO THE WARRANTIES OF MERCHANTABILITY,
// FITNESS FOR A PARTICULAR PURPOSE AND NONINFRINGEMENT. IN NO EVENT SHALL THE
// AUTHORS OR COPYRIGHT HOLDERS BE LIABLE FOR ANY CLAIM, DAMAGES OR OTHER
// LIABILITY, WHETHER IN AN ACTION OF CONTRACT, TORT OR OTHERWISE, ARISING FROM,
// OUT OF OR IN CONNECTION WITH THE SOFTWARE OR THE USE OR OTHER DEALINGS IN
// THE SOFTWARE.

package cli

import (
	"bufio"
	"bytes"
	"context"
	"encoding/json"
	"errors"
	"fmt"
	"io/ioutil"
	"math/rand"
	"os"
	"regexp"
	"strconv"
	"strings"
	"sync"
	"time"

	"github.com/olekukonko/tablewriter"
	"github.com/pborman/uuid"
	"github.com/urfave/cli"
	"github.com/valyala/fastjson"
	commonpb "go.temporal.io/temporal-proto/common"
	eventpb "go.temporal.io/temporal-proto/event"
	executionpb "go.temporal.io/temporal-proto/execution"
	filterpb "go.temporal.io/temporal-proto/filter"
	namespacepb "go.temporal.io/temporal-proto/namespace"
	querypb "go.temporal.io/temporal-proto/query"
	"go.temporal.io/temporal-proto/serviceerror"
	tasklistpb "go.temporal.io/temporal-proto/tasklist"
	"go.temporal.io/temporal-proto/workflowservice"
	"go.temporal.io/temporal/client"

	cliproto "github.com/temporalio/temporal/.gen/proto/cli"
	"github.com/temporalio/temporal/common"
	"github.com/temporalio/temporal/common/clock"
	"github.com/temporalio/temporal/common/codec"
	"github.com/temporalio/temporal/service/history"
)

// ShowHistory shows the history of given workflow execution based on workflowID and runID.
func ShowHistory(c *cli.Context) {
	wid := getRequiredOption(c, FlagWorkflowID)
	rid := c.String(FlagRunID)
	showHistoryHelper(c, wid, rid)
}

// ShowHistoryWithWID shows the history of given workflow with workflow_id
func ShowHistoryWithWID(c *cli.Context) {
	if !c.Args().Present() {
		ErrorAndExit("Argument workflow_id is required.", nil)
	}
	wid := c.Args().First()
	rid := ""
	if c.NArg() >= 2 {
		rid = c.Args().Get(1)
	}
	showHistoryHelper(c, wid, rid)
}

func showHistoryHelper(c *cli.Context, wid, rid string) {
	wfClient := getWorkflowClient(c)

	printDateTime := c.Bool(FlagPrintDateTime)
	printRawTime := c.Bool(FlagPrintRawTime)
	printFully := c.Bool(FlagPrintFullyDetail)
	printVersion := c.Bool(FlagPrintEventVersion)
	outputFileName := c.String(FlagOutputFilename)
	var maxFieldLength int
	if c.IsSet(FlagMaxFieldLength) || !printFully {
		maxFieldLength = c.Int(FlagMaxFieldLength)
	}
	resetPointsOnly := c.Bool(FlagResetPointsOnly)

	ctx, cancel := newContext(c)
	defer cancel()
	history, err := GetHistory(ctx, wfClient, wid, rid)
	if err != nil {
		ErrorAndExit(fmt.Sprintf("Failed to get history on workflow id: %s, run id: %s.", wid, rid), err)
	}

	prevEvent := eventpb.HistoryEvent{}
	if printFully { // dump everything
		for _, e := range history.Events {
			if resetPointsOnly {
				if prevEvent.GetEventType() != eventpb.EventType_DecisionTaskStarted {
					prevEvent = *e
					continue
				}
				prevEvent = *e
			}
			fmt.Println(anyToString(e, true, maxFieldLength))
		}
	} else if c.IsSet(FlagEventID) { // only dump that event
		eventID := c.Int(FlagEventID)
		if eventID <= 0 || eventID > len(history.Events) {
			ErrorAndExit("EventId out of range.", fmt.Errorf("number should be 1 - %d inclusive", len(history.Events)))
		}
		e := history.Events[eventID-1]
		fmt.Println(anyToString(e, true, 0))
	} else { // use table to pretty output, will trim long text
		table := tablewriter.NewWriter(os.Stdout)
		table.SetBorder(false)
		table.SetColumnSeparator("")
		for _, e := range history.Events {
			if resetPointsOnly {
				if prevEvent.GetEventType() != eventpb.EventType_DecisionTaskStarted {
					prevEvent = *e
					continue
				}
				prevEvent = *e
			}

			var columns []string
			columns = append(columns, strconv.FormatInt(e.GetEventId(), 10))

			if printRawTime {
				columns = append(columns, strconv.FormatInt(e.GetTimestamp(), 10))
			} else if printDateTime {
				columns = append(columns, convertTime(e.GetTimestamp(), false))
			}
			if printVersion {
				columns = append(columns, fmt.Sprintf("(Version: %v)", e.Version))
			}

			columns = append(columns, ColorEvent(e), HistoryEventToString(e, false, maxFieldLength))
			table.Append(columns)
		}
		table.Render()
	}

	if outputFileName != "" {
		serializer := codec.NewJSONPBEncoder()
		data, err := serializer.Encode(history)
		if err != nil {
			ErrorAndExit("Failed to serialize history data.", err)
		}
		if err := ioutil.WriteFile(outputFileName, data, 0777); err != nil {
			ErrorAndExit("Failed to export history data file.", err)
		}
	}
}

// StartWorkflow starts a new workflow execution
func StartWorkflow(c *cli.Context) {
	startWorkflowHelper(c, false)
}

// RunWorkflow starts a new workflow execution and print workflow progress and result
func RunWorkflow(c *cli.Context) {
	startWorkflowHelper(c, true)
}

func startWorkflowHelper(c *cli.Context, shouldPrintProgress bool) {
	serviceClient := cFactory.FrontendClient(c)

	namespace := getRequiredGlobalOption(c, FlagNamespace)
	taskList := getRequiredOption(c, FlagTaskList)
	workflowType := getRequiredOption(c, FlagWorkflowType)
	et := c.Int(FlagExecutionTimeout)
	if et == 0 {
		ErrorAndExit(fmt.Sprintf("Option %s format is invalid.", FlagExecutionTimeout), nil)
	}
	dt := c.Int(FlagDecisionTimeout)
	wid := c.String(FlagWorkflowID)
	if len(wid) == 0 {
		wid = uuid.New()
	}
	reusePolicy := defaultWorkflowIDReusePolicy
	if c.IsSet(FlagWorkflowIDReusePolicy) {
		reusePolicy = getWorkflowIDReusePolicy(c.Int(FlagWorkflowIDReusePolicy))
	}

	input := processJSONInput(c)
	startRequest := &workflowservice.StartWorkflowExecutionRequest{
		RequestId:  uuid.New(),
		Namespace:  namespace,
		WorkflowId: wid,
		WorkflowType: &commonpb.WorkflowType{
			Name: workflowType,
		},
		TaskList: &tasklistpb.TaskList{
			Name: taskList,
		},
		Input:                               []byte(input),
		ExecutionStartToCloseTimeoutSeconds: int32(et),
		TaskStartToCloseTimeoutSeconds:      int32(dt),
		Identity:                            getCliIdentity(),
		WorkflowIdReusePolicy:               reusePolicy,
	}
	if c.IsSet(FlagCronSchedule) {
		startRequest.CronSchedule = c.String(FlagCronSchedule)
	}

	memoFields := processMemo(c)
	if len(memoFields) != 0 {
		startRequest.Memo = &commonpb.Memo{Fields: memoFields}
	}

	searchAttrFields := processSearchAttr(c)
	if len(searchAttrFields) != 0 {
		startRequest.SearchAttributes = &commonpb.SearchAttributes{IndexedFields: searchAttrFields}
	}

	startFn := func() {
		tcCtx, cancel := newContext(c)
		defer cancel()
		resp, err := serviceClient.StartWorkflowExecution(tcCtx, startRequest)

		if err != nil {
			ErrorAndExit("Failed to create workflow.", err)
		} else {
			fmt.Printf("Started Workflow Id: %s, run Id: %s\n", wid, resp.GetRunId())
		}
	}

	runFn := func() {
		tcCtx, cancel := newContextForLongPoll(c)
		defer cancel()
		resp, err := serviceClient.StartWorkflowExecution(tcCtx, startRequest)

		if err != nil {
			ErrorAndExit("Failed to run workflow.", err)
		}

		// print execution summary
		fmt.Println(colorMagenta("Running execution:"))
		table := tablewriter.NewWriter(os.Stdout)
		executionData := [][]string{
			{"Workflow Id", wid},
			{"Run Id", resp.GetRunId()},
			{"Type", workflowType},
			{"Namespace", namespace},
			{"Task List", taskList},
			{"Args", truncate(input)}, // in case of large input
		}
		table.SetBorder(false)
		table.SetColumnSeparator(":")
		table.AppendBulk(executionData) // Add Bulk Data
		table.Render()

		printWorkflowProgress(c, wid, resp.GetRunId())
	}

	if shouldPrintProgress {
		runFn()
	} else {
		startFn()
	}
}

func processSearchAttr(c *cli.Context) map[string][]byte {
	rawSearchAttrKey := c.String(FlagSearchAttributesKey)
	var searchAttrKeys []string
	if strings.TrimSpace(rawSearchAttrKey) != "" {
		searchAttrKeys = trimSpace(strings.Split(rawSearchAttrKey, searchAttrInputSeparator))
	}

	rawSearchAttrVal := c.String(FlagSearchAttributesVal)
	var searchAttrVals []interface{}
	if strings.TrimSpace(rawSearchAttrVal) != "" {
		searchAttrValsStr := trimSpace(strings.Split(rawSearchAttrVal, searchAttrInputSeparator))

		for _, v := range searchAttrValsStr {
			searchAttrVals = append(searchAttrVals, convertStringToRealType(v))
		}
	}

	if len(searchAttrKeys) != len(searchAttrVals) {
		ErrorAndExit("Number of search attributes keys and values are not equal.", nil)
	}

	fields := map[string][]byte{}
	for i, key := range searchAttrKeys {
		val, err := json.Marshal(searchAttrVals[i])
		if err != nil {
			ErrorAndExit(fmt.Sprintf("Encode value %v error", val), err)
		}
		fields[key] = val
	}

	return fields
}

func processMemo(c *cli.Context) map[string][]byte {
	rawMemoKey := c.String(FlagMemoKey)
	var memoKeys []string
	if strings.TrimSpace(rawMemoKey) != "" {
		memoKeys = strings.Split(rawMemoKey, " ")
	}

	rawMemoValue := processJSONInputHelper(c, jsonTypeMemo)
	var memoValues []string

	var sc fastjson.Scanner
	sc.Init(rawMemoValue)
	for sc.Next() {
		memoValues = append(memoValues, sc.Value().String())
	}
	if err := sc.Error(); err != nil {
		ErrorAndExit("Parse json error.", err)
	}
	if len(memoKeys) != len(memoValues) {
		ErrorAndExit("Number of memo keys and values are not equal.", nil)
	}

	fields := map[string][]byte{}
	for i, key := range memoKeys {
		fields[key] = []byte(memoValues[i])
	}
	return fields
}

func getPrintableMemo(memo *commonpb.Memo) string {
	buf := new(bytes.Buffer)
	for k, v := range memo.Fields {
		fmt.Fprintf(buf, "%s=%s\n", k, string(v))
	}
	return buf.String()
}

func getPrintableSearchAttr(searchAttr *commonpb.SearchAttributes) string {
	buf := new(bytes.Buffer)
	for k, v := range searchAttr.IndexedFields {
		var decodedVal interface{}
		json.Unmarshal(v, &decodedVal)
		fmt.Fprintf(buf, "%s=%v\n", k, decodedVal)
	}
	return buf.String()
}

// helper function to print workflow progress with time refresh every second
func printWorkflowProgress(c *cli.Context, wid, rid string) {
	fmt.Println(colorMagenta("Progress:"))

	wfClient := getWorkflowClient(c)
	timeElapse := 1
	isTimeElapseExist := false
	doneChan := make(chan bool)
	var lastEvent *eventpb.HistoryEvent // used for print result of this run
	ticker := time.NewTicker(time.Second).C

	tcCtx, cancel := newContextForLongPoll(c)
	defer cancel()

	showDetails := c.Bool(FlagShowDetail)
	var maxFieldLength int
	if c.IsSet(FlagMaxFieldLength) {
		maxFieldLength = c.Int(FlagMaxFieldLength)
	}

	go func() {
		iter := wfClient.GetWorkflowHistory(tcCtx, wid, rid, true, filterpb.HistoryEventFilterType_AllEvent)
		for iter.HasNext() {
			event, err := iter.Next()
			if err != nil {
				ErrorAndExit("Unable to read event.", err)
			}
			if isTimeElapseExist {
				removePrevious2LinesFromTerminal()
				isTimeElapseExist = false
			}
			if showDetails {
				fmt.Printf("  %d, %s, %s, %s\n", event.GetEventId(), convertTime(event.GetTimestamp(), false), ColorEvent(event), HistoryEventToString(event, true, maxFieldLength))
			} else {
				fmt.Printf("  %d, %s, %s\n", event.GetEventId(), convertTime(event.GetTimestamp(), false), ColorEvent(event))
			}
			lastEvent = event
		}
		doneChan <- true
	}()

	for {
		select {
		case <-ticker:
			if isTimeElapseExist {
				removePrevious2LinesFromTerminal()
			}
			fmt.Printf("\nTime elapse: %ds\n", timeElapse)
			isTimeElapseExist = true
			timeElapse++
		case <-doneChan: // print result of this run
			fmt.Println(colorMagenta("\nResult:"))
			fmt.Printf("  Run Time: %d seconds\n", timeElapse)
			printRunStatus(lastEvent)
			return
		}
	}
}

// TerminateWorkflow terminates a workflow execution
func TerminateWorkflow(c *cli.Context) {
	wfClient := getWorkflowClient(c)

	wid := getRequiredOption(c, FlagWorkflowID)
	rid := c.String(FlagRunID)
	reason := c.String(FlagReason)

	ctx, cancel := newContext(c)
	defer cancel()
	err := wfClient.TerminateWorkflow(ctx, wid, rid, reason, nil)

	if err != nil {
		ErrorAndExit("Terminate workflow failed.", err)
	} else {
		fmt.Println("Terminate workflow succeeded.")
	}
}

// CancelWorkflow cancels a workflow execution
func CancelWorkflow(c *cli.Context) {
	wfClient := getWorkflowClient(c)

	wid := getRequiredOption(c, FlagWorkflowID)
	rid := c.String(FlagRunID)

	ctx, cancel := newContext(c)
	defer cancel()
	err := wfClient.CancelWorkflow(ctx, wid, rid)

	if err != nil {
		ErrorAndExit("Cancel workflow failed.", err)
	} else {
		fmt.Println("Cancel workflow succeeded.")
	}
}

// SignalWorkflow signals a workflow execution
func SignalWorkflow(c *cli.Context) {
	serviceClient := cFactory.FrontendClient(c)

	namespace := getRequiredGlobalOption(c, FlagNamespace)
	wid := getRequiredOption(c, FlagWorkflowID)
	rid := c.String(FlagRunID)
	name := getRequiredOption(c, FlagName)
	input := processJSONInput(c)

	tcCtx, cancel := newContext(c)
	defer cancel()
	_, err := serviceClient.SignalWorkflowExecution(tcCtx, &workflowservice.SignalWorkflowExecutionRequest{
		Namespace: namespace,
		WorkflowExecution: &executionpb.WorkflowExecution{
			WorkflowId: wid,
			RunId:      rid,
		},
		SignalName: name,
		Input:      []byte(input),
		Identity:   getCliIdentity(),
	})

	if err != nil {
		ErrorAndExit("Signal workflow failed.", err)
	} else {
		fmt.Println("Signal workflow succeeded.")
	}
}

// QueryWorkflow query workflow execution
func QueryWorkflow(c *cli.Context) {
	getRequiredGlobalOption(c, FlagNamespace) // for pre-check and alert if not provided
	getRequiredOption(c, FlagWorkflowID)
	queryType := getRequiredOption(c, FlagQueryType)

	queryWorkflowHelper(c, queryType)
}

// QueryWorkflowUsingStackTrace query workflow execution using __stack_trace as query type
func QueryWorkflowUsingStackTrace(c *cli.Context) {
	queryWorkflowHelper(c, "__stack_trace")
}

func queryWorkflowHelper(c *cli.Context, queryType string) {
	serviceClient := cFactory.FrontendClient(c)

	namespace := getRequiredGlobalOption(c, FlagNamespace)
	wid := getRequiredOption(c, FlagWorkflowID)
	rid := c.String(FlagRunID)
	input := processJSONInput(c)

	tcCtx, cancel := newContext(c)
	defer cancel()
	queryRequest := &workflowservice.QueryWorkflowRequest{
		Namespace: namespace,
		Execution: &executionpb.WorkflowExecution{
			WorkflowId: wid,
			RunId:      rid,
		},
		Query: &querypb.WorkflowQuery{
			QueryType: queryType,
		},
	}
	if input != "" {
		queryRequest.Query.QueryArgs = []byte(input)
	}
	if c.IsSet(FlagQueryRejectCondition) {
		var rejectCondition querypb.QueryRejectCondition
		switch c.String(FlagQueryRejectCondition) {
		case "not_open":
			rejectCondition = querypb.QueryRejectCondition_NotOpen
		case "not_completed_cleanly":
			rejectCondition = querypb.QueryRejectCondition_NotCompletedCleanly
		default:
			ErrorAndExit(fmt.Sprintf("invalid reject condition %v, valid values are \"not_open\" and \"not_completed_cleanly\"", c.String(FlagQueryRejectCondition)), nil)
		}
		queryRequest.QueryRejectCondition = rejectCondition
	}
	if c.IsSet(FlagQueryConsistencyLevel) {
		var consistencyLevel querypb.QueryConsistencyLevel
		switch c.String(FlagQueryConsistencyLevel) {
		case "eventual":
			consistencyLevel = querypb.QueryConsistencyLevel_Eventual
		case "strong":
			consistencyLevel = querypb.QueryConsistencyLevel_Strong
		default:
			ErrorAndExit(fmt.Sprintf("invalid query consistency level %v, valid values are \"eventual\" and \"strong\"", c.String(FlagQueryConsistencyLevel)), nil)
		}
		queryRequest.QueryConsistencyLevel = consistencyLevel
	}
	queryResponse, err := serviceClient.QueryWorkflow(tcCtx, queryRequest)
	if err != nil {
		ErrorAndExit("Query workflow failed.", err)
		return
	}

	if queryResponse.QueryRejected != nil {
		fmt.Printf("Query was rejected, workflow has status: %v\n", queryResponse.QueryRejected.GetStatus())
	} else {
		// assume it is json encoded
		fmt.Printf("Query result as JSON:\n%v\n", string(queryResponse.QueryResult))
	}
}

// ListWorkflow list workflow executions based on filters
func ListWorkflow(c *cli.Context) {
	more := c.Bool(FlagMore)
	queryOpen := c.Bool(FlagOpen)

	printJSON := c.Bool(FlagPrintJSON)
	printDecodedRaw := c.Bool(FlagPrintFullyDetail)

	if printJSON || printDecodedRaw {
		if !more {
			results, _ := getListResultInRaw(c, queryOpen, nil)
			fmt.Println("[")
			printListResults(results, printJSON, false)
			fmt.Println("]")
		} else {
			ErrorAndExit("Not support printJSON in more mode", nil)
		}
		return
	}

	table := createTableForListWorkflow(c, false, queryOpen)
	prepareTable := listWorkflow(c, table, queryOpen)

	if !more { // default mode only show one page items
		prepareTable(nil)
		table.Render()
	} else { // require input Enter to view next page
		var nextPageToken []byte
		for {
			nextPageToken, _ = prepareTable(nextPageToken)
			table.Render()
			table.ClearRows()

			if len(nextPageToken) == 0 {
				break
			}

			if !showNextPage() {
				break
			}
		}
	}
}

// ListAllWorkflow list all workflow executions based on filters
func ListAllWorkflow(c *cli.Context) {
	queryOpen := c.Bool(FlagOpen)

	printJSON := c.Bool(FlagPrintJSON)
	printDecodedRaw := c.Bool(FlagPrintFullyDetail)

	if printJSON || printDecodedRaw {
		var results []*executionpb.WorkflowExecutionInfo
		var nextPageToken []byte
		fmt.Println("[")
		for {
			results, nextPageToken = getListResultInRaw(c, queryOpen, nextPageToken)
			printListResults(results, printJSON, nextPageToken != nil)
			if len(nextPageToken) == 0 {
				break
			}
		}
		fmt.Println("]")
		return
	}

	table := createTableForListWorkflow(c, true, queryOpen)
	prepareTable := listWorkflow(c, table, queryOpen)
	var nextPageToken []byte
	for {
		nextPageToken, _ = prepareTable(nextPageToken)
		if len(nextPageToken) == 0 {
			break
		}
	}
	table.Render()
}

// ScanAllWorkflow list all workflow executions using Scan API.
// It should be faster than ListAllWorkflow, but result are not sorted.
func ScanAllWorkflow(c *cli.Context) {
	printJSON := c.Bool(FlagPrintJSON)
	printDecodedRaw := c.Bool(FlagPrintFullyDetail)

	if printJSON || printDecodedRaw {
		var results []*executionpb.WorkflowExecutionInfo
		var nextPageToken []byte
		fmt.Println("[")
		for {
			results, nextPageToken = getScanResultInRaw(c, nextPageToken)
			printListResults(results, printJSON, nextPageToken != nil)
			if len(nextPageToken) == 0 {
				break
			}
		}
		fmt.Println("]")
		return
	}

	isQueryOpen := isQueryOpen(c.String(FlagListQuery))
	table := createTableForListWorkflow(c, true, isQueryOpen)
	prepareTable := scanWorkflow(c, table, isQueryOpen)
	var nextPageToken []byte
	for {
		nextPageToken, _ = prepareTable(nextPageToken)
		if len(nextPageToken) == 0 {
			break
		}
	}
	table.Render()
}

func isQueryOpen(query string) bool {
	var openWFPattern = regexp.MustCompile(`CloseTime[ ]*=[ ]*missing`)
	return openWFPattern.MatchString(query)
}

// CountWorkflow count number of workflows
func CountWorkflow(c *cli.Context) {
	wfClient := getWorkflowClient(c)

	query := c.String(FlagListQuery)
	request := &workflowservice.CountWorkflowExecutionsRequest{
		Query: query,
	}

	ctx, cancel := newContextForLongPoll(c)
	defer cancel()
	response, err := wfClient.CountWorkflow(ctx, request)
	if err != nil {
		ErrorAndExit("Failed to count workflow.", err)
	}

	fmt.Println(response.GetCount())
}

// ListArchivedWorkflow lists archived workflow executions based on filters
func ListArchivedWorkflow(c *cli.Context) {
	wfClient := getWorkflowClient(c)

	printJSON := c.Bool(FlagPrintJSON)
	printDecodedRaw := c.Bool(FlagPrintFullyDetail)
	pageSize := c.Int(FlagPageSize)
	listQuery := getRequiredOption(c, FlagListQuery)
	printAll := c.Bool(FlagAll)
	if pageSize <= 0 {
		pageSize = defaultPageSizeForList
	}

	request := &workflowservice.ListArchivedWorkflowExecutionsRequest{
		PageSize: int32(pageSize),
		Query:    listQuery,
	}

	contextTimeout := defaultContextTimeoutForListArchivedWorkflow
	if c.GlobalIsSet(FlagContextTimeout) {
		contextTimeout = time.Duration(c.GlobalInt(FlagContextTimeout)) * time.Second
	}

	var result *workflowservice.ListArchivedWorkflowExecutionsResponse
	var err error
	for result == nil || (len(result.Executions) == 0 && result.NextPageToken != nil) {
		// the executions will be empty if the query is still running before timeout
		// so keep calling the API until some results are returned (query completed)
		ctx, cancel := context.WithTimeout(context.Background(), contextTimeout)

		result, err = wfClient.ListArchivedWorkflow(ctx, request)
		if err != nil {
			cancel()
			ErrorAndExit("Failed to list archived workflow.", err)
		}
		request.NextPageToken = result.NextPageToken
		cancel()
	}

	var table *tablewriter.Table
	var printFn func([]*executionpb.WorkflowExecutionInfo, bool)
	var prePrintFn func()
	var postPrintFn func()
	printRawTime := c.Bool(FlagPrintRawTime)
	printDateTime := c.Bool(FlagPrintDateTime)
	printMemo := c.Bool(FlagPrintMemo)
	printSearchAttr := c.Bool(FlagPrintSearchAttr)
	if printJSON || printDecodedRaw {
		prePrintFn = func() { fmt.Println("[") }
		printFn = func(execution []*executionpb.WorkflowExecutionInfo, more bool) {
			printListResults(execution, printJSON, more)
		}
		postPrintFn = func() { fmt.Println("]") }
	} else {
		table = createTableForListWorkflow(c, false, false)
		prePrintFn = func() { table.ClearRows() }
		printFn = func(execution []*executionpb.WorkflowExecutionInfo, _ bool) {
			appendWorkflowExecutionsToTable(
				table,
				execution,
				false,
				printRawTime,
				printDateTime,
				printMemo,
				printSearchAttr,
			)
		}
		postPrintFn = func() { table.Render() }
	}

	prePrintFn()
	printFn(result.Executions, result.NextPageToken != nil)
	for len(result.NextPageToken) != 0 {
		if !printAll {
			postPrintFn()
		}

		if !printAll && !showNextPage() {
			break
		}

		request.NextPageToken = result.NextPageToken
		// create a new context for each new request as each request may take a long time
		ctx, cancel := context.WithTimeout(context.Background(), contextTimeout)
		result, err = wfClient.ListArchivedWorkflow(ctx, request)
		if err != nil {
			cancel()
			ErrorAndExit("Failed to list archived workflow", err)
		}
		cancel()

		if !printAll {
			prePrintFn()
		}
		printFn(result.Executions, result.NextPageToken != nil)
	}

	// if next page token is not nil here, then it means we are not in all mode,
	// and user doesn't want to view the next page. In that case the post
	// operation has already been done and we don't want to perform it again.
	if len(result.NextPageToken) == 0 {
		postPrintFn()
	}
}

// DescribeWorkflow show information about the specified workflow execution
func DescribeWorkflow(c *cli.Context) {
	wid := getRequiredOption(c, FlagWorkflowID)
	rid := c.String(FlagRunID)

	describeWorkflowHelper(c, wid, rid)
}

// DescribeWorkflowWithID show information about the specified workflow execution
func DescribeWorkflowWithID(c *cli.Context) {
	if !c.Args().Present() {
		ErrorAndExit("Argument workflow_id is required.", nil)
	}
	wid := c.Args().First()
	rid := ""
	if c.NArg() >= 2 {
		rid = c.Args().Get(1)
	}

	describeWorkflowHelper(c, wid, rid)
}

func describeWorkflowHelper(c *cli.Context, wid, rid string) {
	frontendClient := cFactory.FrontendClient(c)
	namespace := getRequiredGlobalOption(c, FlagNamespace)
	printRaw := c.Bool(FlagPrintRaw) // printRaw is false by default,
	// and will show datetime and decoded search attributes instead of raw timestamp and byte arrays
	printResetPointsOnly := c.Bool(FlagResetPointsOnly)

	ctx, cancel := newContext(c)
	defer cancel()

	resp, err := frontendClient.DescribeWorkflowExecution(ctx, &workflowservice.DescribeWorkflowExecutionRequest{
		Namespace: namespace,
		Execution: &executionpb.WorkflowExecution{
			WorkflowId: wid,
			RunId:      rid,
		},
	})
	if err != nil {
		ErrorAndExit("Describe workflow execution failed", err)
	}

	if printResetPointsOnly {
		printAutoResetPoints(resp)
		return
	}

	if printRaw {
		prettyPrintJSONObject(resp)
	} else {
		prettyPrintJSONObject(convertDescribeWorkflowExecutionResponse(resp, frontendClient, c))
	}
}

func printAutoResetPoints(resp *workflowservice.DescribeWorkflowExecutionResponse) {
	fmt.Println("Auto Reset Points:")
	table := tablewriter.NewWriter(os.Stdout)
	table.SetBorder(true)
	table.SetColumnSeparator("|")
	header := []string{"Binary Checksum", "Create Time", "RunId", "EventId"}
	headerColor := []tablewriter.Colors{tableHeaderBlue, tableHeaderBlue, tableHeaderBlue, tableHeaderBlue}
	table.SetHeader(header)
	table.SetHeaderColor(headerColor...)
	if resp.WorkflowExecutionInfo.AutoResetPoints != nil && len(resp.WorkflowExecutionInfo.AutoResetPoints.Points) > 0 {
		for _, pt := range resp.WorkflowExecutionInfo.AutoResetPoints.Points {
			var row []string
			row = append(row, pt.GetBinaryChecksum())
			row = append(row, time.Unix(0, pt.GetCreatedTimeNano()).String())
			row = append(row, pt.GetRunId())
			row = append(row, strconv.FormatInt(pt.GetFirstDecisionCompletedId(), 10))
			table.Append(row)
		}
	}
	table.Render()
}

func convertDescribeWorkflowExecutionResponse(resp *workflowservice.DescribeWorkflowExecutionResponse,
	wfClient workflowservice.WorkflowServiceClient, c *cli.Context) *cliproto.DescribeWorkflowExecutionResponse {

	info := resp.WorkflowExecutionInfo
	executionInfo := &cliproto.WorkflowExecutionInfo{
		Execution:         info.GetExecution(),
		Type:              info.GetType(),
		CloseTime:         convertTime(info.GetCloseTime().GetValue(), false),
		StartTime:         convertTime(info.GetStartTime().GetValue(), false),
		Status:            info.GetStatus(),
		HistoryLength:     info.GetHistoryLength(),
		ParentNamespaceId: info.GetParentNamespaceId(),
		ParentExecution:   info.GetParentExecution(),
		Memo:              info.GetMemo(),
		SearchAttributes:  convertSearchAttributes(info.GetSearchAttributes(), wfClient, c),
		AutoResetPoints:   info.GetAutoResetPoints(),
	}

	var pendingActs []*cliproto.PendingActivityInfo
	var tmpAct *cliproto.PendingActivityInfo
	for _, pa := range resp.PendingActivities {
		tmpAct = &cliproto.PendingActivityInfo{
			ActivityId:             pa.GetActivityId(),
			ActivityType:           pa.GetActivityType(),
			State:                  pa.GetState(),
			ScheduledTimestamp:     convertTime(pa.GetScheduledTimestamp(), false),
			LastStartedTimestamp:   convertTime(pa.GetLastStartedTimestamp(), false),
			LastHeartbeatTimestamp: convertTime(pa.GetLastHeartbeatTimestamp(), false),
			Attempt:                pa.GetAttempt(),
			MaximumAttempts:        pa.GetMaximumAttempts(),
			ExpirationTimestamp:    convertTime(pa.GetExpirationTimestamp(), false),
			LastFailureReason:      pa.GetLastFailureReason(),
			LastWorkerIdentity:     pa.GetLastWorkerIdentity(),
		}
		if pa.HeartbeatDetails != nil {
			tmpAct.HeartbeatDetails = string(pa.HeartbeatDetails)
		}
		if pa.LastFailureDetails != nil {
			tmpAct.LastFailureDetails = string(pa.LastFailureDetails)
		}
		pendingActs = append(pendingActs, tmpAct)
	}

	return &cliproto.DescribeWorkflowExecutionResponse{
		ExecutionConfiguration: resp.ExecutionConfiguration,
		WorkflowExecutionInfo:  executionInfo,
		PendingActivities:      pendingActs,
		PendingChildren:        resp.PendingChildren,
	}
}

func convertSearchAttributes(searchAttributes *commonpb.SearchAttributes,
	wfClient workflowservice.WorkflowServiceClient, c *cli.Context) *cliproto.SearchAttributes {

	if searchAttributes == nil || len(searchAttributes.GetIndexedFields()) == 0 {
		return nil
	}

	result := &cliproto.SearchAttributes{
		IndexedFields: map[string]string{},
	}
	ctx, cancel := newContext(c)
	defer cancel()
	validSearchAttributes, err := wfClient.GetSearchAttributes(ctx, nil)
	if err != nil {
		ErrorAndExit("Error when get search attributes", err)
	}
	validKeys := validSearchAttributes.GetKeys()

	indexedFields := searchAttributes.GetIndexedFields()
	for k, v := range indexedFields {
		valueType := validKeys[k]
		deserializedValue, err := common.DeserializeSearchAttributeValue(v, valueType)
		if err != nil {
			ErrorAndExit("Error deserializing search attribute value", err)
		}
		result.IndexedFields[k] = fmt.Sprintf("%v", deserializedValue)
	}

	return result
}

func createTableForListWorkflow(c *cli.Context, listAll bool, queryOpen bool) *tablewriter.Table {
	table := tablewriter.NewWriter(os.Stdout)
	table.SetBorder(false)
	table.SetColumnSeparator("|")
<<<<<<< HEAD
	header := []string{"Workflow Type", "Workflow Id", "Run Id", "Start Time", "Execution Time"}
	headerColor := []tablewriter.Colors{tableHeaderBlue, tableHeaderBlue, tableHeaderBlue, tableHeaderBlue, tableHeaderBlue}
=======
	header := []string{"Workflow Type", "Workflow ID", "Run ID", "Task List", "Start Time", "Execution Time"}
	headerColor := []tablewriter.Colors{tableHeaderBlue, tableHeaderBlue, tableHeaderBlue, tableHeaderBlue, tableHeaderBlue, tableHeaderBlue}
>>>>>>> 651a26b2
	if !queryOpen {
		header = append(header, "End Time")
		headerColor = append(headerColor, tableHeaderBlue)
	}
	if printMemo := c.Bool(FlagPrintMemo); printMemo {
		header = append(header, "Memo")
		headerColor = append(headerColor, tableHeaderBlue)
	}
	if printSearchAttr := c.Bool(FlagPrintSearchAttr); printSearchAttr {
		header = append(header, "Search Attributes")
		headerColor = append(headerColor, tableHeaderBlue)
	}
	table.SetHeader(header)
	if !listAll { // color is only friendly to ANSI terminal
		table.SetHeaderColor(headerColor...)
	}
	table.SetHeaderLine(false)
	return table
}

func listWorkflow(c *cli.Context, table *tablewriter.Table, queryOpen bool) func([]byte) ([]byte, int) {
	wfClient := getWorkflowClient(c)

	earliestTime := parseTime(c.String(FlagEarliestTime), 0, time.Now())
	latestTime := parseTime(c.String(FlagLatestTime), time.Now().UnixNano(), time.Now())
	workflowID := c.String(FlagWorkflowID)
	workflowType := c.String(FlagWorkflowType)
	printRawTime := c.Bool(FlagPrintRawTime)
	printDateTime := c.Bool(FlagPrintDateTime)
	printMemo := c.Bool(FlagPrintMemo)
	printSearchAttr := c.Bool(FlagPrintSearchAttr)
	pageSize := c.Int(FlagPageSize)
	if pageSize <= 0 {
		pageSize = defaultPageSizeForList
	}

	var workflowStatus executionpb.WorkflowExecutionStatus
	if c.IsSet(FlagWorkflowStatus) {
		if queryOpen {
			ErrorAndExit(optionErr, errors.New("you can only filter on status for closed workflow, not open workflow"))
		}
		workflowStatus = getWorkflowStatus(c.String(FlagWorkflowStatus))
	} else {
		workflowStatus = workflowStatusNotSet
	}

	if len(workflowID) > 0 && len(workflowType) > 0 {
		ErrorAndExit(optionErr, errors.New("you can filter on workflow_id or workflow_type, but not on both"))
	}

	prepareTable := func(next []byte) ([]byte, int) {
		var result []*executionpb.WorkflowExecutionInfo
		var nextPageToken []byte
		if c.IsSet(FlagListQuery) {
			listQuery := c.String(FlagListQuery)
			result, nextPageToken = listWorkflowExecutions(wfClient, pageSize, next, listQuery, c)
		} else if queryOpen {
			result, nextPageToken = listOpenWorkflow(wfClient, pageSize, earliestTime, latestTime, workflowID, workflowType, next, c)
		} else {
			result, nextPageToken = listClosedWorkflow(wfClient, pageSize, earliestTime, latestTime, workflowID, workflowType, workflowStatus, next, c)
		}

		appendWorkflowExecutionsToTable(
			table,
			result,
			queryOpen,
			printRawTime,
			printDateTime,
			printMemo,
			printSearchAttr,
		)

		return nextPageToken, len(result)
	}
	return prepareTable
}

func appendWorkflowExecutionsToTable(
	table *tablewriter.Table,
	executions []*executionpb.WorkflowExecutionInfo,
	queryOpen bool,
	printRawTime bool,
	printDateTime bool,
	printMemo bool,
	printSearchAttr bool,
) {
	for _, e := range executions {
		var startTime, executionTime, closeTime string
		if printRawTime {
			startTime = fmt.Sprintf("%d", e.GetStartTime().GetValue())
			executionTime = fmt.Sprintf("%d", e.GetExecutionTime())
			closeTime = fmt.Sprintf("%d", e.GetCloseTime().GetValue())
		} else {
			startTime = convertTime(e.GetStartTime().GetValue(), !printDateTime)
			executionTime = convertTime(e.GetExecutionTime(), !printDateTime)
			closeTime = convertTime(e.GetCloseTime().GetValue(), !printDateTime)
		}
		row := []string{trimWorkflowType(e.Type.GetName()), e.Execution.GetWorkflowId(), e.Execution.GetRunId(), e.GetTaskList(), startTime, executionTime}
		if !queryOpen {
			row = append(row, closeTime)
		}
		if printMemo {
			row = append(row, getPrintableMemo(e.Memo))
		}
		if printSearchAttr {
			row = append(row, getPrintableSearchAttr(e.SearchAttributes))
		}
		table.Append(row)
	}
}

func printRunStatus(event *eventpb.HistoryEvent) {
	switch event.GetEventType() {
	case eventpb.EventType_WorkflowExecutionCompleted:
		fmt.Printf("  Status: %s\n", colorGreen("COMPLETED"))
		fmt.Printf("  Output: %s\n", string(event.GetWorkflowExecutionCompletedEventAttributes().Result))
	case eventpb.EventType_WorkflowExecutionFailed:
		fmt.Printf("  Status: %s\n", colorRed("FAILED"))
		fmt.Printf("  Reason: %s\n", event.GetWorkflowExecutionFailedEventAttributes().GetReason())
		fmt.Printf("  Detail: %s\n", string(event.GetWorkflowExecutionFailedEventAttributes().Details))
	case eventpb.EventType_WorkflowExecutionTimedOut:
		fmt.Printf("  Status: %s\n", colorRed("TIMEOUT"))
		fmt.Printf("  Timeout Type: %s\n", event.GetWorkflowExecutionTimedOutEventAttributes().GetTimeoutType())
	case eventpb.EventType_WorkflowExecutionCanceled:
		fmt.Printf("  Status: %s\n", colorRed("CANCELED"))
		fmt.Printf("  Detail: %s\n", string(event.GetWorkflowExecutionCanceledEventAttributes().Details))
	}
}

// in case workflow type is too long to show in table, trim it like .../example.Workflow
func trimWorkflowType(str string) string {
	res := str
	if len(str) >= maxWorkflowTypeLength {
		items := strings.Split(str, "/")
		res = items[len(items)-1]
		if len(res) >= maxWorkflowTypeLength {
			res = "..." + res[len(res)-maxWorkflowTypeLength:]
		} else {
			res = ".../" + res
		}
	}
	return res
}

func listWorkflowExecutions(client client.Client, pageSize int, nextPageToken []byte, query string, c *cli.Context) (
	[]*executionpb.WorkflowExecutionInfo, []byte) {

	request := &workflowservice.ListWorkflowExecutionsRequest{
		PageSize:      int32(pageSize),
		NextPageToken: nextPageToken,
		Query:         query,
	}

	ctx, cancel := newContextForLongPoll(c)
	defer cancel()
	response, err := client.ListWorkflow(ctx, request)
	if err != nil {
		ErrorAndExit("Failed to list workflow.", err)
	}
	return response.Executions, response.NextPageToken
}

func listOpenWorkflow(client client.Client, pageSize int, earliestTime, latestTime int64, workflowID, workflowType string,
	nextPageToken []byte, c *cli.Context) ([]*executionpb.WorkflowExecutionInfo, []byte) {

	request := &workflowservice.ListOpenWorkflowExecutionsRequest{
		MaximumPageSize: int32(pageSize),
		NextPageToken:   nextPageToken,
		StartTimeFilter: &filterpb.StartTimeFilter{
			EarliestTime: earliestTime,
			LatestTime:   latestTime,
		},
	}
	if len(workflowID) > 0 {
		request.Filters = &workflowservice.ListOpenWorkflowExecutionsRequest_ExecutionFilter{ExecutionFilter: &filterpb.WorkflowExecutionFilter{WorkflowId: workflowID}}

	}
	if len(workflowType) > 0 {
		request.Filters = &workflowservice.ListOpenWorkflowExecutionsRequest_TypeFilter{TypeFilter: &filterpb.WorkflowTypeFilter{Name: workflowType}}
	}

	ctx, cancel := newContextForLongPoll(c)
	defer cancel()
	response, err := client.ListOpenWorkflow(ctx, request)
	if err != nil {
		ErrorAndExit("Failed to list open workflow.", err)
	}
	return response.Executions, response.NextPageToken
}

func listClosedWorkflow(client client.Client, pageSize int, earliestTime, latestTime int64, workflowID, workflowType string,
	workflowStatus executionpb.WorkflowExecutionStatus, nextPageToken []byte, c *cli.Context) ([]*executionpb.WorkflowExecutionInfo, []byte) {

	request := &workflowservice.ListClosedWorkflowExecutionsRequest{
		MaximumPageSize: int32(pageSize),
		NextPageToken:   nextPageToken,
		StartTimeFilter: &filterpb.StartTimeFilter{
			EarliestTime: earliestTime,
			LatestTime:   latestTime,
		},
	}
	if len(workflowID) > 0 {
		request.Filters = &workflowservice.ListClosedWorkflowExecutionsRequest_ExecutionFilter{ExecutionFilter: &filterpb.WorkflowExecutionFilter{WorkflowId: workflowID}}
	}
	if len(workflowType) > 0 {
		request.Filters = &workflowservice.ListClosedWorkflowExecutionsRequest_TypeFilter{TypeFilter: &filterpb.WorkflowTypeFilter{Name: workflowType}}
	}
	if workflowStatus != workflowStatusNotSet {
		request.Filters = &workflowservice.ListClosedWorkflowExecutionsRequest_StatusFilter{StatusFilter: &filterpb.StatusFilter{Status: workflowStatus}}
	}

	ctx, cancel := newContextForLongPoll(c)
	defer cancel()
	response, err := client.ListClosedWorkflow(ctx, request)
	if err != nil {
		ErrorAndExit("Failed to list closed workflow.", err)
	}
	return response.Executions, response.NextPageToken
}

func getListResultInRaw(c *cli.Context, queryOpen bool, nextPageToken []byte) ([]*executionpb.WorkflowExecutionInfo, []byte) {
	wfClient := getWorkflowClient(c)

	earliestTime := parseTime(c.String(FlagEarliestTime), 0, time.Now())
	latestTime := parseTime(c.String(FlagLatestTime), time.Now().UnixNano(), time.Now())
	workflowID := c.String(FlagWorkflowID)
	workflowType := c.String(FlagWorkflowType)
	pageSize := c.Int(FlagPageSize)
	if pageSize <= 0 {
		pageSize = defaultPageSizeForList
	}

	var workflowStatus executionpb.WorkflowExecutionStatus
	if c.IsSet(FlagWorkflowStatus) {
		if queryOpen {
			ErrorAndExit(optionErr, errors.New("you can only filter on status for closed workflow, not open workflow"))
		}
		workflowStatus = getWorkflowStatus(c.String(FlagWorkflowStatus))
	} else {
		workflowStatus = workflowStatusNotSet
	}

	if len(workflowID) > 0 && len(workflowType) > 0 {
		ErrorAndExit(optionErr, errors.New("you can filter on workflow_id or workflow_type, but not on both"))
	}

	var result []*executionpb.WorkflowExecutionInfo
	if c.IsSet(FlagListQuery) {
		listQuery := c.String(FlagListQuery)
		result, nextPageToken = listWorkflowExecutions(wfClient, pageSize, nextPageToken, listQuery, c)
	} else if queryOpen {
		result, nextPageToken = listOpenWorkflow(wfClient, pageSize, earliestTime, latestTime, workflowID, workflowType, nextPageToken, c)
	} else {
		result, nextPageToken = listClosedWorkflow(wfClient, pageSize, earliestTime, latestTime, workflowID, workflowType, workflowStatus, nextPageToken, c)
	}

	return result, nextPageToken
}

func getScanResultInRaw(c *cli.Context, nextPageToken []byte) ([]*executionpb.WorkflowExecutionInfo, []byte) {
	wfClient := getWorkflowClient(c)
	listQuery := c.String(FlagListQuery)
	pageSize := c.Int(FlagPageSize)
	if pageSize <= 0 {
		pageSize = defaultPageSizeForScan
	}

	return scanWorkflowExecutions(wfClient, pageSize, nextPageToken, listQuery, c)
}

func scanWorkflowExecutions(client client.Client, pageSize int, nextPageToken []byte, query string, c *cli.Context) ([]*executionpb.WorkflowExecutionInfo, []byte) {

	request := &workflowservice.ScanWorkflowExecutionsRequest{
		PageSize:      int32(pageSize),
		NextPageToken: nextPageToken,
		Query:         query,
	}

	ctx, cancel := newContextForLongPoll(c)
	defer cancel()
	response, err := client.ScanWorkflow(ctx, request)
	if err != nil {
		ErrorAndExit("Failed to list workflow.", err)
	}
	return response.Executions, response.NextPageToken
}

func scanWorkflow(c *cli.Context, table *tablewriter.Table, queryOpen bool) func([]byte) ([]byte, int) {
	wfClient := getWorkflowClient(c)

	printRawTime := c.Bool(FlagPrintRawTime)
	printDateTime := c.Bool(FlagPrintDateTime)
	printMemo := c.Bool(FlagPrintMemo)
	printSearchAttr := c.Bool(FlagPrintSearchAttr)
	pageSize := c.Int(FlagPageSize)
	if pageSize <= 0 {
		pageSize = defaultPageSizeForScan
	}

	prepareTable := func(next []byte) ([]byte, int) {
		var result []*executionpb.WorkflowExecutionInfo
		var nextPageToken []byte
		listQuery := c.String(FlagListQuery)
		result, nextPageToken = scanWorkflowExecutions(wfClient, pageSize, next, listQuery, c)

		for _, e := range result {
			var startTime, executionTime, closeTime string
			if printRawTime {
				startTime = fmt.Sprintf("%d", e.GetStartTime().GetValue())
				executionTime = fmt.Sprintf("%d", e.GetExecutionTime())
				closeTime = fmt.Sprintf("%d", e.GetCloseTime().GetValue())
			} else {
				startTime = convertTime(e.GetStartTime().GetValue(), !printDateTime)
				executionTime = convertTime(e.GetExecutionTime(), !printDateTime)
				closeTime = convertTime(e.GetCloseTime().GetValue(), !printDateTime)
			}
			row := []string{trimWorkflowType(e.Type.GetName()), e.Execution.GetWorkflowId(), e.Execution.GetRunId(), startTime, executionTime}
			if !queryOpen {
				row = append(row, closeTime)
			}
			if printMemo {
				row = append(row, getPrintableMemo(e.Memo))
			}
			if printSearchAttr {
				row = append(row, getPrintableSearchAttr(e.SearchAttributes))
			}
			table.Append(row)
		}

		return nextPageToken, len(result)
	}
	return prepareTable
}
func getWorkflowStatus(statusStr string) executionpb.WorkflowExecutionStatus {
	if status, ok := workflowClosedStatusMap[strings.ToLower(statusStr)]; ok {
		return status
	}
	ErrorAndExit(optionErr, errors.New("option status is not one of allowed values "+
		"[running, completed, failed, canceled, terminated, continueasnew, timedout]"))
	return 0
}

func getWorkflowIDReusePolicy(value int) commonpb.WorkflowIdReusePolicy {
	if value >= 0 && value <= len(commonpb.WorkflowIdReusePolicy_value) {
		return commonpb.WorkflowIdReusePolicy(value)
	}
	// At this point, the policy should return if the value is valid
	ErrorAndExit(fmt.Sprintf("Option %v value is not in supported range.", FlagWorkflowIDReusePolicy), nil)
	return commonpb.WorkflowIdReusePolicy_AllowDuplicateFailedOnly //doesn't really matter
}

// default will print decoded raw
func printListResults(executions []*executionpb.WorkflowExecutionInfo, inJSON bool, more bool) {
	encoder := codec.NewJSONPBEncoder()
	for i, execution := range executions {
		if inJSON {
			j, _ := encoder.Encode(execution)
			if more || i < len(executions)-1 {
				fmt.Println(string(j) + ",")
			} else {
				fmt.Println(string(j))
			}
		} else {
			if more || i < len(executions)-1 {
				fmt.Println(anyToString(execution, true, 0) + ",")
			} else {
				fmt.Println(anyToString(execution, true, 0))
			}
		}
	}
}

// ObserveHistory show the process of running workflow
func ObserveHistory(c *cli.Context) {
	wid := getRequiredOption(c, FlagWorkflowID)
	rid := c.String(FlagRunID)

	printWorkflowProgress(c, wid, rid)
}

// ResetWorkflow reset workflow
func ResetWorkflow(c *cli.Context) {
	namespace := getRequiredGlobalOption(c, FlagNamespace)
	wid := getRequiredOption(c, FlagWorkflowID)
	rid := getRequiredOption(c, FlagRunID)
	reason := getRequiredOption(c, FlagReason)
	if len(reason) == 0 {
		ErrorAndExit("wrong reason", fmt.Errorf("reason cannot be empty"))
	}
	eventID := c.Int64(FlagEventID)
	resetType := c.String(FlagResetType)
	extraForResetType, ok := resetTypesMap[resetType]
	if !ok && eventID <= 0 {
		ErrorAndExit("Must specify valid eventId or valid resetType", nil)
	}
	if ok && len(extraForResetType) > 0 {
		getRequiredOption(c, extraForResetType)
	}

	ctx, cancel := newContext(c)
	defer cancel()

	frontendClient := cFactory.FrontendClient(c)

	resetBaseRunID := rid
	decisionFinishID := eventID
	var err error
	if resetType != "" {
		resetBaseRunID, decisionFinishID, err = getResetEventIDByType(ctx, c, resetType, namespace, wid, rid, frontendClient)
		if err != nil {
			ErrorAndExit("getResetEventIDByType failed", err)
		}
	}
	resp, err := frontendClient.ResetWorkflowExecution(ctx, &workflowservice.ResetWorkflowExecutionRequest{
		Namespace: namespace,
		WorkflowExecution: &executionpb.WorkflowExecution{
			WorkflowId: wid,
			RunId:      resetBaseRunID,
		},
		Reason:                fmt.Sprintf("%v:%v", getCurrentUserFromEnv(), reason),
		DecisionFinishEventId: decisionFinishID,
		RequestId:             uuid.New(),
	})
	if err != nil {
		ErrorAndExit("reset failed", err)
	}
	prettyPrintJSONObject(resp)
}

func processResets(c *cli.Context, namespace string, wes chan executionpb.WorkflowExecution, done chan bool, wg *sync.WaitGroup, params batchResetParamsType) {
	for {
		select {
		case we := <-wes:
			fmt.Println("received: ", we.GetWorkflowId(), we.GetRunId())
			wid := we.GetWorkflowId()
			rid := we.GetRunId()
			var err error
			for i := 0; i < 3; i++ {
				err = doReset(c, namespace, wid, rid, params)
				if err == nil {
					break
				}
				if _, ok := err.(*serviceerror.InvalidArgument); ok {
					break
				}
				fmt.Println("failed and retry...: ", wid, rid, err)
				time.Sleep(time.Millisecond * time.Duration(rand.Intn(2000)))
			}
			time.Sleep(time.Millisecond * time.Duration(rand.Intn(1000)))
			if err != nil {
				fmt.Println("[ERROR] failed processing: ", wid, rid, err.Error())
			}
		case <-done:
			wg.Done()
			return
		}
	}
}

type batchResetParamsType struct {
	reason               string
	skipOpen             bool
	nonDeterministicOnly bool
	skipBaseNotCurrent   bool
	dryRun               bool
	resetType            string
}

// ResetInBatch resets workflow in batch
func ResetInBatch(c *cli.Context) {
	namespace := getRequiredGlobalOption(c, FlagNamespace)
	resetType := getRequiredOption(c, FlagResetType)

	inFileName := c.String(FlagInputFile)
	query := c.String(FlagListQuery)
	excFileName := c.String(FlagExcludeFile)
	separator := c.String(FlagInputSeparator)
	parallel := c.Int(FlagParallism)

	extraForResetType, ok := resetTypesMap[resetType]
	if !ok {
		ErrorAndExit("Not supported reset type", nil)
	} else if len(extraForResetType) > 0 {
		getRequiredOption(c, extraForResetType)
	}

	batchResetParams := batchResetParamsType{
		reason:               getRequiredOption(c, FlagReason),
		skipOpen:             c.Bool(FlagSkipCurrentOpen),
		nonDeterministicOnly: c.Bool(FlagNonDeterministicOnly),
		skipBaseNotCurrent:   c.Bool(FlagSkipBaseIsNotCurrent),
		dryRun:               c.Bool(FlagDryRun),
		resetType:            resetType,
	}

	if inFileName == "" && query == "" {
		ErrorAndExit("Must provide input file or list query to get target workflows to reset", nil)
	}

	wg := &sync.WaitGroup{}

	wes := make(chan executionpb.WorkflowExecution)
	done := make(chan bool)
	for i := 0; i < parallel; i++ {
		wg.Add(1)
		go processResets(c, namespace, wes, done, wg, batchResetParams)
	}

	// read exclude
	excludes := map[string]string{}
	if len(excFileName) > 0 {
		// This code is only used in the CLI. The input provided is from a trusted user.
		// #nosec
		excFile, err := os.Open(excFileName)
		if err != nil {
			ErrorAndExit("Open failed2", err)
		}
		defer excFile.Close()
		scanner := bufio.NewScanner(excFile)
		idx := 0
		for scanner.Scan() {
			idx++
			line := strings.TrimSpace(scanner.Text())
			if len(line) == 0 {
				fmt.Printf("line %v is empty, skipped\n", idx)
				continue
			}
			cols := strings.Split(line, separator)
			if len(cols) < 1 {
				ErrorAndExit("Split failed", fmt.Errorf("line %v has less than 1 cols separated by comma, only %v ", idx, len(cols)))
			}
			wid := strings.TrimSpace(cols[0])
			rid := "not-needed"
			excludes[wid] = rid
		}
	}
	fmt.Println("num of excludes:", len(excludes))

	if len(inFileName) > 0 {
		inFile, err := os.Open(inFileName)
		if err != nil {
			ErrorAndExit("Open failed", err)
		}
		defer inFile.Close()
		scanner := bufio.NewScanner(inFile)
		idx := 0
		for scanner.Scan() {
			idx++
			line := strings.TrimSpace(scanner.Text())
			if len(line) == 0 {
				fmt.Printf("line %v is empty, skipped\n", idx)
				continue
			}
			cols := strings.Split(line, separator)
			if len(cols) < 1 {
				ErrorAndExit("Split failed", fmt.Errorf("line %v has less than 1 cols separated by comma, only %v ", idx, len(cols)))
			}
			fmt.Printf("Start processing line %v ...\n", idx)
			wid := strings.TrimSpace(cols[0])
			rid := ""
			if len(cols) > 1 {
				rid = strings.TrimSpace(cols[1])
			}

			_, ok := excludes[wid]
			if ok {
				fmt.Println("skip by exclude file: ", wid, rid)
				continue
			}

			wes <- executionpb.WorkflowExecution{
				WorkflowId: wid,
				RunId:      rid,
			}
		}
	} else {
		wfClient := getWorkflowClient(c)
		pageSize := 1000
		var nextPageToken []byte
		var result []*executionpb.WorkflowExecutionInfo
		for {
			result, nextPageToken = scanWorkflowExecutions(wfClient, pageSize, nextPageToken, query, c)
			for _, we := range result {
				wid := we.Execution.GetWorkflowId()
				rid := we.Execution.GetRunId()
				_, ok := excludes[wid]
				if ok {
					fmt.Println("skip by exclude file: ", wid, rid)
					continue
				}

				wes <- executionpb.WorkflowExecution{
					WorkflowId: wid,
					RunId:      rid,
				}
			}

			if nextPageToken == nil {
				break
			}
		}
	}

	close(done)
	fmt.Println("wait for all goroutines...")
	wg.Wait()
}

// sort helper for search attributes
type byKey [][]string

func (s byKey) Len() int {
	return len(s)
}
func (s byKey) Swap(i, j int) {
	s[i], s[j] = s[j], s[i]
}
func (s byKey) Less(i, j int) bool {
	return s[i][0] < s[j][0]
}

func printErrorAndReturn(msg string, err error) error {
	fmt.Println(msg)
	return err
}

func doReset(c *cli.Context, namespace, wid, rid string, params batchResetParamsType) error {
	ctx, cancel := newContext(c)
	defer cancel()

	frontendClient := cFactory.FrontendClient(c)
	resp, err := frontendClient.DescribeWorkflowExecution(ctx, &workflowservice.DescribeWorkflowExecutionRequest{
		Namespace: namespace,
		Execution: &executionpb.WorkflowExecution{
			WorkflowId: wid,
		},
	})
	if err != nil {
		return printErrorAndReturn("DescribeWorkflowExecution failed", err)
	}

	currentRunID := resp.WorkflowExecutionInfo.Execution.GetRunId()
	if currentRunID != rid && params.skipBaseNotCurrent {
		fmt.Println("skip because base run is different from current run: ", wid, rid, currentRunID)
		return nil
	}
	if rid == "" {
		rid = currentRunID
	}

	if resp.WorkflowExecutionInfo.GetStatus() == executionpb.WorkflowExecutionStatus_Running || resp.WorkflowExecutionInfo.CloseTime == nil {
		if params.skipOpen {
			fmt.Println("skip because current run is open: ", wid, rid, currentRunID)
			//skip and not terminate current if open
			return nil
		}
	}

	if params.nonDeterministicOnly {
		isLDN, err := isLastEventDecisionTaskFailedWithNonDeterminism(ctx, namespace, wid, rid, frontendClient)
		if err != nil {
			return printErrorAndReturn("check isLastEventDecisionTaskFailedWithNonDeterminism failed", err)
		}
		if !isLDN {
			fmt.Println("skip because last event is not DecisionTaskFailedWithNonDeterminism")
			return nil
		}
	}

	resetBaseRunID, decisionFinishID, err := getResetEventIDByType(ctx, c, params.resetType, namespace, wid, rid, frontendClient)
	if err != nil {
		return printErrorAndReturn("getResetEventIDByType failed", err)
	}
	fmt.Println("DecisionFinishEventId for reset:", wid, rid, resetBaseRunID, decisionFinishID)

	if params.dryRun {
		fmt.Printf("dry run to reset wid: %v, rid:%v to baseRunId:%v, eventId:%v \n", wid, rid, resetBaseRunID, decisionFinishID)
	} else {
		resp2, err := frontendClient.ResetWorkflowExecution(ctx, &workflowservice.ResetWorkflowExecutionRequest{
			Namespace: namespace,
			WorkflowExecution: &executionpb.WorkflowExecution{
				WorkflowId: wid,
				RunId:      resetBaseRunID,
			},
			DecisionFinishEventId: decisionFinishID,
			RequestId:             uuid.New(),
			Reason:                fmt.Sprintf("%v:%v", getCurrentUserFromEnv(), params.reason),
		})

		if err != nil {
			return printErrorAndReturn("ResetWorkflowExecution failed", err)
		}
		fmt.Println("new runId for wid/rid is ,", wid, rid, resp2.GetRunId())
	}

	return nil
}

func isLastEventDecisionTaskFailedWithNonDeterminism(ctx context.Context, namespace, wid, rid string, frontendClient workflowservice.WorkflowServiceClient) (bool, error) {
	req := &workflowservice.GetWorkflowExecutionHistoryRequest{
		Namespace: namespace,
		Execution: &executionpb.WorkflowExecution{
			WorkflowId: wid,
			RunId:      rid,
		},
		MaximumPageSize: 1000,
		NextPageToken:   nil,
	}

	var firstEvent, decisionFailed *eventpb.HistoryEvent
	for {
		resp, err := frontendClient.GetWorkflowExecutionHistory(ctx, req)
		if err != nil {
			return false, printErrorAndReturn("GetWorkflowExecutionHistory failed", err)
		}
		for _, e := range resp.GetHistory().GetEvents() {
			if firstEvent == nil {
				firstEvent = e
			}
			if e.GetEventType() == eventpb.EventType_DecisionTaskFailed {
				decisionFailed = e
			} else if e.GetEventType() == eventpb.EventType_DecisionTaskCompleted {
				decisionFailed = nil
			}
		}
		if len(resp.NextPageToken) != 0 {
			req.NextPageToken = resp.NextPageToken
		} else {
			break
		}
	}

	if decisionFailed != nil {
		attr := decisionFailed.GetDecisionTaskFailedEventAttributes()
		if attr.GetCause() == eventpb.DecisionTaskFailedCause_WorkflowWorkerUnhandledFailure ||
			strings.Contains(string(attr.GetDetails()), "nondeterministic") {
			fmt.Printf("found non determnistic workflow wid:%v, rid:%v, orignalStartTime:%v \n", wid, rid, time.Unix(0, firstEvent.GetTimestamp()))
			return true, nil
		}
	}

	return false, nil
}

func getResetEventIDByType(ctx context.Context, c *cli.Context, resetType, namespace, wid, rid string, frontendClient workflowservice.WorkflowServiceClient) (resetBaseRunID string, decisionFinishID int64, err error) {
	fmt.Println("resetType:", resetType)
	switch resetType {
	case "LastDecisionCompleted":
		resetBaseRunID, decisionFinishID, err = getLastDecisionCompletedID(ctx, namespace, wid, rid, frontendClient)
		if err != nil {
			return
		}
	case "LastContinuedAsNew":
		resetBaseRunID, decisionFinishID, err = getLastContinueAsNewID(ctx, namespace, wid, rid, frontendClient)
		if err != nil {
			return
		}
	case "FirstDecisionCompleted":
		resetBaseRunID, decisionFinishID, err = getFirstDecisionCompletedID(ctx, namespace, wid, rid, frontendClient)
		if err != nil {
			return
		}
	case "BadBinary":
		binCheckSum := c.String(FlagResetBadBinaryChecksum)
		resetBaseRunID, decisionFinishID, err = getBadDecisionCompletedID(ctx, namespace, wid, rid, binCheckSum, frontendClient)
		if err != nil {
			return
		}
	default:
		panic("not supported resetType")
	}
	return
}

func getLastDecisionCompletedID(ctx context.Context, namespace, wid, rid string, frontendClient workflowservice.WorkflowServiceClient) (resetBaseRunID string, decisionFinishID int64, err error) {
	resetBaseRunID = rid
	req := &workflowservice.GetWorkflowExecutionHistoryRequest{
		Namespace: namespace,
		Execution: &executionpb.WorkflowExecution{
			WorkflowId: wid,
			RunId:      rid,
		},
		MaximumPageSize: 1000,
		NextPageToken:   nil,
	}

	for {
		resp, err := frontendClient.GetWorkflowExecutionHistory(ctx, req)
		if err != nil {
			return "", 0, printErrorAndReturn("GetWorkflowExecutionHistory failed", err)
		}
		for _, e := range resp.GetHistory().GetEvents() {
			if e.GetEventType() == eventpb.EventType_DecisionTaskCompleted {
				decisionFinishID = e.GetEventId()
			}
		}
		if len(resp.NextPageToken) != 0 {
			req.NextPageToken = resp.NextPageToken
		} else {
			break
		}
	}
	if decisionFinishID == 0 {
		return "", 0, printErrorAndReturn("Get DecisionFinishID failed", fmt.Errorf("no DecisionFinishID"))
	}
	return
}

func getBadDecisionCompletedID(ctx context.Context, namespace, wid, rid, binChecksum string, frontendClient workflowservice.WorkflowServiceClient) (resetBaseRunID string, decisionFinishID int64, err error) {
	resetBaseRunID = rid
	resp, err := frontendClient.DescribeWorkflowExecution(ctx, &workflowservice.DescribeWorkflowExecutionRequest{
		Namespace: namespace,
		Execution: &executionpb.WorkflowExecution{
			WorkflowId: wid,
			RunId:      rid,
		},
	})
	if err != nil {
		return "", 0, printErrorAndReturn("DescribeWorkflowExecution failed", err)
	}

	_, p := history.FindAutoResetPoint(clock.NewRealTimeSource(), &namespacepb.BadBinaries{
		Binaries: map[string]*namespacepb.BadBinaryInfo{
			binChecksum: {},
		},
	}, resp.WorkflowExecutionInfo.AutoResetPoints)
	if p != nil {
		decisionFinishID = p.GetFirstDecisionCompletedId()
	}

	if decisionFinishID == 0 {
		return "", 0, printErrorAndReturn("Get DecisionFinishID failed", serviceerror.NewInvalidArgument("no DecisionFinishID"))
	}
	return
}

func getFirstDecisionCompletedID(ctx context.Context, namespace, wid, rid string, frontendClient workflowservice.WorkflowServiceClient) (resetBaseRunID string, decisionFinishID int64, err error) {
	resetBaseRunID = rid
	req := &workflowservice.GetWorkflowExecutionHistoryRequest{
		Namespace: namespace,
		Execution: &executionpb.WorkflowExecution{
			WorkflowId: wid,
			RunId:      rid,
		},
		MaximumPageSize: 1000,
		NextPageToken:   nil,
	}

	for {
		resp, err := frontendClient.GetWorkflowExecutionHistory(ctx, req)
		if err != nil {
			return "", 0, printErrorAndReturn("GetWorkflowExecutionHistory failed", err)
		}
		for _, e := range resp.GetHistory().GetEvents() {
			if e.GetEventType() == eventpb.EventType_DecisionTaskCompleted {
				decisionFinishID = e.GetEventId()
				return resetBaseRunID, decisionFinishID, nil
			}
		}
		if len(resp.NextPageToken) != 0 {
			req.NextPageToken = resp.NextPageToken
		} else {
			break
		}
	}
	if decisionFinishID == 0 {
		return "", 0, printErrorAndReturn("Get DecisionFinishID failed", fmt.Errorf("no DecisionFinishID"))
	}
	return
}

func getLastContinueAsNewID(ctx context.Context, namespace, wid, rid string, frontendClient workflowservice.WorkflowServiceClient) (resetBaseRunID string, decisionFinishID int64, err error) {
	// get first event
	req := &workflowservice.GetWorkflowExecutionHistoryRequest{
		Namespace: namespace,
		Execution: &executionpb.WorkflowExecution{
			WorkflowId: wid,
			RunId:      rid,
		},
		MaximumPageSize: 1,
		NextPageToken:   nil,
	}
	resp, err := frontendClient.GetWorkflowExecutionHistory(ctx, req)
	if err != nil {
		return "", 0, printErrorAndReturn("GetWorkflowExecutionHistory failed", err)
	}
	firstEvent := resp.History.Events[0]
	resetBaseRunID = firstEvent.GetWorkflowExecutionStartedEventAttributes().GetContinuedExecutionRunId()
	if resetBaseRunID == "" {
		return "", 0, printErrorAndReturn("GetWorkflowExecutionHistory failed", fmt.Errorf("cannot get resetBaseRunId"))
	}

	req = &workflowservice.GetWorkflowExecutionHistoryRequest{
		Namespace: namespace,
		Execution: &executionpb.WorkflowExecution{
			WorkflowId: wid,
			RunId:      resetBaseRunID,
		},
		MaximumPageSize: 1000,
		NextPageToken:   nil,
	}
	for {
		resp, err := frontendClient.GetWorkflowExecutionHistory(ctx, req)
		if err != nil {
			return "", 0, printErrorAndReturn("GetWorkflowExecutionHistory failed", err)
		}
		for _, e := range resp.GetHistory().GetEvents() {
			if e.GetEventType() == eventpb.EventType_DecisionTaskCompleted {
				decisionFinishID = e.GetEventId()
			}
		}
		if len(resp.NextPageToken) != 0 {
			req.NextPageToken = resp.NextPageToken
		} else {
			break
		}
	}
	if decisionFinishID == 0 {
		return "", 0, printErrorAndReturn("Get DecisionFinishID failed", fmt.Errorf("no DecisionFinishID"))
	}
	return
}

// CompleteActivity completes an activity
func CompleteActivity(c *cli.Context) {
	namespace := getRequiredGlobalOption(c, FlagNamespace)
	wid := getRequiredOption(c, FlagWorkflowID)
	rid := getRequiredOption(c, FlagRunID)
	activityID := getRequiredOption(c, FlagActivityID)
	if len(activityID) == 0 {
		ErrorAndExit("Invalid activityId", fmt.Errorf("activityId cannot be empty"))
	}
	result := getRequiredOption(c, FlagResult)
	identity := getRequiredOption(c, FlagIdentity)
	ctx, cancel := newContext(c)
	defer cancel()

	frontendClient := cFactory.FrontendClient(c)
	_, err := frontendClient.RespondActivityTaskCompletedById(ctx, &workflowservice.RespondActivityTaskCompletedByIdRequest{
		Namespace:  namespace,
		WorkflowId: wid,
		RunId:      rid,
		ActivityId: activityID,
		Result:     []byte(result),
		Identity:   identity,
	})
	if err != nil {
		ErrorAndExit("Completing activity failed", err)
	} else {
		fmt.Println("Complete activity successfully.")
	}
}

// FailActivity fails an activity
func FailActivity(c *cli.Context) {
	namespace := getRequiredGlobalOption(c, FlagNamespace)
	wid := getRequiredOption(c, FlagWorkflowID)
	rid := getRequiredOption(c, FlagRunID)
	activityID := getRequiredOption(c, FlagActivityID)
	if len(activityID) == 0 {
		ErrorAndExit("Invalid activityId", fmt.Errorf("activityId cannot be empty"))
	}
	reason := getRequiredOption(c, FlagReason)
	detail := getRequiredOption(c, FlagDetail)
	identity := getRequiredOption(c, FlagIdentity)
	ctx, cancel := newContext(c)
	defer cancel()

	frontendClient := cFactory.FrontendClient(c)
	_, err := frontendClient.RespondActivityTaskFailedById(ctx, &workflowservice.RespondActivityTaskFailedByIdRequest{
		Namespace:  namespace,
		WorkflowId: wid,
		RunId:      rid,
		ActivityId: activityID,
		Reason:     reason,
		Details:    []byte(detail),
		Identity:   identity,
	})
	if err != nil {
		ErrorAndExit("Failing activity failed", err)
	} else {
		fmt.Println("Fail activity successfully.")
	}
}

// ObserveHistoryWithID show the process of running workflow
func ObserveHistoryWithID(c *cli.Context) {
	if !c.Args().Present() {
		ErrorAndExit("Argument workflow_id is required.", nil)
	}
	wid := c.Args().First()
	rid := ""
	if c.NArg() >= 2 {
		rid = c.Args().Get(1)
	}

	printWorkflowProgress(c, wid, rid)
}<|MERGE_RESOLUTION|>--- conflicted
+++ resolved
@@ -958,13 +958,8 @@
 	table := tablewriter.NewWriter(os.Stdout)
 	table.SetBorder(false)
 	table.SetColumnSeparator("|")
-<<<<<<< HEAD
-	header := []string{"Workflow Type", "Workflow Id", "Run Id", "Start Time", "Execution Time"}
-	headerColor := []tablewriter.Colors{tableHeaderBlue, tableHeaderBlue, tableHeaderBlue, tableHeaderBlue, tableHeaderBlue}
-=======
-	header := []string{"Workflow Type", "Workflow ID", "Run ID", "Task List", "Start Time", "Execution Time"}
+	header := []string{"Workflow Type", "Workflow Id", "Run Id", "Task List", "Start Time", "Execution Time"}
 	headerColor := []tablewriter.Colors{tableHeaderBlue, tableHeaderBlue, tableHeaderBlue, tableHeaderBlue, tableHeaderBlue, tableHeaderBlue}
->>>>>>> 651a26b2
 	if !queryOpen {
 		header = append(header, "End Time")
 		headerColor = append(headerColor, tableHeaderBlue)
