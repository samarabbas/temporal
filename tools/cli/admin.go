// The MIT License
//
// Copyright (c) 2020 Temporal Technologies Inc.  All rights reserved.
//
// Copyright (c) 2020 Uber Technologies, Inc.
//
// Permission is hereby granted, free of charge, to any person obtaining a copy
// of this software and associated documentation files (the "Software"), to deal
// in the Software without restriction, including without limitation the rights
// to use, copy, modify, merge, publish, distribute, sublicense, and/or sell
// copies of the Software, and to permit persons to whom the Software is
// furnished to do so, subject to the following conditions:
//
// The above copyright notice and this permission notice shall be included in
// all copies or substantial portions of the Software.
//
// THE SOFTWARE IS PROVIDED "AS IS", WITHOUT WARRANTY OF ANY KIND, EXPRESS OR
// IMPLIED, INCLUDING BUT NOT LIMITED TO THE WARRANTIES OF MERCHANTABILITY,
// FITNESS FOR A PARTICULAR PURPOSE AND NONINFRINGEMENT. IN NO EVENT SHALL THE
// AUTHORS OR COPYRIGHT HOLDERS BE LIABLE FOR ANY CLAIM, DAMAGES OR OTHER
// LIABILITY, WHETHER IN AN ACTION OF CONTRACT, TORT OR OTHERWISE, ARISING FROM,
// OUT OF OR IN CONNECTION WITH THE SOFTWARE OR THE USE OR OTHER DEALINGS IN
// THE SOFTWARE.

package cli

import "github.com/urfave/cli"

func newAdminWorkflowCommands() []cli.Command {
	return []cli.Command{
		{
			Name:    "show",
			Aliases: []string{"show"},
			Usage:   "show workflow history from database",
			Flags: []cli.Flag{
				// v2 history events
				cli.StringFlag{
					Name:  FlagTreeID,
					Usage: "TreeId",
				},
				cli.StringFlag{
					Name:  FlagBranchID,
					Usage: "BranchId",
				},
				cli.StringFlag{
					Name:  FlagOutputFilenameWithAlias,
					Usage: "output file",
				},

				// for persistence connection
				// TODO need to support other database: https://github.com/uber/cadence/issues/2777
				cli.StringFlag{
					Name:  FlagDBAddress,
					Usage: "persistence address(right now only cassandra is supported)",
				},
				cli.IntFlag{
					Name:  FlagDBPort,
					Value: 9042,
					Usage: "persistence port",
				},
				cli.StringFlag{
					Name:  FlagUsername,
					Usage: "cassandra username",
				},
				cli.StringFlag{
					Name:  FlagPassword,
					Usage: "cassandra password",
				},
				cli.StringFlag{
					Name:  FlagKeyspace,
					Usage: "cassandra keyspace",
				},
				cli.BoolFlag{
					Name:  FlagEnableTLS,
					Usage: "enable TLS over cassandra connection",
				},
				cli.StringFlag{
					Name:  FlagTLSCertPath,
					Usage: "cassandra tls client cert path (tls must be enabled)",
				},
				cli.StringFlag{
					Name:  FlagTLSKeyPath,
					Usage: "cassandra tls client key path (tls must be enabled)",
				},
				cli.StringFlag{
					Name:  FlagTLSCaPath,
					Usage: "cassandra tls client ca path (tls must be enabled)",
				},
				cli.BoolFlag{
					Name:  FlagTLSEnableHostVerification,
					Usage: "cassandra tls verify hostname and server cert (tls must be enabled)",
				},

				// support mysql query
				cli.IntFlag{
					Name:  FlagShardIDWithAlias,
					Usage: "ShardId",
				},
			},
			Action: func(c *cli.Context) {
				AdminShowWorkflow(c)
			},
		},
		{
			Name:    "describe",
			Aliases: []string{"desc"},
			Usage:   "Describe internal information of workflow execution",
			Flags: []cli.Flag{
				cli.StringFlag{
					Name:  FlagWorkflowIDWithAlias,
					Usage: "WorkflowId",
				},
				cli.StringFlag{
					Name:  FlagRunIDWithAlias,
					Usage: "RunId",
				},
			},
			Action: func(c *cli.Context) {
				AdminDescribeWorkflow(c)
			},
		},
		{
			Name:    "refresh-tasks",
			Aliases: []string{"rt"},
			Usage:   "Refreshes all the tasks of a workflow",
			Flags: []cli.Flag{
				cli.StringFlag{
					Name:  FlagWorkflowIDWithAlias,
					Usage: "WorkflowId",
				},
				cli.StringFlag{
					Name:  FlagRunIDWithAlias,
					Usage: "RunId",
				},
			},
			Action: func(c *cli.Context) {
				AdminRefreshWorkflowTasks(c)
			},
		},
		{
			Name:    "delete",
			Aliases: []string{"del"},
			Usage:   "Delete current workflow execution and the mutableState record",
			Flags: []cli.Flag{
				cli.StringFlag{
					Name:  FlagWorkflowIDWithAlias,
					Usage: "WorkflowId",
				},
				cli.StringFlag{
					Name:  FlagRunIDWithAlias,
					Usage: "RunId",
				},
				cli.BoolFlag{
					Name:  FlagSkipErrorModeWithAlias,
					Usage: "skip errors when deleting history",
				},

				// for persistence connection
				// TODO need to support other database: https://github.com/uber/cadence/issues/2777
				cli.StringFlag{
					Name:  FlagDBAddress,
					Usage: "persistence address(right now only cassandra is supported)",
				},
				cli.IntFlag{
					Name:  FlagDBPort,
					Value: 9042,
					Usage: "persistence port",
				},
				cli.StringFlag{
					Name:  FlagUsername,
					Usage: "cassandra username",
				},
				cli.StringFlag{
					Name:  FlagPassword,
					Usage: "cassandra password",
				},
				cli.StringFlag{
					Name:  FlagKeyspace,
					Usage: "cassandra keyspace",
				},
				cli.BoolFlag{
					Name:  FlagEnableTLS,
					Usage: "use TLS over cassandra connection",
				},
				cli.StringFlag{
					Name:  FlagTLSCertPath,
					Usage: "cassandra tls client cert path (tls must be enabled)",
				},
				cli.StringFlag{
					Name:  FlagTLSKeyPath,
					Usage: "cassandra tls client key path (tls must be enabled)",
				},
				cli.StringFlag{
					Name:  FlagTLSCaPath,
					Usage: "cassandra tls client ca path (tls must be enabled)",
				},
				cli.BoolFlag{
					Name:  FlagTLSEnableHostVerification,
					Usage: "cassandra tls verify hostname and server cert (tls must be enabled)",
				},
			},
			Action: func(c *cli.Context) {
				AdminDeleteWorkflow(c)
			},
		},
	}
}

func newAdminShardManagementCommands() []cli.Command {
	return []cli.Command{
		{
			Name:    "closeShard",
			Aliases: []string{"clsh"},
			Usage:   "close a shard given a shard id",
			Flags: []cli.Flag{
				cli.IntFlag{
					Name:  FlagShardID,
					Usage: "ShardId for the temporal cluster to manage",
				},
			},
			Action: func(c *cli.Context) {
				AdminShardManagement(c)
			},
		},
		{
			Name:    "removeTask",
			Aliases: []string{"rmtk"},
<<<<<<< HEAD
			Usage:   "remove a task based on shardId, typeId and taskId",
			Flags: []cli.Flag{
				cli.IntFlag{
					Name:  FlagShardID,
					Usage: "ShardId for the temporal cluster to manage",
=======
			Usage:   "remove a task based on shardID, task type, taskID, and task visibility timestamp",
			Flags: []cli.Flag{
				cli.IntFlag{
					Name:  FlagShardID,
					Usage: "shardID",
>>>>>>> 0976e697
				},
				cli.Int64Flag{
					Name:  FlagTaskID,
					Usage: "taskID",
				},
				cli.IntFlag{
					Name:  FlagTaskType,
					Usage: "task type : 2 (transfer task), 3 (timer task) or 4 (replication task)",
				},
				cli.Int64Flag{
					Name:  FlagTaskVisibilityTimestamp,
					Usage: "task visibility timestamp in nano (required for removing timer task)",
				},
			},
			Action: func(c *cli.Context) {
				AdminRemoveTask(c)
			},
		},
	}
}

func newAdminHistoryHostCommands() []cli.Command {
	return []cli.Command{
		{
			Name:    "describe",
			Aliases: []string{"desc"},
			Usage:   "Describe internal information of history host",
			Flags: []cli.Flag{
				cli.StringFlag{
					Name:  FlagWorkflowIDWithAlias,
					Usage: "WorkflowId",
				},
				cli.StringFlag{
					Name:  FlagHistoryAddressWithAlias,
					Usage: "History Host address(IP:PORT)",
				},
				cli.IntFlag{
					Name:  FlagShardIDWithAlias,
					Usage: "ShardId",
				},
				cli.BoolFlag{
					Name:  FlagPrintFullyDetailWithAlias,
					Usage: "Print fully detail",
				},
			},
			Action: func(c *cli.Context) {
				AdminDescribeHistoryHost(c)
			},
		},
		{
			Name:    "getshard",
			Aliases: []string{"gsh"},
			Usage:   "Get shardId for a workflowId",
			Flags: []cli.Flag{
				cli.StringFlag{
					Name:  FlagWorkflowIDWithAlias,
					Usage: "WorkflowId",
				},
				cli.IntFlag{
					Name:  FlagNumberOfShards,
					Usage: "NumberOfShards for the temporal cluster(see config for numHistoryShards)",
				},
			},
			Action: func(c *cli.Context) {
				AdminGetShardID(c)
			},
		},
	}
}

func newAdminNamespaceCommands() []cli.Command {
	return []cli.Command{
		{
			Name:    "register",
			Aliases: []string{"re"},
			Usage:   "Register workflow namespace",
			Flags:   adminRegisterNamespaceFlags,
			Action: func(c *cli.Context) {
				newNamespaceCLI(c, true).RegisterNamespace(c)
			},
		},
		{
			Name:    "update",
			Aliases: []string{"up", "u"},
			Usage:   "Update existing workflow namespace",
			Flags:   adminUpdateNamespaceFlags,
			Action: func(c *cli.Context) {
				newNamespaceCLI(c, true).UpdateNamespace(c)
			},
		},
		{
			Name:    "describe",
			Aliases: []string{"desc"},
			Usage:   "Describe existing workflow namespace",
			Flags:   adminDescribeNamespaceFlags,
			Action: func(c *cli.Context) {
				newNamespaceCLI(c, true).DescribeNamespace(c)
			},
		},
		{
			Name:    "getnamespaceidorname",
			Aliases: []string{"getdn"},
			Usage:   "Get namespaceId or namespace",
			Flags: []cli.Flag{
				cli.StringFlag{
					Name:  FlagNamespace,
					Usage: "Namespace",
				},
				cli.StringFlag{
					Name:  FlagNamespaceID,
					Usage: "Namespace Id(uuid)",
				},

				// for persistence connection
				// TODO need to support other database: https://github.com/uber/cadence/issues/2777
				cli.StringFlag{
					Name:  FlagDBAddress,
					Usage: "persistence address(right now only cassandra is supported)",
				},
				cli.IntFlag{
					Name:  FlagDBPort,
					Value: 9042,
					Usage: "persistence port",
				},
				cli.StringFlag{
					Name:  FlagUsername,
					Usage: "cassandra username",
				},
				cli.StringFlag{
					Name:  FlagPassword,
					Usage: "cassandra password",
				},
				cli.StringFlag{
					Name:  FlagKeyspace,
					Usage: "cassandra keyspace",
				},
				cli.BoolFlag{
					Name:  FlagEnableTLS,
					Usage: "use TLS over cassandra connection",
				},
				cli.StringFlag{
					Name:  FlagTLSCertPath,
					Usage: "cassandra tls client cert path (tls must be enabled)",
				},
				cli.StringFlag{
					Name:  FlagTLSKeyPath,
					Usage: "cassandra tls client key path (tls must be enabled)",
				},
				cli.StringFlag{
					Name:  FlagTLSCaPath,
					Usage: "cassandra tls client ca path (tls must be enabled)",
				},
				cli.BoolFlag{
					Name:  FlagTLSEnableHostVerification,
					Usage: "cassandra tls verify hostname and server cert (tls must be enabled)",
				},
			},
			Action: func(c *cli.Context) {
				AdminGetNamespaceIDOrName(c)
			},
		},
	}
}

func newAdminKafkaCommands() []cli.Command {
	return []cli.Command{
		{
			Name:    "parse",
			Aliases: []string{"par"},
			Usage:   "Parse replication tasks from kafka messages",
			Flags: []cli.Flag{
				cli.StringFlag{
					Name:  FlagInputFileWithAlias,
					Usage: "Input file to use, if not present assumes piping",
				},
				cli.StringFlag{
					Name:  FlagWorkflowIDWithAlias,
					Usage: "WorkflowId, if not provided then no filters by WorkflowId are applied",
				},
				cli.StringFlag{
					Name:  FlagRunIDWithAlias,
					Usage: "RunId, if not provided then no filters by RunId are applied",
				},
				cli.StringFlag{
					Name:  FlagOutputFilenameWithAlias,
					Usage: "Output file to write to, if not provided output is written to stdout",
				},
				cli.BoolFlag{
					Name:  FlagSkipErrorModeWithAlias,
					Usage: "Skip errors in parsing messages",
				},
				cli.BoolFlag{
					Name:  FlagHeadersModeWithAlias,
					Usage: "Output headers of messages in format: NamespaceId, WorkflowId, RunId, FirstEventId, NextEventId",
				},
				cli.IntFlag{
					Name:  FlagMessageTypeWithAlias,
					Usage: "Kafka message type (0: replicationTasks; 1: visibility)",
					Value: 0,
				},
			},
			Action: func(c *cli.Context) {
				AdminKafkaParse(c)
			},
		},
		{
			Name:    "purgeTopic",
			Aliases: []string{"purge"},
			Usage:   "purge Kafka topic by consumer group",
			Flags: []cli.Flag{
				cli.StringFlag{
					Name:  FlagCluster,
					Usage: "Name of the Kafka cluster to publish replicationTasks",
				},
				cli.StringFlag{
					Name:  FlagTopic,
					Usage: "Topic to publish replication task",
				},
				cli.StringFlag{
					Name:  FlagGroup,
					Usage: "Group to read DLQ",
				},
				cli.StringFlag{
					Name: FlagHostFile,
					Usage: "Kafka host config file in format of: " + `
tls:
    enabled: false
    certFile: ""
    keyFile: ""
    caFile: ""
clusters:
	localKafka:
		brokers:
		- 127.0.0.1
		- 127.0.0.2`,
				},
			},
			Action: func(c *cli.Context) {
				AdminPurgeTopic(c)
			},
		},
		{
			Name:    "mergeDLQ",
			Aliases: []string{"mgdlq"},
			Usage:   "Merge replication tasks to target topic(from input file or DLQ topic)",
			Flags: []cli.Flag{
				cli.StringFlag{
					Name:  FlagInputFileWithAlias,
					Usage: "Input file to use to read as JSON of ReplicationTask, separated by line",
				},
				cli.StringFlag{
					Name:  FlagInputTopicWithAlias,
					Usage: "Input topic to read ReplicationTask",
				},
				cli.StringFlag{
					Name:  FlagInputCluster,
					Usage: "Name of the Kafka cluster for reading DLQ topic for ReplicationTask",
				},
				cli.Int64Flag{
					Name:  FlagStartOffset,
					Usage: "Starting offset for reading DLQ topic for ReplicationTask",
				},
				cli.StringFlag{
					Name:  FlagCluster,
					Usage: "Name of the Kafka cluster to publish replicationTasks",
				},
				cli.StringFlag{
					Name:  FlagTopic,
					Usage: "Topic to publish replication task",
				},
				cli.StringFlag{
					Name:  FlagGroup,
					Usage: "Group to read DLQ",
				},
				cli.StringFlag{
					Name: FlagHostFile,
					Usage: "Kafka host config file in format of: " + `
tls:
    enabled: false
    certFile: ""
    keyFile: ""
    caFile: ""
clusters:
	localKafka:
		brokers:
		- 127.0.0.1
		- 127.0.0.2`,
				},
			},
			Action: func(c *cli.Context) {
				AdminMergeDLQ(c)
			},
		},
		{
			Name:    "rereplicate",
			Aliases: []string{"rrp"},
			Usage:   "Rereplicate replication tasks to target topic from history tables",
			Flags: []cli.Flag{

				cli.StringFlag{
					Name:  FlagTargetCluster,
					Usage: "Name of targetCluster to receive the replication task",
				},
				cli.IntFlag{
					Name:  FlagNumberOfShards,
					Usage: "NumberOfShards is required to calculate shardId. (see server config for numHistoryShards)",
				},

				// for multiple workflow
				cli.StringFlag{
					Name:  FlagInputFileWithAlias,
					Usage: "Input file to read multiple workflow line by line. For each line: namespaceId workflowId,runId,minEventId,maxEventId (minEventId/maxEventId are optional.)",
				},

				// for one workflow
				cli.Int64Flag{
					Name:  FlagMinEventID,
					Usage: "MinEventId. Optional, default to all events",
				},
				cli.Int64Flag{
					Name:  FlagMaxEventID,
					Usage: "MaxEventId Optional, default to all events",
				},
				cli.StringFlag{
					Name:  FlagWorkflowIDWithAlias,
					Usage: "WorkflowId",
				},
				cli.StringFlag{
					Name:  FlagRunIDWithAlias,
					Usage: "RunId",
				},
				cli.StringFlag{
					Name:  FlagNamespaceID,
					Usage: "NamespaceId",
				},

				// for persistence connection
				// TODO need to support other database: https://github.com/uber/cadence/issues/2777
				cli.StringFlag{
					Name:  FlagDBAddress,
					Usage: "persistence address(right now only cassandra is supported)",
				},
				cli.IntFlag{
					Name:  FlagDBPort,
					Value: 9042,
					Usage: "persistence port",
				},
				cli.StringFlag{
					Name:  FlagUsername,
					Usage: "cassandra username",
				},
				cli.StringFlag{
					Name:  FlagPassword,
					Usage: "cassandra password",
				},
				cli.StringFlag{
					Name:  FlagKeyspace,
					Usage: "cassandra keyspace",
				},
				cli.BoolFlag{
					Name:  FlagEnableTLS,
					Usage: "use TLS over cassandra connection",
				},
				cli.StringFlag{
					Name:  FlagTLSCertPath,
					Usage: "cassandra tls client cert path (tls must be enabled)",
				},
				cli.StringFlag{
					Name:  FlagTLSKeyPath,
					Usage: "cassandra tls client key path (tls must be enabled)",
				},
				cli.StringFlag{
					Name:  FlagTLSCaPath,
					Usage: "cassandra tls client ca path (tls must be enabled)",
				},
				cli.BoolFlag{
					Name:  FlagTLSEnableHostVerification,
					Usage: "cassandra tls verify hostname and server cert (tls must be enabled)",
				},

				// kafka
				cli.StringFlag{
					Name:  FlagCluster,
					Usage: "Name of the Kafka cluster to publish replicationTasks",
				},
				cli.StringFlag{
					Name:  FlagTopic,
					Usage: "Topic to publish replication task",
				},
				cli.StringFlag{
					Name: FlagHostFile,
					Usage: "Kafka host config file in format of: " + `
tls:
    enabled: false
    certFile: ""
    keyFile: ""
    caFile: ""
clusters:
	localKafka:
		brokers:
		- 127.0.0.1
		- 127.0.0.2`,
				},
			},
			Action: func(c *cli.Context) {
				AdminRereplicate(c)
			},
		},
	}
}

func newAdminElasticSearchCommands() []cli.Command {
	return []cli.Command{
		{
			Name:    "catIndex",
			Aliases: []string{"cind"},
			Usage:   "Cat Indices on ElasticSearch",
			Flags: []cli.Flag{
				cli.StringFlag{
					Name:  FlagURL,
					Usage: "URL of ElasticSearch cluster",
				},
			},
			Action: func(c *cli.Context) {
				AdminCatIndices(c)
			},
		},
		{
			Name:    "index",
			Aliases: []string{"ind"},
			Usage:   "Index docs on ElasticSearch",
			Flags: []cli.Flag{
				cli.StringFlag{
					Name:  FlagURL,
					Usage: "URL of ElasticSearch cluster",
				},
				cli.StringFlag{
					Name:  FlagIndex,
					Usage: "ElasticSearch target index",
				},
				cli.StringFlag{
					Name:  FlagInputFileWithAlias,
					Usage: "Input file of indexergenpb.Message in json format, separated by newline",
				},
				cli.IntFlag{
					Name:  FlagBatchSizeWithAlias,
					Usage: "Optional batch size of actions for bulk operations",
					Value: 1000,
				},
			},
			Action: func(c *cli.Context) {
				AdminIndex(c)
			},
		},
		{
			Name:    "delete",
			Aliases: []string{"del"},
			Usage:   "Delete docs on ElasticSearch",
			Flags: []cli.Flag{
				cli.StringFlag{
					Name:  FlagURL,
					Usage: "URL of ElasticSearch cluster",
				},
				cli.StringFlag{
					Name:  FlagIndex,
					Usage: "ElasticSearch target index",
				},
				cli.StringFlag{
					Name: FlagInputFileWithAlias,
					Usage: "Input file name. Redirect temporal wf list result (with tale format) to a file and use as delete input. " +
						"First line should be table header like WORKFLOW TYPE | WORKFLOW ID | RUN ID | ...",
				},
				cli.IntFlag{
					Name:  FlagBatchSizeWithAlias,
					Usage: "Optional batch size of actions for bulk operations",
					Value: 1000,
				},
				cli.IntFlag{
					Name:  FlagRPS,
					Usage: "Optional batch request rate per second",
					Value: 30,
				},
			},
			Action: func(c *cli.Context) {
				AdminDelete(c)
			},
		},
		{
			Name:    "report",
			Aliases: []string{"rep"},
			Usage:   "Generate Report by Aggregation functions on ElasticSearch",
			Flags: []cli.Flag{
				cli.StringFlag{
					Name:  FlagURL,
					Usage: "URL of ElasticSearch cluster",
				},
				cli.StringFlag{
					Name:  FlagIndex,
					Usage: "ElasticSearch target index",
				},
				cli.StringFlag{
					Name:  FlagListQuery,
					Usage: "SQL query of the report",
				},
				cli.StringFlag{
					Name:  FlagOutputFormat,
					Usage: "Additional output format (html or csv)",
				},
				cli.StringFlag{
					Name:  FlagOutputFilename,
					Usage: "Additional output filename with path",
				},
			},
			Action: func(c *cli.Context) {
				GenerateReport(c)
			},
		},
	}
}

func newAdminTaskListCommands() []cli.Command {
	return []cli.Command{
		{
			Name:    "describe",
			Aliases: []string{"desc"},
			Usage:   "Describe pollers and status information of tasklist",
			Flags: []cli.Flag{
				cli.StringFlag{
					Name:  FlagTaskListWithAlias,
					Usage: "TaskList description",
				},
				cli.StringFlag{
					Name:  FlagTaskListTypeWithAlias,
					Value: "decision",
					Usage: "Optional TaskList type [decision|activity]",
				},
			},
			Action: func(c *cli.Context) {
				AdminDescribeTaskList(c)
			},
		},
	}
}

func newAdminClusterCommands() []cli.Command {
	return []cli.Command{
		{
			Name:    "add-search-attr",
			Aliases: []string{"asa"},
			Usage:   "whitelist search attribute",
			Flags: []cli.Flag{
				cli.StringFlag{
					Name:  FlagSearchAttributesKey,
					Usage: "Search Attribute key to be whitelisted",
				},
				cli.IntFlag{
					Name:  FlagSearchAttributesType,
					Value: -1,
					Usage: "Search Attribute value type. [0:String, 1:Keyword, 2:Int, 3:Double, 4:Bool, 5:Datetime]",
				},
				cli.StringFlag{
					Name:  FlagSecurityTokenWithAlias,
					Usage: "Optional token for security check",
				},
			},
			Action: func(c *cli.Context) {
				AdminAddSearchAttribute(c)
			},
		},
		{
			Name:    "describe",
			Aliases: []string{"d"},
			Usage:   "Describe cluster information",
			Action: func(c *cli.Context) {
				AdminDescribeCluster(c)
			},
		},
	}
}

func newAdminDLQCommands() []cli.Command {
	return []cli.Command{
		{
			Name:    "read",
			Aliases: []string{"r"},
			Usage:   "Read DLQ Messages",
			Flags: []cli.Flag{
				cli.StringFlag{
					Name:  FlagDLQTypeWithAlias,
					Usage: "Type of DLQ to manage. (Options: namespace, history)",
				},
				cli.IntFlag{
					Name:  FlagShardIDWithAlias,
					Usage: "ShardId",
				},
				cli.IntFlag{
					Name:  FlagMaxMessageCountWithAlias,
					Usage: "Max message size to fetch",
				},
				cli.IntFlag{
					Name:  FlagLastMessageID,
					Usage: "The upper boundary of the read message",
				},
				cli.StringFlag{
					Name:  FlagOutputFilenameWithAlias,
					Usage: "Output file to write to, if not provided output is written to stdout",
				},
			},
			Action: func(c *cli.Context) {
				AdminGetDLQMessages(c)
			},
		},
		{
			Name:    "purge",
			Aliases: []string{"p"},
			Usage:   "Delete DLQ messages with equal or smaller ids than the provided task id",
			Flags: []cli.Flag{
				cli.StringFlag{
					Name:  FlagDLQTypeWithAlias,
					Usage: "Type of DLQ to manage. (Options: namespace, history)",
				},
				cli.IntFlag{
					Name:  FlagShardIDWithAlias,
					Usage: "ShardId",
				},
				cli.IntFlag{
					Name:  FlagLastMessageID,
					Usage: "The upper boundary of the read message",
				},
			},
			Action: func(c *cli.Context) {
				AdminPurgeDLQMessages(c)
			},
		},
		{
			Name:    "merge",
			Aliases: []string{"m"},
			Usage:   "Merge DLQ messages with equal or smaller ids than the provided task id",
			Flags: []cli.Flag{
				cli.StringFlag{
					Name:  FlagDLQTypeWithAlias,
					Usage: "Type of DLQ to manage. (Options: namespace, history)",
				},
				cli.IntFlag{
					Name:  FlagShardIDWithAlias,
					Usage: "ShardId",
				},
				cli.IntFlag{
					Name:  FlagLastMessageID,
					Usage: "The upper boundary of the read message",
				},
			},
			Action: func(c *cli.Context) {
				AdminMergeDLQMessages(c)
			},
		},
	}
}<|MERGE_RESOLUTION|>--- conflicted
+++ resolved
@@ -225,19 +225,11 @@
 		{
 			Name:    "removeTask",
 			Aliases: []string{"rmtk"},
-<<<<<<< HEAD
-			Usage:   "remove a task based on shardId, typeId and taskId",
-			Flags: []cli.Flag{
-				cli.IntFlag{
-					Name:  FlagShardID,
-					Usage: "ShardId for the temporal cluster to manage",
-=======
 			Usage:   "remove a task based on shardID, task type, taskID, and task visibility timestamp",
 			Flags: []cli.Flag{
 				cli.IntFlag{
 					Name:  FlagShardID,
 					Usage: "shardID",
->>>>>>> 0976e697
 				},
 				cli.Int64Flag{
 					Name:  FlagTaskID,
