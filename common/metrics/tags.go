--- conflicted
+++ resolved
@@ -108,30 +108,24 @@
 	return namespaceUnknownTag{}
 }
 
-<<<<<<< HEAD
+// Key returns the key of the tasklist unknown tag
+func (d taskListUnknownTag) Key() string {
+	return namespace
+}
+
+// Value returns the value of the tasklist unknown tag
+func (d taskListUnknownTag) Value() string {
+	return unknownValue
+}
+
+// TaskListUnknownTag returns a new tasklist:unknown tag-value
+func TaskListUnknownTag() Tag {
+	return taskListUnknownTag{}
+}
+
 // Key returns the key of the namespace unknown tag
 func (d namespaceUnknownTag) Key() string {
 	return namespace
-=======
-// Key returns the key of the domain unknown tag
-func (d taskListUnknownTag) Key() string {
-	return domain
-}
-
-// Value returns the value of the domain unknown tag
-func (d taskListUnknownTag) Value() string {
-	return unknownValue
-}
-
-// TaskListUnknownTag returns a new tasklist:unknown tag-value
-func TaskListUnknownTag() Tag {
-	return taskListUnknownTag{}
-}
-
-// Key returns the key of the domain unknown tag
-func (d domainUnknownTag) Key() string {
-	return domain
->>>>>>> 651a26b2
 }
 
 // Value returns the value of the namespace unknown tag
