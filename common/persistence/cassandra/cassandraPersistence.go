// The MIT License
//
// Copyright (c) 2020 Temporal Technologies Inc.  All rights reserved.
//
// Copyright (c) 2020 Uber Technologies, Inc.
//
// Permission is hereby granted, free of charge, to any person obtaining a copy
// of this software and associated documentation files (the "Software"), to deal
// in the Software without restriction, including without limitation the rights
// to use, copy, modify, merge, publish, distribute, sublicense, and/or sell
// copies of the Software, and to permit persons to whom the Software is
// furnished to do so, subject to the following conditions:
//
// The above copyright notice and this permission notice shall be included in
// all copies or substantial portions of the Software.
//
// THE SOFTWARE IS PROVIDED "AS IS", WITHOUT WARRANTY OF ANY KIND, EXPRESS OR
// IMPLIED, INCLUDING BUT NOT LIMITED TO THE WARRANTIES OF MERCHANTABILITY,
// FITNESS FOR A PARTICULAR PURPOSE AND NONINFRINGEMENT. IN NO EVENT SHALL THE
// AUTHORS OR COPYRIGHT HOLDERS BE LIABLE FOR ANY CLAIM, DAMAGES OR OTHER
// LIABILITY, WHETHER IN AN ACTION OF CONTRACT, TORT OR OTHERWISE, ARISING FROM,
// OUT OF OR IN CONNECTION WITH THE SOFTWARE OR THE USE OR OTHER DEALINGS IN
// THE SOFTWARE.

package cassandra

import (
	"fmt"
	"strings"
	"time"

	"github.com/gocql/gocql"
<<<<<<< HEAD
	"github.com/gogo/protobuf/types"
	"github.com/temporalio/temporal/.gen/proto/persistenceblobs"
	"github.com/temporalio/temporal/common"
	"github.com/temporalio/temporal/common/cassandra"
	checksum "github.com/temporalio/temporal/common/checksum"
	"github.com/temporalio/temporal/common/convert"
	"github.com/temporalio/temporal/common/log"
	p "github.com/temporalio/temporal/common/persistence"
	"github.com/temporalio/temporal/common/persistence/serialization"
	"github.com/temporalio/temporal/common/primitives"
	"github.com/temporalio/temporal/common/service/config"
	"go.temporal.io/temporal-proto/serviceerror"
=======

	workflow "github.com/uber/cadence/.gen/go/shared"
	"github.com/uber/cadence/common"
	"github.com/uber/cadence/common/cassandra"
	"github.com/uber/cadence/common/log"
	p "github.com/uber/cadence/common/persistence"
	"github.com/uber/cadence/common/service/config"
>>>>>>> 0976e697
)

//	"go.temporal.io/temporal-proto/serviceerror"
// Guidelines for creating new special UUID constants
// Each UUID should be of the form: E0000000-R000-f000-f000-00000000000x
// Where x is any hexadecimal value, E represents the entity type valid values are:
// E = {NamespaceID = 1, WorkflowID = 2, RunID = 3}
// R represents row type in executions table, valid values are:
// R = {Shard = 1, Execution = 2, Transfer = 3, Timer = 4, Replication = 5}
const (
	cassandraProtoVersion = 4
	defaultSessionTimeout = 10 * time.Second
	// Special Namespaces related constants
	emptyNamespaceID = "10000000-0000-f000-f000-000000000000"
	// Special Run IDs
	emptyRunID     = "30000000-0000-f000-f000-000000000000"
	permanentRunID = "30000000-0000-f000-f000-000000000001"
	// Row Constants for Shard Row
	rowTypeShardNamespaceID = "10000000-1000-f000-f000-000000000000"
	rowTypeShardWorkflowID  = "20000000-1000-f000-f000-000000000000"
	rowTypeShardRunID       = "30000000-1000-f000-f000-000000000000"
	// Row Constants for Transfer Task Row
	rowTypeTransferNamespaceID = "10000000-3000-f000-f000-000000000000"
	rowTypeTransferWorkflowID  = "20000000-3000-f000-f000-000000000000"
	rowTypeTransferRunID       = "30000000-3000-f000-f000-000000000000"
	// Row Constants for Timer Task Row
	rowTypeTimerNamespaceID = "10000000-4000-f000-f000-000000000000"
	rowTypeTimerWorkflowID  = "20000000-4000-f000-f000-000000000000"
	rowTypeTimerRunID       = "30000000-4000-f000-f000-000000000000"
	// Row Constants for Replication Task Row
	rowTypeReplicationNamespaceID = "10000000-5000-f000-f000-000000000000"
	rowTypeReplicationWorkflowID  = "20000000-5000-f000-f000-000000000000"
	rowTypeReplicationRunID       = "30000000-5000-f000-f000-000000000000"
	// Row Constants for Replication Task DLQ Row. Source cluster name will be used as WorkflowID.
	rowTypeDLQNamespaceID = "10000000-6000-f000-f000-000000000000"
	rowTypeDLQRunID       = "30000000-6000-f000-f000-000000000000"
	// Special TaskId constants
	rowTypeExecutionTaskID = int64(-10)
	rowTypeShardTaskID     = int64(-11)
	emptyInitiatedID       = int64(-7)

	stickyTaskListTTL = int32(24 * time.Hour / time.Second) // if sticky task_list stopped being updated, remove it in one day
)

const (
	// Row types for table executions
	rowTypeShard = iota
	rowTypeExecution
	rowTypeTransferTask
	rowTypeTimerTask
	rowTypeReplicationTask
	rowTypeDLQ
)

const (
	// Row types for table tasks
	rowTypeTask = iota
	rowTypeTaskList
)

const (
	taskListTaskID = -12345
	initialRangeID = 1 // Id of the first range of a new task list
)

const (
	templateCreateShardQuery = `INSERT INTO executions (` +
		`shard_id, type, namespace_id, workflow_id, run_id, visibility_ts, task_id, shard, shard_encoding, range_id)` +
		`VALUES(?, ?, ?, ?, ?, ?, ?, ?, ?, ?) IF NOT EXISTS`

	templateGetShardQuery = `SELECT shard, shard_encoding ` +
		`FROM executions ` +
		`WHERE shard_id = ? ` +
		`and type = ? ` +
		`and namespace_id = ? ` +
		`and workflow_id = ? ` +
		`and run_id = ? ` +
		`and visibility_ts = ? ` +
		`and task_id = ?`

	templateUpdateShardQuery = `UPDATE executions ` +
		`SET shard = ?, shard_encoding = ?, range_id = ? ` +
		`WHERE shard_id = ? ` +
		`and type = ? ` +
		`and namespace_id = ? ` +
		`and workflow_id = ? ` +
		`and run_id = ? ` +
		`and visibility_ts = ? ` +
		`and task_id = ? ` +
		`IF range_id = ?`

	templateUpdateCurrentWorkflowExecutionQuery = `UPDATE executions USING TTL 0 ` +
		`SET current_run_id = ?,
execution_state = ?, execution_state_encoding = ?,
replication_metadata = ?, replication_metadata_encoding = ?,
workflow_last_write_version = ?,
workflow_state = ? ` +
		`WHERE shard_id = ? ` +
		`and type = ? ` +
		`and namespace_id = ? ` +
		`and workflow_id = ? ` +
		`and run_id = ? ` +
		`and visibility_ts = ? ` +
		`and task_id = ? ` +
		`IF current_run_id = ? `

	templateUpdateCurrentWorkflowExecutionForNewQuery = templateUpdateCurrentWorkflowExecutionQuery +
		`and workflow_last_write_version = ? ` +
		`and workflow_state = ? `

	templateCreateCurrentWorkflowExecutionQuery = `INSERT INTO executions (` +
		`shard_id, type, namespace_id, workflow_id, run_id, ` +
		`visibility_ts, task_id, current_run_id, execution_state, execution_state_encoding, ` +
		`replication_metadata, replication_metadata_encoding, workflow_last_write_version, workflow_state) ` +
		`VALUES(?, ?, ?, ?, ?, ?, ?, ?, ?, ?, ?, ?, ?, ?) IF NOT EXISTS USING TTL 0 `

	templateCreateWorkflowExecutionQuery = `INSERT INTO executions (` +
		`shard_id, namespace_id, workflow_id, run_id, type, ` +
		`execution, execution_encoding, execution_state, execution_state_encoding, next_event_id, ` +
		`visibility_ts, task_id, checksum, checksum_encoding) ` +
		`VALUES(?, ?, ?, ?, ?, ?, ?, ?, ?, ?, ?, ?, ?, ?) IF NOT EXISTS `

	templateCreateWorkflowExecutionWithReplicationQuery = `INSERT INTO executions (` +
		`shard_id, namespace_id, workflow_id, run_id, type, ` +
		`execution, execution_encoding, execution_state, execution_state_encoding, replication_metadata, replication_metadata_encoding, ` +
		`next_event_id, visibility_ts, task_id, checksum, checksum_encoding) ` +
		`VALUES(?, ?, ?, ?, ?, ?, ?, ?, ?, ?, ?` +
		`, ?, ?, ?, ?, ?) IF NOT EXISTS `

	templateCreateWorkflowExecutionWithVersionHistoriesQuery = `INSERT INTO executions (` +
		`shard_id, namespace_id, workflow_id, run_id, type, ` +
		`execution, execution_encoding, execution_state, execution_state_encoding, next_event_id, ` +
		`visibility_ts, task_id, version_histories, version_histories_encoding, checksum, checksum_encoding) ` +
		`VALUES(?, ?, ?, ?, ?, ?, ?, ?, ?, ?, ?, ?, ?, ?, ?, ?) IF NOT EXISTS `

	templateCreateTransferTaskQuery = `INSERT INTO executions (` +
		`shard_id, type, namespace_id, workflow_id, run_id, transfer, transfer_encoding, visibility_ts, task_id) ` +
		`VALUES(?, ?, ?, ?, ?, ?, ?, ?, ?)`

	templateCreateReplicationTaskQuery = `INSERT INTO executions (` +
		`shard_id, type, namespace_id, workflow_id, run_id, replication, replication_encoding, visibility_ts, task_id) ` +
		`VALUES(?, ?, ?, ?, ?, ?, ?, ?, ?)`

	templateCreateTimerTaskQuery = `INSERT INTO executions (` +
		`shard_id, type, namespace_id, workflow_id, run_id, timer, timer_encoding, visibility_ts, task_id) ` +
		`VALUES(?, ?, ?, ?, ?, ?, ?, ?, ?)`

	templateUpdateLeaseQuery = `UPDATE executions ` +
		`SET range_id = ? ` +
		`WHERE shard_id = ? ` +
		`and type = ? ` +
		`and namespace_id = ? ` +
		`and workflow_id = ? ` +
		`and run_id = ? ` +
		`and visibility_ts = ? ` +
		`and task_id = ? ` +
		`IF range_id = ?`

	templateGetWorkflowExecutionQuery = `SELECT execution, execution_encoding, execution_state, execution_state_encoding, next_event_id, replication_metadata, replication_metadata_encoding, activity_map, activity_map_encoding, timer_map, timer_map_encoding, ` +
		`child_executions_map, child_executions_map_encoding, request_cancel_map, request_cancel_map_encoding, signal_map, signal_map_encoding, signal_requested, buffered_events_list, ` +
		`version_histories, version_histories_encoding, checksum, checksum_encoding ` +
		`FROM executions ` +
		`WHERE shard_id = ? ` +
		`and type = ? ` +
		`and namespace_id = ? ` +
		`and workflow_id = ? ` +
		`and run_id = ? ` +
		`and visibility_ts = ? ` +
		`and task_id = ?`

	templateGetCurrentExecutionQuery = `SELECT current_run_id, execution, execution_encoding, execution_state, execution_state_encoding, replication_metadata, replication_metadata_encoding ` +
		`FROM executions ` +
		`WHERE shard_id = ? ` +
		`and type = ? ` +
		`and namespace_id = ? ` +
		`and workflow_id = ? ` +
		`and run_id = ? ` +
		`and visibility_ts = ? ` +
		`and task_id = ?`

	templateCheckWorkflowExecutionQuery = `UPDATE executions ` +
		`SET next_event_id = ? ` +
		`WHERE shard_id = ? ` +
		`and type = ? ` +
		`and namespace_id = ? ` +
		`and workflow_id = ? ` +
		`and run_id = ? ` +
		`and visibility_ts = ? ` +
		`and task_id = ? ` +
		`IF next_event_id = ?`

	templateUpdateWorkflowExecutionQuery = `UPDATE executions ` +
		`SET execution = ? ` +
		`, execution_encoding = ? ` +
		`, execution_state = ? ` +
		`, execution_state_encoding = ? ` +
		`, next_event_id = ? ` +
		`, checksum = ? ` +
		`, checksum_encoding = ? ` +
		`WHERE shard_id = ? ` +
		`and type = ? ` +
		`and namespace_id = ? ` +
		`and workflow_id = ? ` +
		`and run_id = ? ` +
		`and visibility_ts = ? ` +
		`and task_id = ? ` +
		`IF next_event_id = ? `

	templateUpdateWorkflowExecutionWithReplicationQuery = `UPDATE executions ` +
		`SET execution = ? ` +
		`, execution_encoding = ? ` +
		`, execution_state = ? ` +
		`, execution_state_encoding = ? ` +
		`, replication_metadata = ? ` +
		`, replication_metadata_encoding = ? ` +
		`, next_event_id = ? ` +
		`, checksum = ? ` +
		`, checksum_encoding = ? ` +
		`WHERE shard_id = ? ` +
		`and type = ? ` +
		`and namespace_id = ? ` +
		`and workflow_id = ? ` +
		`and run_id = ? ` +
		`and visibility_ts = ? ` +
		`and task_id = ? ` +
		`IF next_event_id = ? `

	templateUpdateWorkflowExecutionWithVersionHistoriesQuery = `UPDATE executions ` +
		`SET execution = ?` +
		`, execution_encoding = ?` +
		`, execution_state = ? ` +
		`, execution_state_encoding = ? ` +
		`, next_event_id = ? ` +
		`, version_histories = ? ` +
		`, version_histories_encoding = ? ` +
		`, checksum = ? ` +
		`, checksum_encoding = ? ` +
		`WHERE shard_id = ? ` +
		`and type = ? ` +
		`and namespace_id = ? ` +
		`and workflow_id = ? ` +
		`and run_id = ? ` +
		`and visibility_ts = ? ` +
		`and task_id = ? ` +
		`IF next_event_id = ? `

	templateUpdateActivityInfoQuery = `UPDATE executions ` +
		`SET activity_map[ ? ] = ?, activity_map_encoding = ? ` +
		`WHERE shard_id = ? ` +
		`and type = ? ` +
		`and namespace_id = ? ` +
		`and workflow_id = ? ` +
		`and run_id = ? ` +
		`and visibility_ts = ? ` +
		`and task_id = ? `

	templateResetActivityInfoQuery = `UPDATE executions ` +
		`SET activity_map = ?, activity_map_encoding = ? ` +
		`WHERE shard_id = ? ` +
		`and type = ? ` +
		`and namespace_id = ? ` +
		`and workflow_id = ? ` +
		`and run_id = ? ` +
		`and visibility_ts = ? ` +
		`and task_id = ? `

	templateUpdateTimerInfoQuery = `UPDATE executions ` +
		`SET timer_map[ ? ] = ?, timer_map_encoding = ? ` +
		`WHERE shard_id = ? ` +
		`and type = ? ` +
		`and namespace_id = ? ` +
		`and workflow_id = ? ` +
		`and run_id = ? ` +
		`and visibility_ts = ? ` +
		`and task_id = ? `

	templateResetTimerInfoQuery = `UPDATE executions ` +
		`SET timer_map = ?, timer_map_encoding = ? ` +
		`WHERE shard_id = ? ` +
		`and type = ? ` +
		`and namespace_id = ? ` +
		`and workflow_id = ? ` +
		`and run_id = ? ` +
		`and visibility_ts = ? ` +
		`and task_id = ? `

	templateUpdateChildExecutionInfoQuery = `UPDATE executions ` +
		`SET child_executions_map[ ? ] = ?, child_executions_map_encoding = ? ` +
		`WHERE shard_id = ? ` +
		`and type = ? ` +
		`and namespace_id = ? ` +
		`and workflow_id = ? ` +
		`and run_id = ? ` +
		`and visibility_ts = ? ` +
		`and task_id = ? `

	templateResetChildExecutionInfoQuery = `UPDATE executions ` +
		`SET child_executions_map = ?, child_executions_map_encoding = ? ` +
		`WHERE shard_id = ? ` +
		`and type = ? ` +
		`and namespace_id = ? ` +
		`and workflow_id = ? ` +
		`and run_id = ? ` +
		`and visibility_ts = ? ` +
		`and task_id = ? `

	templateUpdateRequestCancelInfoQuery = `UPDATE executions ` +
		`SET request_cancel_map[ ? ] = ?, request_cancel_map_encoding = ? ` +
		`WHERE shard_id = ? ` +
		`and type = ? ` +
		`and namespace_id = ? ` +
		`and workflow_id = ? ` +
		`and run_id = ? ` +
		`and visibility_ts = ? ` +
		`and task_id = ? `

	templateResetRequestCancelInfoQuery = `UPDATE executions ` +
		`SET request_cancel_map = ?, request_cancel_map_encoding = ? ` +
		`WHERE shard_id = ? ` +
		`and type = ? ` +
		`and namespace_id = ? ` +
		`and workflow_id = ? ` +
		`and run_id = ? ` +
		`and visibility_ts = ? ` +
		`and task_id = ? `

	templateUpdateSignalInfoQuery = `UPDATE executions ` +
		`SET signal_map[ ? ] = ?, signal_map_encoding = ? ` +
		`WHERE shard_id = ? ` +
		`and type = ? ` +
		`and namespace_id = ? ` +
		`and workflow_id = ? ` +
		`and run_id = ? ` +
		`and visibility_ts = ? ` +
		`and task_id = ? `

	templateResetSignalInfoQuery = `UPDATE executions ` +
		`SET signal_map = ?, signal_map_encoding = ? ` +
		`WHERE shard_id = ? ` +
		`and type = ? ` +
		`and namespace_id = ? ` +
		`and workflow_id = ? ` +
		`and run_id = ? ` +
		`and visibility_ts = ? ` +
		`and task_id = ? `

	templateUpdateSignalRequestedQuery = `UPDATE executions ` +
		`SET signal_requested = signal_requested + ? ` +
		`WHERE shard_id = ? ` +
		`and type = ? ` +
		`and namespace_id = ? ` +
		`and workflow_id = ? ` +
		`and run_id = ? ` +
		`and visibility_ts = ? ` +
		`and task_id = ? `

	templateResetSignalRequestedQuery = `UPDATE executions ` +
		`SET signal_requested = ?` +
		`WHERE shard_id = ? ` +
		`and type = ? ` +
		`and namespace_id = ? ` +
		`and workflow_id = ? ` +
		`and run_id = ? ` +
		`and visibility_ts = ? ` +
		`and task_id = ? `

	templateAppendBufferedEventsQuery = `UPDATE executions ` +
		`SET buffered_events_list = buffered_events_list + ? ` +
		`WHERE shard_id = ? ` +
		`and type = ? ` +
		`and namespace_id = ? ` +
		`and workflow_id = ? ` +
		`and run_id = ? ` +
		`and visibility_ts = ? ` +
		`and task_id = ? `

	templateDeleteBufferedEventsQuery = `UPDATE executions ` +
		`SET buffered_events_list = [] ` +
		`WHERE shard_id = ? ` +
		`and type = ? ` +
		`and namespace_id = ? ` +
		`and workflow_id = ? ` +
		`and run_id = ? ` +
		`and visibility_ts = ? ` +
		`and task_id = ? `

	templateDeleteActivityInfoQuery = `DELETE activity_map[ ? ] ` +
		`FROM executions ` +
		`WHERE shard_id = ? ` +
		`and type = ? ` +
		`and namespace_id = ? ` +
		`and workflow_id = ? ` +
		`and run_id = ? ` +
		`and visibility_ts = ? ` +
		`and task_id = ? `

	templateDeleteTimerInfoQuery = `DELETE timer_map[ ? ] ` +
		`FROM executions ` +
		`WHERE shard_id = ? ` +
		`and type = ? ` +
		`and namespace_id = ? ` +
		`and workflow_id = ? ` +
		`and run_id = ? ` +
		`and visibility_ts = ? ` +
		`and task_id = ? `

	templateDeleteChildExecutionInfoQuery = `DELETE child_executions_map[ ? ] ` +
		`FROM executions ` +
		`WHERE shard_id = ? ` +
		`and type = ? ` +
		`and namespace_id = ? ` +
		`and workflow_id = ? ` +
		`and run_id = ? ` +
		`and visibility_ts = ? ` +
		`and task_id = ? `

	templateDeleteRequestCancelInfoQuery = `DELETE request_cancel_map[ ? ] ` +
		`FROM executions ` +
		`WHERE shard_id = ? ` +
		`and type = ? ` +
		`and namespace_id = ? ` +
		`and workflow_id = ? ` +
		`and run_id = ? ` +
		`and visibility_ts = ? ` +
		`and task_id = ? `

	templateDeleteSignalInfoQuery = `DELETE signal_map[ ? ] ` +
		`FROM executions ` +
		`WHERE shard_id = ? ` +
		`and type = ? ` +
		`and namespace_id = ? ` +
		`and workflow_id = ? ` +
		`and run_id = ? ` +
		`and visibility_ts = ? ` +
		`and task_id = ? `

	templateDeleteWorkflowExecutionMutableStateQuery = `DELETE FROM executions ` +
		`WHERE shard_id = ? ` +
		`and type = ? ` +
		`and namespace_id = ? ` +
		`and workflow_id = ? ` +
		`and run_id = ? ` +
		`and visibility_ts = ? ` +
		`and task_id = ? `

	templateDeleteWorkflowExecutionCurrentRowQuery = templateDeleteWorkflowExecutionMutableStateQuery + " if current_run_id = ? "

	templateDeleteWorkflowExecutionSignalRequestedQuery = `UPDATE executions ` +
		`SET signal_requested = signal_requested - ? ` +
		`WHERE shard_id = ? ` +
		`and type = ? ` +
		`and namespace_id = ? ` +
		`and workflow_id = ? ` +
		`and run_id = ? ` +
		`and visibility_ts = ? ` +
		`and task_id = ? `

	templateGetTransferTasksQuery = `SELECT transfer, transfer_encoding ` +
		`FROM executions ` +
		`WHERE shard_id = ? ` +
		`and type = ? ` +
		`and namespace_id = ? ` +
		`and workflow_id = ? ` +
		`and run_id = ? ` +
		`and visibility_ts = ? ` +
		`and task_id > ? ` +
		`and task_id <= ?`

	templateGetReplicationTasksQuery = `SELECT replication, replication_encoding ` +
		`FROM executions ` +
		`WHERE shard_id = ? ` +
		`and type = ? ` +
		`and namespace_id = ? ` +
		`and workflow_id = ? ` +
		`and run_id = ? ` +
		`and visibility_ts = ? ` +
		`and task_id > ? ` +
		`and task_id <= ?`

	templateCompleteTransferTaskQuery = `DELETE FROM executions ` +
		`WHERE shard_id = ? ` +
		`and type = ? ` +
		`and namespace_id = ? ` +
		`and workflow_id = ? ` +
		`and run_id = ? ` +
		`and visibility_ts = ? ` +
		`and task_id = ?`

	templateRangeCompleteTransferTaskQuery = `DELETE FROM executions ` +
		`WHERE shard_id = ? ` +
		`and type = ? ` +
		`and namespace_id = ? ` +
		`and workflow_id = ? ` +
		`and run_id = ? ` +
		`and visibility_ts = ? ` +
		`and task_id > ? ` +
		`and task_id <= ?`

	templateCompleteReplicationTaskBeforeQuery = `DELETE FROM executions ` +
		`WHERE shard_id = ? ` +
		`and type = ? ` +
		`and namespace_id = ? ` +
		`and workflow_id = ? ` +
		`and run_id = ? ` +
		`and visibility_ts = ? ` +
		`and task_id <= ?`

	templateCompleteReplicationTaskQuery = templateCompleteTransferTaskQuery

	templateRangeCompleteReplicationTaskQuery = templateRangeCompleteTransferTaskQuery

	templateGetTimerTasksQuery = `SELECT timer, timer_encoding ` +
		`FROM executions ` +
		`WHERE shard_id = ? ` +
		`and type = ?` +
		`and namespace_id = ? ` +
		`and workflow_id = ?` +
		`and run_id = ?` +
		`and visibility_ts >= ? ` +
		`and visibility_ts < ?`

	templateCompleteTimerTaskQuery = `DELETE FROM executions ` +
		`WHERE shard_id = ? ` +
		`and type = ? ` +
		`and namespace_id = ? ` +
		`and workflow_id = ?` +
		`and run_id = ?` +
		`and visibility_ts = ? ` +
		`and task_id = ?`

	templateRangeCompleteTimerTaskQuery = `DELETE FROM executions ` +
		`WHERE shard_id = ? ` +
		`and type = ? ` +
		`and namespace_id = ? ` +
		`and workflow_id = ?` +
		`and run_id = ?` +
		`and visibility_ts >= ? ` +
		`and visibility_ts < ?`

	templateCreateTaskQuery = `INSERT INTO tasks (` +
		`namespace_id, task_list_name, task_list_type, type, task_id, task, task_encoding) ` +
		`VALUES(?, ?, ?, ?, ?, ?, ?)`

	templateCreateTaskWithTTLQuery = `INSERT INTO tasks (` +
		`namespace_id, task_list_name, task_list_type, type, task_id, task, task_encoding) ` +
		`VALUES(?, ?, ?, ?, ?, ?, ?) USING TTL ?`

	templateGetTasksQuery = `SELECT task_id, task, task_encoding ` +
		`FROM tasks ` +
		`WHERE namespace_id = ? ` +
		`and task_list_name = ? ` +
		`and task_list_type = ? ` +
		`and type = ? ` +
		`and task_id > ? ` +
		`and task_id <= ?`

	templateCompleteTaskQuery = `DELETE FROM tasks ` +
		`WHERE namespace_id = ? ` +
		`and task_list_name = ? ` +
		`and task_list_type = ? ` +
		`and type = ? ` +
		`and task_id = ?`

	templateCompleteTasksLessThanQuery = `DELETE FROM tasks ` +
		`WHERE namespace_id = ? ` +
		`AND task_list_name = ? ` +
		`AND task_list_type = ? ` +
		`AND type = ? ` +
		`AND task_id <= ? `

	templateGetTaskList = `SELECT ` +
		`range_id, ` +
		`task_list, ` +
		`task_list_encoding ` +
		`FROM tasks ` +
		`WHERE namespace_id = ? ` +
		`and task_list_name = ? ` +
		`and task_list_type = ? ` +
		`and type = ? ` +
		`and task_id = ?`

	templateInsertTaskListQuery = `INSERT INTO tasks (` +
		`namespace_id, ` +
		`task_list_name, ` +
		`task_list_type, ` +
		`type, ` +
		`task_id, ` +
		`range_id, ` +
		`task_list, ` +
		`task_list_encoding ` +
		`) VALUES (?, ?, ?, ?, ?, ?, ?, ?) IF NOT EXISTS`

	templateUpdateTaskListQuery = `UPDATE tasks SET ` +
		`range_id = ?, ` +
		`task_list = ?, ` +
		`task_list_encoding = ? ` +
		`WHERE namespace_id = ? ` +
		`and task_list_name = ? ` +
		`and task_list_type = ? ` +
		`and type = ? ` +
		`and task_id = ? ` +
		`IF range_id = ?`

	templateUpdateTaskListQueryWithTTL = `INSERT INTO tasks (` +
		`namespace_id, ` +
		`task_list_name, ` +
		`task_list_type, ` +
		`type, ` +
		`task_id, ` +
		`range_id, ` +
		`task_list, ` +
		`task_list_encoding ` +
		`) VALUES (?, ?, ?, ?, ?, ?, ?, ?) USING TTL ?`

	templateDeleteTaskListQuery = `DELETE FROM tasks ` +
		`WHERE namespace_id = ? ` +
		`AND task_list_name = ? ` +
		`AND task_list_type = ? ` +
		`AND type = ? ` +
		`AND task_id = ? ` +
		`IF range_id = ?`
)

var (
	defaultDateTime            = time.Date(2000, time.January, 1, 0, 0, 0, 0, time.UTC)
	defaultVisibilityTimestamp = p.UnixNanoToDBTimestamp(defaultDateTime.UnixNano())
)

type (
	cassandraStore struct {
		session *gocql.Session
		logger  log.Logger
	}

	// Implements ExecutionManager, ShardManager and TaskManager
	cassandraPersistence struct {
		cassandraStore
		shardID            int
		currentClusterName string
	}
)

var _ p.ExecutionStore = (*cassandraPersistence)(nil)

// newShardPersistence is used to create an instance of ShardManager implementation
func newShardPersistence(cfg config.Cassandra, clusterName string, logger log.Logger) (p.ShardStore, error) {
	cluster := cassandra.NewCassandraCluster(cfg)
	cluster.ProtoVersion = cassandraProtoVersion
	cluster.Consistency = gocql.LocalQuorum
	cluster.SerialConsistency = gocql.LocalSerial
	cluster.Timeout = defaultSessionTimeout

	session, err := cluster.CreateSession()
	if err != nil {
		return nil, err
	}

	return &cassandraPersistence{
		cassandraStore:     cassandraStore{session: session, logger: logger},
		shardID:            -1,
		currentClusterName: clusterName,
	}, nil
}

// NewWorkflowExecutionPersistence is used to create an instance of workflowExecutionManager implementation
func NewWorkflowExecutionPersistence(
	shardID int,
	session *gocql.Session,
	logger log.Logger,
) (p.ExecutionStore, error) {
	return &cassandraPersistence{cassandraStore: cassandraStore{session: session, logger: logger}, shardID: shardID}, nil
}

// newTaskPersistence is used to create an instance of TaskManager implementation
func newTaskPersistence(cfg config.Cassandra, logger log.Logger) (p.TaskStore, error) {
	cluster := cassandra.NewCassandraCluster(cfg)
	cluster.ProtoVersion = cassandraProtoVersion
	cluster.Consistency = gocql.LocalQuorum
	cluster.SerialConsistency = gocql.LocalSerial
	cluster.Timeout = defaultSessionTimeout
	session, err := cluster.CreateSession()
	if err != nil {
		return nil, err
	}
	return &cassandraPersistence{cassandraStore: cassandraStore{session: session, logger: logger}, shardID: -1}, nil
}

func (d *cassandraStore) GetName() string {
	return cassandraPersistenceName
}

// Close releases the underlying resources held by this object
func (d *cassandraStore) Close() {
	if d.session != nil {
		d.session.Close()
	}
}

func (d *cassandraPersistence) GetShardID() int {
	return d.shardID
}

func (d *cassandraPersistence) CreateShard(request *p.CreateShardRequest) error {
	shardInfo := request.ShardInfo
	shardInfo.UpdatedAt = types.TimestampNow()
	data, err := serialization.ShardInfoToBlob(shardInfo)

	if err != nil {
		return convertCommonErrors("CreateShard", err)
	}

	query := d.session.Query(templateCreateShardQuery,
		shardInfo.GetShardId(),
		rowTypeShard,
		rowTypeShardNamespaceID,
		rowTypeShardWorkflowID,
		rowTypeShardRunID,
		defaultVisibilityTimestamp,
		rowTypeShardTaskID,
		data.Data,
		data.Encoding,
		shardInfo.GetRangeId())

	previous := make(map[string]interface{})
	applied, err := query.MapScanCAS(previous)
	if err != nil {
		return convertCommonErrors("CreateShard", err)
	}

	if !applied {
		data := previous["shard"].([]byte)
		encoding := previous["shard_encoding"].(string)
		shard, _ := serialization.ShardInfoFromBlob(data, encoding, d.currentClusterName)

		return &p.ShardAlreadyExistError{
			Msg: fmt.Sprintf("Shard already exists in executions table.  ShardId: %v, RangeId: %v",
				shard.GetShardId(), shard.GetRangeId()),
		}
	}

	return nil
}

func (d *cassandraPersistence) GetShard(request *p.GetShardRequest) (*p.GetShardResponse, error) {
	shardID := request.ShardID
	query := d.session.Query(templateGetShardQuery,
		shardID,
		rowTypeShard,
		rowTypeShardNamespaceID,
		rowTypeShardWorkflowID,
		rowTypeShardRunID,
		defaultVisibilityTimestamp,
		rowTypeShardTaskID)

	var data []byte
	var encoding string
	if err := query.Scan(&data, &encoding); err != nil {
		return nil, convertCommonErrors("GetShard", err)
	}

	info, err := serialization.ShardInfoFromBlob(data, encoding, d.currentClusterName)

	if err != nil {
		return nil, convertCommonErrors("GetShard", err)
	}

	return &p.GetShardResponse{ShardInfo: info}, nil
}

func (d *cassandraPersistence) UpdateShard(request *p.UpdateShardRequest) error {
	shardInfo := request.ShardInfo
	shardInfo.UpdatedAt = types.TimestampNow()
	data, err := serialization.ShardInfoToBlob(shardInfo)

	if err != nil {
		return convertCommonErrors("UpdateShard", err)
	}

	query := d.session.Query(templateUpdateShardQuery,
		data.Data,
		data.Encoding,
		shardInfo.GetRangeId(),
		shardInfo.GetShardId(), // Where
		rowTypeShard,
		rowTypeShardNamespaceID,
		rowTypeShardWorkflowID,
		rowTypeShardRunID,
		defaultVisibilityTimestamp,
		rowTypeShardTaskID,
		request.PreviousRangeID) // If

	previous := make(map[string]interface{})
	applied, err := query.MapScanCAS(previous)
	if err != nil {
		return convertCommonErrors("UpdateShard", err)
	}

	if !applied {
		var columns []string
		for k, v := range previous {
			columns = append(columns, fmt.Sprintf("%s=%v", k, v))
		}

		return &p.ShardOwnershipLostError{
			ShardID: d.shardID,
			Msg: fmt.Sprintf("Failed to update shard.  previous_range_id: %v, columns: (%v)",
				request.PreviousRangeID, strings.Join(columns, ",")),
		}
	}

	return nil
}

func (d *cassandraPersistence) CreateWorkflowExecution(
	request *p.InternalCreateWorkflowExecutionRequest,
) (*p.CreateWorkflowExecutionResponse, error) {

	batch := d.session.NewBatch(gocql.LoggedBatch)

	newWorkflow := request.NewWorkflowSnapshot
	executionInfo := newWorkflow.ExecutionInfo
	startVersion := newWorkflow.StartVersion
	lastWriteVersion := newWorkflow.LastWriteVersion
	namespaceID := executionInfo.NamespaceID
	workflowID := executionInfo.WorkflowID
	runID := executionInfo.RunID

	if err := p.ValidateCreateWorkflowModeState(
		request.Mode,
		newWorkflow,
	); err != nil {
		return nil, err
	}

	switch request.Mode {
	case p.CreateWorkflowModeZombie:
		// noop

	default:
		if err := createOrUpdateCurrentExecution(batch,
			request.Mode,
			d.shardID,
			namespaceID,
			workflowID,
			runID,
			executionInfo.State,
			executionInfo.Status,
			executionInfo.CreateRequestID,
			startVersion,
			lastWriteVersion,
			request.PreviousRunID,
			request.PreviousLastWriteVersion,
		); err != nil {
			return nil, err
		}
	}

	if err := applyWorkflowSnapshotBatchAsNew(batch,
		d.shardID,
		&newWorkflow,
	); err != nil {
		return nil, err
	}

	batch.Query(templateUpdateLeaseQuery,
		request.RangeID,
		d.shardID,
		rowTypeShard,
		rowTypeShardNamespaceID,
		rowTypeShardWorkflowID,
		rowTypeShardRunID,
		defaultVisibilityTimestamp,
		rowTypeShardTaskID,
		request.RangeID,
	)

	previous := make(map[string]interface{})
	applied, iter, err := d.session.MapExecuteBatchCAS(batch, previous)
	defer func() {
		if iter != nil {
			iter.Close()
		}
	}()

	if err != nil {
		if isTimeoutError(err) {
			// Write may have succeeded, but we don't know
			// return this info to the caller so they have the option of trying to find out by executing a read
			return nil, &p.TimeoutError{Msg: fmt.Sprintf("CreateWorkflowExecution timed out. Error: %v", err)}
		} else if isThrottlingError(err) {
			return nil, serviceerror.NewResourceExhausted(fmt.Sprintf("CreateWorkflowExecution operation failed. Error: %v", err))
		}

		return nil, serviceerror.NewInternal(fmt.Sprintf("CreateWorkflowExecution operation failed. Error: %v", err))
	}

	if !applied {
		// There can be two reasons why the query does not get applied. Either the RangeID has changed, or
		// the workflow is already started. Check the row info returned by Cassandra to figure out which one it is.
	GetFailureReasonLoop:
		for {
			rowType, ok := previous["type"].(int)
			if !ok {
				// This should never happen, as all our rows have the type field.
				break GetFailureReasonLoop
			}
			runID := previous["run_id"].(gocql.UUID).String()

			if rowType == rowTypeShard {
				if rangeID, ok := previous["range_id"].(int64); ok && rangeID != request.RangeID {
					// CreateWorkflowExecution failed because rangeID was modified
					return nil, &p.ShardOwnershipLostError{
						ShardID: d.shardID,
						Msg: fmt.Sprintf("Failed to create workflow execution.  Request RangeID: %v, Actual RangeID: %v",
							request.RangeID, rangeID),
					}
				}

			} else if rowType == rowTypeExecution && runID == permanentRunID {
				var columns []string
				for k, v := range previous {
					columns = append(columns, fmt.Sprintf("%s=%v", k, v))
				}

				if state, ok := previous["execution_state"].([]byte); ok {
					stateEncoding, ok := previous["execution_state_encoding"].(string)
					if !ok {
						return nil, newPersistedTypeMismatchError("execution_state_encoding", "", stateEncoding, previous)
					}

					// todo: Move serialization to manager
					protoState, err := serialization.WorkflowExecutionStateFromBlob(state, stateEncoding)
					if err != nil {
						return nil, err
					}

					protoReplVersions, err := ProtoReplicationVersionsFromResultMap(previous)
					if err != nil {
						return nil, err
					}
					lastWriteVersion := protoReplVersions.LastWriteVersion.GetValue()

					msg := fmt.Sprintf("Workflow execution already running. WorkflowId: %v, RunId: %v, rangeID: %v, columns: (%v)",
						executionInfo.WorkflowID, primitives.UUIDString(protoState.RunId), request.RangeID, strings.Join(columns, ","))
					if request.Mode == p.CreateWorkflowModeBrandNew {
						// todo: Look at moving these errors upstream to manager
						return nil, &p.WorkflowExecutionAlreadyStartedError{
							Msg:              msg,
							StartRequestID:   protoState.CreateRequestId,
							RunID:            primitives.UUIDString(protoState.RunId),
							State:            int(protoState.State),
							Status:           protoState.Status,
							LastWriteVersion: lastWriteVersion,
						}
					}
					return nil, &p.CurrentWorkflowConditionFailedError{Msg: msg}
				}

				if prevRunID := previous["current_run_id"].(gocql.UUID).String(); prevRunID != request.PreviousRunID {
					// currentRunID on previous run has been changed, return to caller to handle
					msg := fmt.Sprintf("Workflow execution creation condition failed by mismatch runID. WorkflowId: %v, Expected Current RunId: %v, Actual Current RunId: %v",
						executionInfo.WorkflowID, request.PreviousRunID, prevRunID)
					return nil, &p.CurrentWorkflowConditionFailedError{Msg: msg}
				}

				msg := fmt.Sprintf("Workflow execution creation condition failed. WorkflowId: %v, CurrentRunId: %v, columns: (%v)",
					executionInfo.WorkflowID, executionInfo.RunID, strings.Join(columns, ","))
				return nil, &p.CurrentWorkflowConditionFailedError{Msg: msg}
			} else if rowType == rowTypeExecution && runID == executionInfo.RunID {
				msg := fmt.Sprintf("Workflow execution already running. WorkflowId: %v, RunId: %v, rangeId: %v",
					executionInfo.WorkflowID, executionInfo.RunID, request.RangeID)
				lastWriteVersion = common.EmptyVersion
				protoReplVersions, err := ProtoReplicationVersionsFromResultMap(previous)
				if err != nil {
					return nil, err
				}
				if protoReplVersions != nil {
					lastWriteVersion = protoReplVersions.LastWriteVersion.GetValue()
				}
				return nil, &p.WorkflowExecutionAlreadyStartedError{
					Msg:              msg,
					StartRequestID:   executionInfo.CreateRequestID,
					RunID:            executionInfo.RunID,
					State:            executionInfo.State,
					Status:           executionInfo.Status,
					LastWriteVersion: lastWriteVersion,
				}
			}

			previous = make(map[string]interface{})
			if !iter.MapScan(previous) {
				// Cassandra returns the actual row that caused a condition failure, so we should always return
				// from the checks above, but just in case.
				break GetFailureReasonLoop
			}
		}

		// At this point we only know that the write was not applied.
		// It's much safer to return ShardOwnershipLostError as the default to force the application to reload
		// shard to recover from such errors
		var columns []string
		for k, v := range previous {
			columns = append(columns, fmt.Sprintf("%s=%v", k, v))
		}
		return nil, &p.ShardOwnershipLostError{
			ShardID: d.shardID,
			Msg: fmt.Sprintf("Failed to create workflow execution.  Request RangeID: %v, columns: (%v)",
				request.RangeID, strings.Join(columns, ",")),
		}
	}

	return &p.CreateWorkflowExecutionResponse{}, nil
}

func (d *cassandraPersistence) GetWorkflowExecution(request *p.GetWorkflowExecutionRequest) (
	*p.InternalGetWorkflowExecutionResponse, error) {
	execution := request.Execution
	query := d.session.Query(templateGetWorkflowExecutionQuery,
		d.shardID,
		rowTypeExecution,
		request.NamespaceID,
		execution.WorkflowId,
		execution.RunId,
		defaultVisibilityTimestamp,
		rowTypeExecutionTaskID)

	result := make(map[string]interface{})
	if err := query.MapScan(result); err != nil {
		return nil, convertCommonErrors("GetWorkflowExecution", err)
	}

	info, replicationState, err := workflowExecutionFromRow(result)
	if err != nil {
		return nil, serviceerror.NewInternal(fmt.Sprintf("GetWorkflowExecution operation failed. Error: %v", err))
	}

	state := &p.InternalWorkflowMutableState{
		ExecutionInfo:    info,
		ReplicationState: replicationState,
		VersionHistories: p.NewDataBlob(result["version_histories"].([]byte), common.EncodingType(result["version_histories_encoding"].(string))),
	}

	if state.VersionHistories != nil && state.ReplicationState != nil {
		return nil, serviceerror.NewInternal(fmt.Sprintf("GetWorkflowExecution operation failed. VersionHistories and ReplicationState both are set."))
	}

	activityInfos := make(map[int64]*p.InternalActivityInfo)
	aMap := result["activity_map"].(map[int64][]byte)
	aMapEncoding := result["activity_map_encoding"].(string)
	for key, value := range aMap {
		aInfo, err := serialization.ActivityInfoFromBlob(value, aMapEncoding)
		if err != nil {
			return nil, err
		}
		info := p.ProtoActivityInfoToInternalActivityInfo(aInfo)
		activityInfos[key] = info
	}
	state.ActivityInfos = activityInfos

	timerInfos := make(map[string]*persistenceblobs.TimerInfo)
	tMapEncoding := result["timer_map_encoding"].(string)
	tMap := result["timer_map"].(map[string][]byte)
	for key, value := range tMap {
		info, err := serialization.TimerInfoFromBlob(value, tMapEncoding)
		if err != nil {
			return nil, err
		}
		timerInfos[key] = info
	}
	state.TimerInfos = timerInfos

	childExecutionInfos := make(map[int64]*p.InternalChildExecutionInfo)
	cMap := result["child_executions_map"].(map[int64][]byte)
	cMapEncoding := result["child_executions_map_encoding"].(string)
	for key, value := range cMap {
		cInfo, err := serialization.ChildExecutionInfoFromBlob(value, cMapEncoding)
		if err != nil {
			return nil, err
		}
		childExecutionInfos[key] = p.ProtoChildExecutionInfoToInternal(cInfo)
	}
	state.ChildExecutionInfos = childExecutionInfos

	requestCancelInfos := make(map[int64]*persistenceblobs.RequestCancelInfo)
	rMapEncoding := result["request_cancel_map_encoding"].(string)
	rMap := result["request_cancel_map"].(map[int64][]byte)
	for key, value := range rMap {
		info, err := serialization.RequestCancelInfoFromBlob(value, rMapEncoding)
		if err != nil {
			return nil, err
		}
		requestCancelInfos[key] = info
	}
	state.RequestCancelInfos = requestCancelInfos

	signalInfos := make(map[int64]*persistenceblobs.SignalInfo)
	sMapEncoding := result["signal_map_encoding"].(string)
	sMap := result["signal_map"].(map[int64][]byte)
	for key, value := range sMap {
		info, err := serialization.SignalInfoFromBlob(value, sMapEncoding)
		if err != nil {
			return nil, err
		}
		signalInfos[key] = info
	}
	state.SignalInfos = signalInfos

	signalRequestedIDs := make(map[string]struct{})
	sList := result["signal_requested"].([]gocql.UUID)
	for _, v := range sList {
		signalRequestedIDs[v.String()] = struct{}{}
	}
	state.SignalRequestedIDs = signalRequestedIDs

	eList := result["buffered_events_list"].([]map[string]interface{})
	bufferedEventsBlobs := make([]*serialization.DataBlob, 0, len(eList))
	for _, v := range eList {
		blob := createHistoryEventBatchBlob(v)
		bufferedEventsBlobs = append(bufferedEventsBlobs, blob)
	}
	state.BufferedEvents = bufferedEventsBlobs

	cs, err := serialization.ChecksumFromBlob(result["checksum"].([]byte), result["checksum_encoding"].(string))
	if err != nil {
		return nil, serviceerror.NewInternal(fmt.Sprintf("GetWorkflowExecution operation failed. Error: %v", err))
	}
	state.Checksum = *checksum.FromProto(cs)

	return &p.InternalGetWorkflowExecutionResponse{State: state}, nil
}

func protoExecutionStateFromRow(result map[string]interface{}) (*persistenceblobs.WorkflowExecutionState, error) {
	state, ok := result["execution_state"].([]byte)
	if !ok {
		return nil, newPersistedTypeMismatchError("execution_state", "", state, result)
	}

	stateEncoding, ok := result["execution_state_encoding"].(string)
	if !ok {
		return nil, newPersistedTypeMismatchError("execution_state_encoding", "", stateEncoding, result)
	}

	protoState, err := serialization.WorkflowExecutionStateFromBlob(state, stateEncoding)
	if err != nil {
		return nil, err
	}
	return protoState, nil
}

func (d *cassandraPersistence) UpdateWorkflowExecution(request *p.InternalUpdateWorkflowExecutionRequest) error {

	batch := d.session.NewBatch(gocql.LoggedBatch)

	updateWorkflow := request.UpdateWorkflowMutation
	newWorkflow := request.NewWorkflowSnapshot

	executionInfo := updateWorkflow.ExecutionInfo
	namespaceID := executionInfo.NamespaceID
	workflowID := executionInfo.WorkflowID
	runID := executionInfo.RunID
	shardID := d.shardID

	if err := p.ValidateUpdateWorkflowModeState(
		request.Mode,
		updateWorkflow,
		newWorkflow,
	); err != nil {
		return err
	}

	switch request.Mode {
	case p.UpdateWorkflowModeBypassCurrent:
		if err := d.assertNotCurrentExecution(
			namespaceID,
			workflowID,
			runID); err != nil {
			return err
		}

	case p.UpdateWorkflowModeUpdateCurrent:
		if newWorkflow != nil {
			newExecutionInfo := newWorkflow.ExecutionInfo
			newStartVersion := newWorkflow.StartVersion
			newLastWriteVersion := newWorkflow.LastWriteVersion
			newNamespaceID := newExecutionInfo.NamespaceID
			newWorkflowID := newExecutionInfo.WorkflowID
			newRunID := newExecutionInfo.RunID

			if namespaceID != newNamespaceID {
				return serviceerror.NewInternal(fmt.Sprintf("UpdateWorkflowExecution: cannot continue as new to another namespace"))
			}

			if err := createOrUpdateCurrentExecution(batch,
				p.CreateWorkflowModeContinueAsNew,
				d.shardID,
				newNamespaceID,
				newWorkflowID,
				newRunID,
				newExecutionInfo.State,
				newExecutionInfo.Status,
				newExecutionInfo.CreateRequestID,
				newStartVersion,
				newLastWriteVersion,
				runID,
				0, // for continue as new, this is not used
			); err != nil {
				return err
			}

		} else {
			startVersion := updateWorkflow.StartVersion
			lastWriteVersion := updateWorkflow.LastWriteVersion

			executionStateDatablob, err := serialization.WorkflowExecutionStateToBlob(&persistenceblobs.WorkflowExecutionState{
				RunId:           primitives.MustParseUUID(runID),
				CreateRequestId: executionInfo.CreateRequestID,
				State:           int32(executionInfo.State),
				Status:          executionInfo.Status,
			})

			if err != nil {
				return err
			}

			replicationVersions, err := serialization.ReplicationVersionsToBlob(
				&persistenceblobs.ReplicationVersions{
					StartVersion:     &types.Int64Value{Value: startVersion},
					LastWriteVersion: &types.Int64Value{Value: lastWriteVersion},
				})

			if err != nil {
				return err
			}

			batch.Query(templateUpdateCurrentWorkflowExecutionQuery,
				runID,
				executionStateDatablob.Data,
				executionStateDatablob.Encoding.String(),
				replicationVersions.Data,
				replicationVersions.Encoding.String(),
				lastWriteVersion,
				executionInfo.State,
				d.shardID,
				rowTypeExecution,
				namespaceID,
				workflowID,
				permanentRunID,
				defaultVisibilityTimestamp,
				rowTypeExecutionTaskID,
				runID,
			)
		}

	default:
		return serviceerror.NewInternal(fmt.Sprintf("UpdateWorkflowExecution: unknown mode: %v", request.Mode))
	}

	if err := applyWorkflowMutationBatch(batch, shardID, &updateWorkflow); err != nil {
		return err
	}
	if newWorkflow != nil {
		if err := applyWorkflowSnapshotBatchAsNew(batch,
			d.shardID,
			newWorkflow,
		); err != nil {
			return err
		}
	}

	// Verifies that the RangeID has not changed
	batch.Query(templateUpdateLeaseQuery,
		request.RangeID,
		d.shardID,
		rowTypeShard,
		rowTypeShardNamespaceID,
		rowTypeShardWorkflowID,
		rowTypeShardRunID,
		defaultVisibilityTimestamp,
		rowTypeShardTaskID,
		request.RangeID,
	)

	previous := make(map[string]interface{})
	applied, iter, err := d.session.MapExecuteBatchCAS(batch, previous)
	defer func() {
		if iter != nil {
			iter.Close()
		}
	}()

	if err != nil {
		if isTimeoutError(err) {
			// Write may have succeeded, but we don't know
			// return this info to the caller so they have the option of trying to find out by executing a read
			return &p.TimeoutError{Msg: fmt.Sprintf("UpdateWorkflowExecution timed out. Error: %v", err)}
		} else if isThrottlingError(err) {
			return serviceerror.NewResourceExhausted(fmt.Sprintf("UpdateWorkflowExecution operation failed. Error: %v", err))
		}
		return serviceerror.NewInternal(fmt.Sprintf("UpdateWorkflowExecution operation failed. Error: %v", err))
	}

	if !applied {
		return d.getExecutionConditionalUpdateFailure(previous, iter, executionInfo.RunID, updateWorkflow.Condition, request.RangeID, executionInfo.RunID)
	}
	return nil
}

//TODO: update query with version histories
func (d *cassandraPersistence) ResetWorkflowExecution(request *p.InternalResetWorkflowExecutionRequest) error {

	batch := d.session.NewBatch(gocql.LoggedBatch)

	shardID := d.shardID

	namespaceID := request.NewWorkflowSnapshot.ExecutionInfo.NamespaceID
	workflowID := request.NewWorkflowSnapshot.ExecutionInfo.WorkflowID

	baseRunID := request.BaseRunID
	baseRunNextEventID := request.BaseRunNextEventID

	currentRunID := request.CurrentRunID
	currentRunNextEventID := request.CurrentRunNextEventID

	newRunID := request.NewWorkflowSnapshot.ExecutionInfo.RunID
	newExecutionInfo := request.NewWorkflowSnapshot.ExecutionInfo

	startVersion := request.NewWorkflowSnapshot.StartVersion
	lastWriteVersion := request.NewWorkflowSnapshot.LastWriteVersion

	stateDatablob, err := serialization.WorkflowExecutionStateToBlob(&persistenceblobs.WorkflowExecutionState{
		CreateRequestId: newExecutionInfo.CreateRequestID,
		State:           int32(newExecutionInfo.State),
		Status:          newExecutionInfo.Status,
		RunId:           primitives.MustParseUUID(newRunID),
	})
	if err != nil {
		return err
	}

	replicationVersions, err := serialization.ReplicationVersionsToBlob(
		&persistenceblobs.ReplicationVersions{
			StartVersion:     &types.Int64Value{Value: startVersion},
			LastWriteVersion: &types.Int64Value{Value: lastWriteVersion},
		})
	if err != nil {
		return err
	}

	batch.Query(templateUpdateCurrentWorkflowExecutionQuery,
		newRunID,
		stateDatablob.Data,
		stateDatablob.Encoding,
		replicationVersions.Data,
		replicationVersions.Encoding.String(),
		lastWriteVersion,
		newExecutionInfo.State,
		d.shardID,
		rowTypeExecution,
		newExecutionInfo.NamespaceID,
		newExecutionInfo.WorkflowID,
		permanentRunID,
		defaultVisibilityTimestamp,
		rowTypeExecutionTaskID,
		currentRunID,
	)

	// for forkRun, check condition without updating anything to make sure the forkRun hasn't been deleted.
	// Without this check, it will run into race condition with deleteHistoryEvent timer task
	// we only do it when forkRun != currentRun
	if baseRunID != currentRunID {
		batch.Query(templateCheckWorkflowExecutionQuery,
			baseRunNextEventID,
			d.shardID,
			rowTypeExecution,
			namespaceID,
			workflowID,
			request.BaseRunID,
			defaultVisibilityTimestamp,
			rowTypeExecutionTaskID,
			baseRunNextEventID,
		)
	}

	if request.CurrentWorkflowMutation != nil {
		if err := applyWorkflowMutationBatch(batch, shardID, request.CurrentWorkflowMutation); err != nil {
			return err
		}
	} else {
		// check condition without updating anything
		batch.Query(templateCheckWorkflowExecutionQuery,
			currentRunNextEventID,
			d.shardID,
			rowTypeExecution,
			namespaceID,
			workflowID,
			currentRunID,
			defaultVisibilityTimestamp,
			rowTypeExecutionTaskID,
			currentRunNextEventID,
		)
	}

	if err := applyWorkflowSnapshotBatchAsNew(batch, shardID, &request.NewWorkflowSnapshot); err != nil {
		return err
	}

	//Verifies that the RangeID has not changed
	batch.Query(templateUpdateLeaseQuery,
		request.RangeID,
		d.shardID,
		rowTypeShard,
		rowTypeShardNamespaceID,
		rowTypeShardWorkflowID,
		rowTypeShardRunID,
		defaultVisibilityTimestamp,
		rowTypeShardTaskID,
		request.RangeID,
	)

	previous := make(map[string]interface{})
	applied, iter, err := d.session.MapExecuteBatchCAS(batch, previous)
	defer func() {
		if iter != nil {
			iter.Close()
		}
	}()

	if err != nil {
		if isTimeoutError(err) {
			// Write may have succeeded, but we don't know
			// return this info to the caller so they have the option of trying to find out by executing a read
			return &p.TimeoutError{Msg: fmt.Sprintf("ResetWorkflowExecution timed out. Error: %v", err)}
		} else if isThrottlingError(err) {
			return serviceerror.NewResourceExhausted(fmt.Sprintf("ResetWorkflowExecution operation failed. Error: %v", err))
		}
		return serviceerror.NewInternal(fmt.Sprintf("ResetWorkflowExecution operation failed. Error: %v", err))
	}

	if !applied {
		return d.getExecutionConditionalUpdateFailure(previous, iter, currentRunID, currentRunNextEventID, request.RangeID, currentRunID)
	}

	return nil
}

func (d *cassandraPersistence) ConflictResolveWorkflowExecution(request *p.InternalConflictResolveWorkflowExecutionRequest) error {
	batch := d.session.NewBatch(gocql.LoggedBatch)

	currentWorkflow := request.CurrentWorkflowMutation
	resetWorkflow := request.ResetWorkflowSnapshot
	newWorkflow := request.NewWorkflowSnapshot

	shardID := d.shardID

	namespaceID := resetWorkflow.ExecutionInfo.NamespaceID
	workflowID := resetWorkflow.ExecutionInfo.WorkflowID

	if err := p.ValidateConflictResolveWorkflowModeState(
		request.Mode,
		resetWorkflow,
		newWorkflow,
		currentWorkflow,
	); err != nil {
		return err
	}

	var prevRunID string

	switch request.Mode {
	case p.ConflictResolveWorkflowModeBypassCurrent:
		if err := d.assertNotCurrentExecution(
			namespaceID,
			workflowID,
			resetWorkflow.ExecutionInfo.RunID); err != nil {
			return err
		}

	case p.ConflictResolveWorkflowModeUpdateCurrent:
		executionInfo := resetWorkflow.ExecutionInfo
		startVersion := resetWorkflow.StartVersion
		lastWriteVersion := resetWorkflow.LastWriteVersion
		if newWorkflow != nil {
			executionInfo = newWorkflow.ExecutionInfo
			startVersion = newWorkflow.StartVersion
			lastWriteVersion = newWorkflow.LastWriteVersion
		}
		runID := executionInfo.RunID
		createRequestID := executionInfo.CreateRequestID
		state := executionInfo.State
		status := executionInfo.Status

		executionStateDatablob, err := serialization.WorkflowExecutionStateToBlob(&persistenceblobs.WorkflowExecutionState{
			RunId:           primitives.MustParseUUID(runID),
			CreateRequestId: createRequestID,
			State:           int32(state),
			Status:          status,
		})

		replicationVersions, err := serialization.ReplicationVersionsToBlob(
			&persistenceblobs.ReplicationVersions{
				StartVersion:     &types.Int64Value{Value: startVersion},
				LastWriteVersion: &types.Int64Value{Value: lastWriteVersion},
			})
		if err != nil {
			return err
		}

		if err != nil {
			return serviceerror.NewInternal(fmt.Sprintf("ConflictResolveWorkflowExecution operation failed. Error: %v", err))
		}

		if request.CurrentWorkflowCAS != nil {
			prevRunID = request.CurrentWorkflowCAS.PrevRunID
			prevLastWriteVersion := request.CurrentWorkflowCAS.PrevLastWriteVersion
			prevState := request.CurrentWorkflowCAS.PrevState

			batch.Query(templateUpdateCurrentWorkflowExecutionForNewQuery,
				runID,
				executionStateDatablob.Data,
				executionStateDatablob.Encoding.String(),
				replicationVersions.Data,
				replicationVersions.Encoding.String(),
				lastWriteVersion,
				state,
				shardID,
				rowTypeExecution,
				namespaceID,
				workflowID,
				permanentRunID,
				defaultVisibilityTimestamp,
				rowTypeExecutionTaskID,
				prevRunID,
				prevLastWriteVersion,
				prevState,
			)
		} else if currentWorkflow != nil {
			prevRunID = currentWorkflow.ExecutionInfo.RunID

			batch.Query(templateUpdateCurrentWorkflowExecutionQuery,
				runID,
				executionStateDatablob.Data,
				executionStateDatablob.Encoding.String(),
				replicationVersions.Data,
				replicationVersions.Encoding.String(),
				lastWriteVersion,
				state,
				shardID,
				rowTypeExecution,
				namespaceID,
				workflowID,
				permanentRunID,
				defaultVisibilityTimestamp,
				rowTypeExecutionTaskID,
				prevRunID,
			)
		} else {
			// reset workflow is current
			prevRunID = resetWorkflow.ExecutionInfo.RunID

			batch.Query(templateUpdateCurrentWorkflowExecutionQuery,
				runID,
				executionStateDatablob.Data,
				executionStateDatablob.Encoding.String(),
				replicationVersions.Data,
				replicationVersions.Encoding.String(),
				lastWriteVersion,
				state,
				shardID,
				rowTypeExecution,
				namespaceID,
				workflowID,
				permanentRunID,
				defaultVisibilityTimestamp,
				rowTypeExecutionTaskID,
				prevRunID,
			)
		}

	default:
		return serviceerror.NewInternal(fmt.Sprintf("ConflictResolveWorkflowExecution: unknown mode: %v", request.Mode))
	}

	if err := applyWorkflowSnapshotBatchAsReset(batch,
		shardID,
		&resetWorkflow); err != nil {
		return err
	}

	if currentWorkflow != nil {
		if err := applyWorkflowMutationBatch(batch, shardID, currentWorkflow); err != nil {
			return err
		}
	}
	if newWorkflow != nil {
		if err := applyWorkflowSnapshotBatchAsNew(batch, shardID, newWorkflow); err != nil {
			return err
		}
	}

	// Verifies that the RangeID has not changed
	batch.Query(templateUpdateLeaseQuery,
		request.RangeID,
		d.shardID,
		rowTypeShard,
		rowTypeShardNamespaceID,
		rowTypeShardWorkflowID,
		rowTypeShardRunID,
		defaultVisibilityTimestamp,
		rowTypeShardTaskID,
		request.RangeID,
	)

	previous := make(map[string]interface{})
	applied, iter, err := d.session.MapExecuteBatchCAS(batch, previous)
	defer func() {
		if iter != nil {
			iter.Close()
		}
	}()

	if err != nil {
		if isTimeoutError(err) {
			// Write may have succeeded, but we don't know
			// return this info to the caller so they have the option of trying to find out by executing a read
			return &p.TimeoutError{Msg: fmt.Sprintf("ConflictResolveWorkflowExecution timed out. Error: %v", err)}
		} else if isThrottlingError(err) {
			return serviceerror.NewResourceExhausted(fmt.Sprintf("ConflictResolveWorkflowExecution operation failed. Error: %v", err))
		}
		return serviceerror.NewInternal(fmt.Sprintf("ConflictResolveWorkflowExecution operation failed. Error: %v", err))
	}

	if !applied {
		return d.getExecutionConditionalUpdateFailure(previous, iter, resetWorkflow.ExecutionInfo.RunID, request.ResetWorkflowSnapshot.Condition, request.RangeID, prevRunID)
	}
	return nil
}

func (d *cassandraPersistence) getExecutionConditionalUpdateFailure(previous map[string]interface{}, iter *gocql.Iter, requestRunID string, requestCondition int64, requestRangeID int64, requestConditionalRunID string) error {
	// There can be three reasons why the query does not get applied: the RangeID has changed, or the next_event_id or current_run_id check failed.
	// Check the row info returned by Cassandra to figure out which one it is.
	rangeIDUnmatch := false
	actualRangeID := int64(0)
	nextEventIDUnmatch := false
	actualNextEventID := int64(0)
	runIDUnmatch := false
	actualCurrRunID := ""
	allPrevious := []map[string]interface{}{}

GetFailureReasonLoop:
	for {
		rowType, ok := previous["type"].(int)
		if !ok {
			// This should never happen, as all our rows have the type field.
			break GetFailureReasonLoop
		}

		runID := previous["run_id"].(gocql.UUID).String()

		if rowType == rowTypeShard {
			if actualRangeID, ok = previous["range_id"].(int64); ok && actualRangeID != requestRangeID {
				// UpdateWorkflowExecution failed because rangeID was modified
				rangeIDUnmatch = true
			}
		} else if rowType == rowTypeExecution && runID == requestRunID {
			if actualNextEventID, ok = previous["next_event_id"].(int64); ok && actualNextEventID != requestCondition {
				// UpdateWorkflowExecution failed because next event ID is unexpected
				nextEventIDUnmatch = true
			}
		} else if rowType == rowTypeExecution && runID == permanentRunID {
			// UpdateWorkflowExecution failed because current_run_id is unexpected
			if actualCurrRunID = previous["current_run_id"].(gocql.UUID).String(); actualCurrRunID != requestConditionalRunID {
				// UpdateWorkflowExecution failed because next event ID is unexpected
				runIDUnmatch = true
			}
		}

		allPrevious = append(allPrevious, previous)
		previous = make(map[string]interface{})
		if !iter.MapScan(previous) {
			// Cassandra returns the actual row that caused a condition failure, so we should always return
			// from the checks above, but just in case.
			break GetFailureReasonLoop
		}
	}

	if rangeIDUnmatch {
		return &p.ShardOwnershipLostError{
			ShardID: d.shardID,
			Msg: fmt.Sprintf("Failed to update mutable state.  Request RangeID: %v, Actual RangeID: %v",
				requestRangeID, actualRangeID),
		}
	}

	if runIDUnmatch {
		return &p.CurrentWorkflowConditionFailedError{
			Msg: fmt.Sprintf("Failed to update mutable state.  Request Condition: %v, Actual Value: %v, Request Current RunId: %v, Actual Value: %v",
				requestCondition, actualNextEventID, requestConditionalRunID, actualCurrRunID),
		}
	}

	if nextEventIDUnmatch {
		return &p.ConditionFailedError{
			Msg: fmt.Sprintf("Failed to update mutable state.  Request Condition: %v, Actual Value: %v, Request Current RunId: %v, Actual Value: %v",
				requestCondition, actualNextEventID, requestConditionalRunID, actualCurrRunID),
		}
	}

	// At this point we only know that the write was not applied.
	var columns []string
	columnID := 0
	for _, previous := range allPrevious {
		for k, v := range previous {
			columns = append(columns, fmt.Sprintf("%v: %s=%v", columnID, k, v))
		}
		columnID++
	}
	return &p.ConditionFailedError{
		Msg: fmt.Sprintf("Failed to reset mutable state. ShardId: %v, RangeId: %v, Condition: %v, Request Current RunId: %v, columns: (%v)",
			d.shardID, requestRangeID, requestCondition, requestConditionalRunID, strings.Join(columns, ",")),
	}
}

func (d *cassandraPersistence) assertNotCurrentExecution(
	namespaceID string,
	workflowID string,
	runID string,
) error {

	if resp, err := d.GetCurrentExecution(&p.GetCurrentExecutionRequest{
		NamespaceID: namespaceID,
		WorkflowID:  workflowID,
	}); err != nil {
		if _, ok := err.(*serviceerror.NotFound); ok {
			// allow bypassing no current record
			return nil
		}
		return err
	} else if resp.RunID == runID {
		return &p.ConditionFailedError{
			Msg: fmt.Sprintf("Assertion on current record failed. Current run ID is not expected: %v", resp.RunID),
		}
	}

	return nil
}

<<<<<<< HEAD
func (d *cassandraPersistence) DeleteTask(request *p.DeleteTaskRequest) error {
	var namespaceID, workflowID, runID string
	switch request.Type {
	case rowTypeTransferTask:
		namespaceID = rowTypeTransferNamespaceID
		workflowID = rowTypeTransferWorkflowID
		runID = rowTypeTransferRunID

	case rowTypeTimerTask:
		namespaceID = rowTypeTimerNamespaceID
		workflowID = rowTypeTimerWorkflowID
		runID = rowTypeTimerRunID

	case rowTypeReplicationTask:
		namespaceID = rowTypeReplicationNamespaceID
		workflowID = rowTypeReplicationWorkflowID
		runID = rowTypeReplicationRunID

	default:
		return fmt.Errorf("DeleteTask type id is not one of 2 (transfer task), 3 (timer task), 4 (replication task) ")

	}

	query := d.session.Query(templateDeleteWorkflowExecutionMutableStateQuery,
		request.ShardID,
		request.Type,
		namespaceID,
		workflowID,
		runID,
		defaultVisibilityTimestamp,
		request.TaskID)

	err := query.Exec()
	if err != nil {
		if isThrottlingError(err) {
			return serviceerror.NewResourceExhausted(fmt.Sprintf("DeleteTask operation failed. Error: %v", err))
		}
		return serviceerror.NewInternal(fmt.Sprintf("DeleteTask operation failed. Error: %v", err))
	}

	return nil
}

=======
>>>>>>> 0976e697
func (d *cassandraPersistence) DeleteWorkflowExecution(request *p.DeleteWorkflowExecutionRequest) error {
	query := d.session.Query(templateDeleteWorkflowExecutionMutableStateQuery,
		d.shardID,
		rowTypeExecution,
		request.NamespaceID,
		request.WorkflowID,
		request.RunID,
		defaultVisibilityTimestamp,
		rowTypeExecutionTaskID)

	err := query.Exec()
	if err != nil {
		if isThrottlingError(err) {
			return serviceerror.NewResourceExhausted(fmt.Sprintf("DeleteWorkflowExecution operation failed. Error: %v", err))
		}
		return serviceerror.NewInternal(fmt.Sprintf("DeleteWorkflowExecution operation failed. Error: %v", err))
	}

	return nil
}

func (d *cassandraPersistence) DeleteCurrentWorkflowExecution(request *p.DeleteCurrentWorkflowExecutionRequest) error {
	query := d.session.Query(templateDeleteWorkflowExecutionCurrentRowQuery,
		d.shardID,
		rowTypeExecution,
		request.NamespaceID,
		request.WorkflowID,
		permanentRunID,
		defaultVisibilityTimestamp,
		rowTypeExecutionTaskID,
		request.RunID)

	err := query.Exec()
	if err != nil {
		if isThrottlingError(err) {
			return serviceerror.NewResourceExhausted(fmt.Sprintf("DeleteWorkflowCurrentRow operation failed. Error: %v", err))
		}
		return serviceerror.NewInternal(fmt.Sprintf("DeleteWorkflowCurrentRow operation failed. Error: %v", err))
	}

	return nil
}

func (d *cassandraPersistence) GetCurrentExecution(request *p.GetCurrentExecutionRequest) (*p.GetCurrentExecutionResponse,
	error) {
	query := d.session.Query(templateGetCurrentExecutionQuery,
		d.shardID,
		rowTypeExecution,
		request.NamespaceID,
		request.WorkflowID,
		permanentRunID,
		defaultVisibilityTimestamp,
		rowTypeExecutionTaskID)

	result := make(map[string]interface{})
	if err := query.MapScan(result); err != nil {
		if err == gocql.ErrNotFound {
			return nil, serviceerror.NewNotFound(fmt.Sprintf("Workflow execution not found.  WorkflowId: %v", request.WorkflowID))
		} else if isThrottlingError(err) {
			return nil, serviceerror.NewResourceExhausted(fmt.Sprintf("GetCurrentExecution operation failed. Error: %v", err))
		}

		return nil, serviceerror.NewInternal(fmt.Sprintf("GetCurrentExecution operation failed. Error: %v", err))
	}

	currentRunID := result["current_run_id"].(gocql.UUID).String()
	executionInfo, err := protoExecutionStateFromRow(result)
	if err != nil {
		return nil, serviceerror.NewInternal(fmt.Sprintf("GetCurrentExecution operation failed. Error: %v", err))
	}
	replicationVersions, err := ProtoReplicationVersionsFromResultMap(result)
	if err != nil {
		return nil, err
	}
	return &p.GetCurrentExecutionResponse{
		RunID:            currentRunID,
		StartRequestID:   executionInfo.CreateRequestId,
		State:            int(executionInfo.State),
		Status:           executionInfo.Status,
		LastWriteVersion: replicationVersions.LastWriteVersion.GetValue(),
	}, nil
}

func (d *cassandraPersistence) GetTransferTasks(request *p.GetTransferTasksRequest) (*p.GetTransferTasksResponse, error) {

	// Reading transfer tasks need to be quorum level consistent, otherwise we could loose task
	query := d.session.Query(templateGetTransferTasksQuery,
		d.shardID,
		rowTypeTransferTask,
		rowTypeTransferNamespaceID,
		rowTypeTransferWorkflowID,
		rowTypeTransferRunID,
		defaultVisibilityTimestamp,
		request.ReadLevel,
		request.MaxReadLevel,
	).PageSize(request.BatchSize).PageState(request.NextPageToken)

	iter := query.Iter()
	if iter == nil {
		return nil, serviceerror.NewInternal("GetTransferTasks operation failed.  Not able to create query iterator.")
	}

	response := &p.GetTransferTasksResponse{}
	var data []byte
	var encoding string

	for iter.Scan(&data, &encoding) {
		t, err := serialization.TransferTaskInfoFromBlob(data, encoding)
		if err != nil {
			return nil, convertCommonErrors("GetTransferTasks", err)
		}

		response.Tasks = append(response.Tasks, t)
	}
	nextPageToken := iter.PageState()
	response.NextPageToken = make([]byte, len(nextPageToken))
	copy(response.NextPageToken, nextPageToken)

	if err := iter.Close(); err != nil {
		return nil, convertCommonErrors("GetTransferTasks", err)
	}

	return response, nil
}

func (d *cassandraPersistence) GetReplicationTasks(
	request *p.GetReplicationTasksRequest,
) (*p.GetReplicationTasksResponse, error) {

	// Reading replication tasks need to be quorum level consistent, otherwise we could loose task
	query := d.session.Query(templateGetReplicationTasksQuery,
		d.shardID,
		rowTypeReplicationTask,
		rowTypeReplicationNamespaceID,
		rowTypeReplicationWorkflowID,
		rowTypeReplicationRunID,
		defaultVisibilityTimestamp,
		request.ReadLevel,
		request.MaxReadLevel,
	).PageSize(request.BatchSize).PageState(request.NextPageToken)

	return d.populateGetReplicationTasksResponse(query, "GetReplicationTasks")
}

func (d *cassandraPersistence) populateGetReplicationTasksResponse(
	query *gocql.Query, operation string,
) (*p.GetReplicationTasksResponse, error) {
	iter := query.Iter()
	if iter == nil {
		return nil, serviceerror.NewInternal("GetReplicationTasks operation failed.  Not able to create query iterator.")
	}

	response := &p.GetReplicationTasksResponse{}
	var data []byte
	var encoding string

	for iter.Scan(&data, &encoding) {
		t, err := serialization.ReplicationTaskInfoFromBlob(data, encoding)

		if err != nil {
			return nil, convertCommonErrors(operation, err)
		}

		response.Tasks = append(response.Tasks, t)
	}
	nextPageToken := iter.PageState()
	response.NextPageToken = make([]byte, len(nextPageToken))
	copy(response.NextPageToken, nextPageToken)

	if err := iter.Close(); err != nil {
		return nil, convertCommonErrors(operation, err)
	}

	return response, nil
}

func (d *cassandraPersistence) CompleteTransferTask(request *p.CompleteTransferTaskRequest) error {
	query := d.session.Query(templateCompleteTransferTaskQuery,
		d.shardID,
		rowTypeTransferTask,
		rowTypeTransferNamespaceID,
		rowTypeTransferWorkflowID,
		rowTypeTransferRunID,
		defaultVisibilityTimestamp,
		request.TaskID)

	err := query.Exec()
	if err != nil {
		if isThrottlingError(err) {
			return serviceerror.NewResourceExhausted(fmt.Sprintf("CompleteTransferTask operation failed. Error: %v", err))
		}
		return serviceerror.NewInternal(fmt.Sprintf("CompleteTransferTask operation failed. Error: %v", err))
	}

	return nil
}

func (d *cassandraPersistence) RangeCompleteTransferTask(request *p.RangeCompleteTransferTaskRequest) error {
	query := d.session.Query(templateRangeCompleteTransferTaskQuery,
		d.shardID,
		rowTypeTransferTask,
		rowTypeTransferNamespaceID,
		rowTypeTransferWorkflowID,
		rowTypeTransferRunID,
		defaultVisibilityTimestamp,
		request.ExclusiveBeginTaskID,
		request.InclusiveEndTaskID,
	)

	err := query.Exec()
	if err != nil {
		if isThrottlingError(err) {
			return serviceerror.NewResourceExhausted(fmt.Sprintf("RangeCompleteTransferTask operation failed. Error: %v", err))
		}
		return serviceerror.NewInternal(fmt.Sprintf("RangeCompleteTransferTask operation failed. Error: %v", err))
	}

	return nil
}

func (d *cassandraPersistence) CompleteReplicationTask(request *p.CompleteReplicationTaskRequest) error {
	query := d.session.Query(templateCompleteReplicationTaskQuery,
		d.shardID,
		rowTypeReplicationTask,
		rowTypeReplicationNamespaceID,
		rowTypeReplicationWorkflowID,
		rowTypeReplicationRunID,
		defaultVisibilityTimestamp,
		request.TaskID)

	err := query.Exec()
	if err != nil {
		if isThrottlingError(err) {
			return serviceerror.NewResourceExhausted(fmt.Sprintf("CompleteReplicationTask operation failed. Error: %v", err))
		}
		return serviceerror.NewInternal(fmt.Sprintf("CompleteReplicationTask operation failed. Error: %v", err))
	}

	return nil
}

func (d *cassandraPersistence) RangeCompleteReplicationTask(
	request *p.RangeCompleteReplicationTaskRequest,
) error {

	query := d.session.Query(templateCompleteReplicationTaskBeforeQuery,
		d.shardID,
		rowTypeReplicationTask,
		rowTypeReplicationNamespaceID,
		rowTypeReplicationWorkflowID,
		rowTypeReplicationRunID,
		defaultVisibilityTimestamp,
		request.InclusiveEndTaskID,
	)

	err := query.Exec()
	if err != nil {
		if isThrottlingError(err) {
			return serviceerror.NewResourceExhausted(fmt.Sprintf("RangeCompleteReplicationTask operation failed. Error: %v", err))
		}
		return serviceerror.NewInternal(fmt.Sprintf("RangeCompleteReplicationTask operation failed. Error: %v", err))
	}

	return nil
}

func (d *cassandraPersistence) CompleteTimerTask(request *p.CompleteTimerTaskRequest) error {
	ts := p.UnixNanoToDBTimestamp(request.VisibilityTimestamp.UnixNano())
	query := d.session.Query(templateCompleteTimerTaskQuery,
		d.shardID,
		rowTypeTimerTask,
		rowTypeTimerNamespaceID,
		rowTypeTimerWorkflowID,
		rowTypeTimerRunID,
		ts,
		request.TaskID)

	err := query.Exec()
	if err != nil {
		if isThrottlingError(err) {
			return serviceerror.NewResourceExhausted(fmt.Sprintf("CompleteTimerTask operation failed. Error: %v", err))
		}
		return serviceerror.NewInternal(fmt.Sprintf("CompleteTimerTask operation failed. Error: %v", err))
	}

	return nil
}

func (d *cassandraPersistence) RangeCompleteTimerTask(request *p.RangeCompleteTimerTaskRequest) error {
	start := p.UnixNanoToDBTimestamp(request.InclusiveBeginTimestamp.UnixNano())
	end := p.UnixNanoToDBTimestamp(request.ExclusiveEndTimestamp.UnixNano())
	query := d.session.Query(templateRangeCompleteTimerTaskQuery,
		d.shardID,
		rowTypeTimerTask,
		rowTypeTimerNamespaceID,
		rowTypeTimerWorkflowID,
		rowTypeTimerRunID,
		start,
		end,
	)

	err := query.Exec()
	if err != nil {
		if isThrottlingError(err) {
			return serviceerror.NewResourceExhausted(fmt.Sprintf("RangeCompleteTimerTask operation failed. Error: %v", err))
		}
		return serviceerror.NewInternal(fmt.Sprintf("RangeCompleteTimerTask operation failed. Error: %v", err))
	}

	return nil
}

// From TaskManager interface
func (d *cassandraPersistence) LeaseTaskList(request *p.LeaseTaskListRequest) (*p.LeaseTaskListResponse, error) {
	if len(request.TaskList) == 0 {
		return nil, serviceerror.NewInternal(fmt.Sprintf("LeaseTaskList requires non empty task list"))
	}
	now := types.TimestampNow()
	query := d.session.Query(templateGetTaskList,
		request.NamespaceID.Downcast(),
		request.TaskList,
		request.TaskType,
		rowTypeTaskList,
		taskListTaskID,
	)
	var rangeID int64
	var tlBytes []byte
	var tlEncoding string
	err := query.Scan(&rangeID, &tlBytes, &tlEncoding)
	var tl *p.PersistedTaskListInfo
	if err != nil {
		if err == gocql.ErrNotFound { // First time task list is used
			tl = &p.PersistedTaskListInfo{
				Data: &persistenceblobs.TaskListInfo{
					NamespaceId: request.NamespaceID,
					Name:        request.TaskList,
					TaskType:    request.TaskType,
					Kind:        request.TaskListKind,
					AckLevel:    0,
					Expiry:      nil,
					LastUpdated: now,
				},
				RangeID: initialRangeID,
			}
			datablob, err := serialization.TaskListInfoToBlob(tl.Data)

			if err != nil {
				return nil, serviceerror.NewInternal(fmt.Sprintf("LeaseTaskList operation failed during serialization. TaskList: %v, TaskType: %v, Error: %v", request.TaskList, request.TaskType, err))
			}

			query = d.session.Query(templateInsertTaskListQuery,
				request.NamespaceID.Downcast(),
				request.TaskList,
				request.TaskType,
				rowTypeTaskList,
				taskListTaskID,
				initialRangeID,
				datablob.Data,
				datablob.Encoding,
			)
		} else if isThrottlingError(err) {
			return nil, serviceerror.NewResourceExhausted(fmt.Sprintf("LeaseTaskList operation failed. TaskList: %v, TaskType: %v, Error: %v", request.TaskList, request.TaskType, err))
		} else {
			return nil, serviceerror.NewInternal(fmt.Sprintf("LeaseTaskList operation failed. TaskList: %v, TaskType: %v, Error: %v", request.TaskList, request.TaskType, err))
		}
	} else {
		// if request.RangeID is > 0, we are trying to renew an already existing
		// lease on the task list. If request.RangeID=0, we are trying to steal
		// the tasklist from its current owner
		if request.RangeID > 0 && request.RangeID != rangeID {
			return nil, &p.ConditionFailedError{
				Msg: fmt.Sprintf("leaseTaskList:renew failed: taskList:%v, taskListType:%v, haveRangeID:%v, gotRangeID:%v",
					request.TaskList, request.TaskType, request.RangeID, rangeID),
			}
		}

		tli, err := serialization.TaskListInfoFromBlob(tlBytes, tlEncoding)
		if err != nil {
			return nil, serviceerror.NewInternal(fmt.Sprintf("LeaseTaskList operation failed during serialization. TaskList: %v, TaskType: %v, Error: %v", request.TaskList, request.TaskType, err))
		}

		tli.LastUpdated = now
		tl = &p.PersistedTaskListInfo{
			Data:    tli,
			RangeID: rangeID + 1,
		}

		datablob, err := serialization.TaskListInfoToBlob(tl.Data)
		if err != nil {
			return nil, serviceerror.NewInternal(fmt.Sprintf("LeaseTaskList operation failed during serialization. TaskList: %v, TaskType: %v, Error: %v", request.TaskList, request.TaskType, err))
		}

		query = d.session.Query(templateUpdateTaskListQuery,
			rangeID+1,
			datablob.Data,
			datablob.Encoding,
			request.NamespaceID.Downcast(),
			&request.TaskList,
			request.TaskType,
			rowTypeTaskList,
			taskListTaskID,
			rangeID,
		)
	}
	previous := make(map[string]interface{})
	applied, err := query.MapScanCAS(previous)
	if err != nil {
		if isThrottlingError(err) {
			return nil, serviceerror.NewResourceExhausted(fmt.Sprintf("LeaseTaskList operation failed. Error: %v", err))
		}
		return nil, serviceerror.NewInternal(fmt.Sprintf("LeaseTaskList operation failed. Error : %v", err))
	}
	if !applied {
		previousRangeID := previous["range_id"]
		return nil, &p.ConditionFailedError{
			Msg: fmt.Sprintf("leaseTaskList: taskList:%v, taskListType:%v, haveRangeID:%v, gotRangeID:%v",
				request.TaskList, request.TaskType, rangeID, previousRangeID),
		}
	}

	return &p.LeaseTaskListResponse{TaskListInfo: tl}, nil
}

// From TaskManager interface
func (d *cassandraPersistence) UpdateTaskList(request *p.UpdateTaskListRequest) (*p.UpdateTaskListResponse, error) {
	tli := *request.TaskListInfo
	tli.LastUpdated = types.TimestampNow()
	if tli.Kind == p.TaskListKindSticky { // if task_list is sticky, then update with TTL
		expiry := types.TimestampNow()
		expiry.Seconds += int64(stickyTaskListTTL)

		datablob, err := serialization.TaskListInfoToBlob(&tli)
		if err != nil {
			return nil, convertCommonErrors("UpdateTaskList", err)
		}

		query := d.session.Query(templateUpdateTaskListQueryWithTTL,
			tli.GetNamespaceId(),
			&tli.Name,
			tli.TaskType,
			rowTypeTaskList,
			taskListTaskID,
			request.RangeID,
			datablob.Data,
			datablob.Encoding,
			stickyTaskListTTL,
		)
		err = query.Exec()
		if err != nil {
			return nil, convertCommonErrors("UpdateTaskList", err)
		}

		return &p.UpdateTaskListResponse{}, nil
	}

	tli.LastUpdated = types.TimestampNow()
	datablob, err := serialization.TaskListInfoToBlob(&tli)
	if err != nil {
		return nil, convertCommonErrors("UpdateTaskList", err)
	}

	query := d.session.Query(templateUpdateTaskListQuery,
		request.RangeID,
		datablob.Data,
		datablob.Encoding,
		tli.GetNamespaceId(),
		&tli.Name,
		tli.TaskType,
		rowTypeTaskList,
		taskListTaskID,
		request.RangeID,
	)

	previous := make(map[string]interface{})
	applied, err := query.MapScanCAS(previous)
	if err != nil {
		if isThrottlingError(err) {
			return nil, serviceerror.NewResourceExhausted(fmt.Sprintf("UpdateTaskList operation failed. Error: %v", err))
		}
		return nil, serviceerror.NewInternal(fmt.Sprintf("UpdateTaskList operation failed. Error: %v", err))
	}

	if !applied {
		var columns []string
		for k, v := range previous {
			columns = append(columns, fmt.Sprintf("%s=%v", k, v))
		}

		return nil, &p.ConditionFailedError{
			Msg: fmt.Sprintf("Failed to update task list. name: %v, type: %v, rangeID: %v, columns: (%v)",
				tli.Name, tli.TaskType, request.RangeID, strings.Join(columns, ",")),
		}
	}

	return &p.UpdateTaskListResponse{}, nil
}

func (d *cassandraPersistence) ListTaskList(request *p.ListTaskListRequest) (*p.ListTaskListResponse, error) {
	return nil, serviceerror.NewInternal(fmt.Sprintf("unsupported operation"))
}

func (d *cassandraPersistence) DeleteTaskList(request *p.DeleteTaskListRequest) error {
	query := d.session.Query(templateDeleteTaskListQuery,
		request.TaskList.NamespaceID.Downcast(), request.TaskList.Name, request.TaskList.TaskType, rowTypeTaskList, taskListTaskID, request.RangeID)
	previous := make(map[string]interface{})
	applied, err := query.MapScanCAS(previous)
	if err != nil {
		if isThrottlingError(err) {
			return serviceerror.NewResourceExhausted(fmt.Sprintf("DeleteTaskList operation failed. Error: %v", err))
		}
		return serviceerror.NewInternal(fmt.Sprintf("DeleteTaskList operation failed. Error: %v", err))
	}
	if !applied {
		return &p.ConditionFailedError{
			Msg: fmt.Sprintf("DeleteTaskList operation failed: expected_range_id=%v but found %+v", request.RangeID, previous),
		}
	}
	return nil
}

func MintAllocatedTaskInfo(taskID *int64, info *persistenceblobs.TaskInfo) *persistenceblobs.AllocatedTaskInfo {
	return &persistenceblobs.AllocatedTaskInfo{
		Data:   info,
		TaskId: *taskID,
	}
}

// From TaskManager interface
func (d *cassandraPersistence) CreateTasks(request *p.CreateTasksRequest) (*p.CreateTasksResponse, error) {
	batch := d.session.NewBatch(gocql.LoggedBatch)
	namespaceID := request.TaskListInfo.Data.GetNamespaceId()
	taskList := request.TaskListInfo.Data.Name
	taskListType := request.TaskListInfo.Data.TaskType

	for _, task := range request.Tasks {
		ttl := GetTaskTTL(task.Data)
		datablob, err := serialization.TaskInfoToBlob(task)
		if err != nil {
			return nil, serviceerror.NewInternal(fmt.Sprintf("CreateTasks operation failed during serialization. Error : %v", err))
		}

		if ttl <= 0 {
			batch.Query(templateCreateTaskQuery,
				namespaceID,
				taskList,
				taskListType,
				rowTypeTask,
				task.GetTaskId(),
				datablob.Data,
				datablob.Encoding)
		} else {
			if ttl > maxCassandraTTL {
				ttl = maxCassandraTTL
			}

			batch.Query(templateCreateTaskWithTTLQuery,
				namespaceID,
				taskList,
				taskListType,
				rowTypeTask,
				task.GetTaskId(),
				datablob.Data,
				datablob.Encoding,
				ttl)
		}
	}

	tl := *request.TaskListInfo.Data
	tl.LastUpdated = types.TimestampNow()
	datablob, err := serialization.TaskListInfoToBlob(&tl)

	if err != nil {
		return nil, serviceerror.NewInternal(fmt.Sprintf("CreateTasks operation failed during serialization. Error : %v", err))
	}

	// The following query is used to ensure that range_id didn't change
	batch.Query(templateUpdateTaskListQuery,
		request.TaskListInfo.RangeID,
		datablob.Data,
		datablob.Encoding,
		namespaceID,
		taskList,
		taskListType,
		rowTypeTaskList,
		taskListTaskID,
		request.TaskListInfo.RangeID,
	)

	previous := make(map[string]interface{})
	applied, _, err := d.session.MapExecuteBatchCAS(batch, previous)
	if err != nil {
		if isThrottlingError(err) {
			return nil, serviceerror.NewResourceExhausted(fmt.Sprintf("CreateTasks operation failed. Error: %v", err))
		}
		return nil, serviceerror.NewInternal(fmt.Sprintf("CreateTasks operation failed. Error : %v", err))
	}
	if !applied {
		rangeID := previous["range_id"]
		return nil, &p.ConditionFailedError{
			Msg: fmt.Sprintf("Failed to create task. TaskList: %v, taskListType: %v, rangeID: %v, db rangeID: %v",
				taskList, taskListType, request.TaskListInfo.RangeID, rangeID),
		}
	}

	return &p.CreateTasksResponse{}, nil
}

func GetTaskTTL(task *persistenceblobs.TaskInfo) int64 {
	var ttl int64 = 0
	if task.Expiry != nil {
		// Ignoring error since err is just validating 0 < yyyy < 1000 and nanos < 1e9
		// and we'd have checked this upstream
		expiryGo, _ := types.TimestampFromProto(task.Expiry)
		expiryTtl := convert.Int64Ceil(expiryGo.Sub(time.Now()).Seconds())
		ttl = expiryTtl
	}
	return ttl
}

// From TaskManager interface
func (d *cassandraPersistence) GetTasks(request *p.GetTasksRequest) (*p.GetTasksResponse, error) {
	if request.MaxReadLevel == nil {
		return nil, serviceerror.NewInternal("getTasks: both readLevel and maxReadLevel MUST be specified for cassandra persistence")
	}
	if request.ReadLevel > *request.MaxReadLevel {
		return &p.GetTasksResponse{}, nil
	}

	// Reading tasklist tasks need to be quorum level consistent, otherwise we could loose task
	query := d.session.Query(templateGetTasksQuery,
		request.NamespaceID.Downcast(),
		request.TaskList,
		request.TaskType,
		rowTypeTask,
		request.ReadLevel,
		*request.MaxReadLevel,
	).PageSize(request.BatchSize)

	iter := query.Iter()
	if iter == nil {
		return nil, serviceerror.NewInternal("GetTasks operation failed.  Not able to create query iterator.")
	}

	response := &p.GetTasksResponse{}
	task := make(map[string]interface{})
PopulateTasks:
	for iter.MapScan(task) {
		_, ok := task["task_id"]
		if !ok { // no tasks, but static column record returned
			continue
		}

		rawTask, ok := task["task"]
		if !ok {
			return nil, newFieldNotFoundError("task", task)
		}
		taskVal, ok := rawTask.([]byte)
		if !ok {
			var byteSliceType []byte
			return nil, newPersistedTypeMismatchError("task", byteSliceType, rawTask, task)

		}

		rawEncoding, ok := task["task_encoding"]
		if !ok {
			return nil, newFieldNotFoundError("task_encoding", task)
		}
		encodingVal, ok := rawEncoding.(string)
		if !ok {
			var byteSliceType []byte
			return nil, newPersistedTypeMismatchError("task_encoding", byteSliceType, rawEncoding, task)
		}

		t, err := serialization.TaskInfoFromBlob(taskVal, encodingVal)
		if err != nil {
			return nil, convertCommonErrors("GetTasks", err)
		}

		response.Tasks = append(response.Tasks, t)
		if len(response.Tasks) == request.BatchSize {
			break PopulateTasks
		}
		task = make(map[string]interface{}) // Reinitialize map as initialized fails on unmarshalling
	}

	if err := iter.Close(); err != nil {
		return nil, serviceerror.NewInternal(fmt.Sprintf("GetTasks operation failed. Error: %v", err))
	}

	return response, nil
}

// From TaskManager interface
func (d *cassandraPersistence) CompleteTask(request *p.CompleteTaskRequest) error {
	tli := request.TaskList
	query := d.session.Query(templateCompleteTaskQuery,
		tli.NamespaceID.Downcast(),
		tli.Name,
		tli.TaskType,
		rowTypeTask,
		request.TaskID)

	err := query.Exec()
	if err != nil {
		if isThrottlingError(err) {
			return serviceerror.NewResourceExhausted(fmt.Sprintf("CompleteTask operation failed. Error: %v", err))
		}
		return serviceerror.NewInternal(fmt.Sprintf("CompleteTask operation failed. Error: %v", err))
	}

	return nil
}

// CompleteTasksLessThan deletes all tasks less than or equal to the given task id. This API ignores the
// Limit request parameter i.e. either all tasks leq the task_id will be deleted or an error will
// be returned to the caller
func (d *cassandraPersistence) CompleteTasksLessThan(request *p.CompleteTasksLessThanRequest) (int, error) {
	query := d.session.Query(templateCompleteTasksLessThanQuery,
		request.NamespaceID.Downcast(), request.TaskListName, request.TaskType, rowTypeTask, request.TaskID)
	err := query.Exec()
	if err != nil {
		if isThrottlingError(err) {
			return 0, serviceerror.NewResourceExhausted(fmt.Sprintf("CompleteTasksLessThan operation failed. Error: %v", err))
		}
		return 0, serviceerror.NewInternal(fmt.Sprintf("CompleteTasksLessThan operation failed. Error: %v", err))
	}
	return p.UnknownNumRowsAffected, nil
}

func (d *cassandraPersistence) GetTimerIndexTasks(request *p.GetTimerIndexTasksRequest) (*p.GetTimerIndexTasksResponse,
	error) {
	// Reading timer tasks need to be quorum level consistent, otherwise we could loose task
	minTimestamp := p.UnixNanoToDBTimestamp(request.MinTimestamp.UnixNano())
	maxTimestamp := p.UnixNanoToDBTimestamp(request.MaxTimestamp.UnixNano())
	query := d.session.Query(templateGetTimerTasksQuery,
		d.shardID,
		rowTypeTimerTask,
		rowTypeTimerNamespaceID,
		rowTypeTimerWorkflowID,
		rowTypeTimerRunID,
		minTimestamp,
		maxTimestamp,
	).PageSize(request.BatchSize).PageState(request.NextPageToken)

	iter := query.Iter()
	if iter == nil {
		return nil, serviceerror.NewInternal("GetTimerTasks operation failed.  Not able to create query iterator.")
	}

	response := &p.GetTimerIndexTasksResponse{}
	var data []byte
	var encoding string

	for iter.Scan(&data, &encoding) {
		t, err := serialization.TimerTaskInfoFromBlob(data, encoding)

		if err != nil {
			return nil, convertCommonErrors("GetTimerIndexTasks", err)
		}

		response.Timers = append(response.Timers, t)
	}
	nextPageToken := iter.PageState()
	response.NextPageToken = make([]byte, len(nextPageToken))
	copy(response.NextPageToken, nextPageToken)

	if err := iter.Close(); err != nil {
		return nil, convertCommonErrors("GetTimerIndexTasks", err)
	}

	return response, nil
}

func (d *cassandraPersistence) PutReplicationTaskToDLQ(request *p.PutReplicationTaskToDLQRequest) error {
	task := request.TaskInfo
	datablob, err := serialization.ReplicationTaskInfoToBlob(task)
	if err != nil {
		return convertCommonErrors("PutReplicationTaskToDLQ", err)
	}

	// Use source cluster name as the workflow id for replication dlq
	query := d.session.Query(templateCreateReplicationTaskQuery,
		d.shardID,
		rowTypeDLQ,
		rowTypeDLQNamespaceID,
		request.SourceClusterName,
		rowTypeDLQRunID,
		datablob.Data,
		datablob.Encoding,
		defaultVisibilityTimestamp,
		task.GetTaskId())

	err = query.Exec()
	if err != nil {
		return convertCommonErrors("PutReplicationTaskToDLQ", err)
	}

	return nil
}

func (d *cassandraPersistence) GetReplicationTasksFromDLQ(
	request *p.GetReplicationTasksFromDLQRequest,
) (*p.GetReplicationTasksFromDLQResponse, error) {
	// Reading replication tasks need to be quorum level consistent, otherwise we could loose task
	query := d.session.Query(templateGetReplicationTasksQuery,
		d.shardID,
		rowTypeDLQ,
		rowTypeDLQNamespaceID,
		request.SourceClusterName,
		rowTypeDLQRunID,
		defaultVisibilityTimestamp,
		request.ReadLevel,
		request.ReadLevel+int64(request.BatchSize),
	).PageSize(request.BatchSize).PageState(request.NextPageToken)

	return d.populateGetReplicationTasksResponse(query, "GetReplicationTasksFromDLQ")
}

func (d *cassandraPersistence) DeleteReplicationTaskFromDLQ(
	request *p.DeleteReplicationTaskFromDLQRequest,
) error {

	query := d.session.Query(templateCompleteReplicationTaskQuery,
		d.shardID,
		rowTypeDLQ,
		rowTypeDLQNamespaceID,
		request.SourceClusterName,
		rowTypeDLQRunID,
		defaultVisibilityTimestamp,
		request.TaskID,
	)

	err := query.Exec()
	if err != nil {
		if isThrottlingError(err) {
			return serviceerror.NewResourceExhausted(fmt.Sprintf("DeleteReplicationTaskFromDLQ operation failed. Error: %v", err))
		}
		return serviceerror.NewInternal(fmt.Sprintf("DeleteReplicationTaskFromDLQ operation failed. Error: %v", err))
	}
	return nil
}

func (d *cassandraPersistence) RangeDeleteReplicationTaskFromDLQ(
	request *p.RangeDeleteReplicationTaskFromDLQRequest,
) error {

	query := d.session.Query(templateRangeCompleteReplicationTaskQuery,
		d.shardID,
		rowTypeDLQ,
		rowTypeDLQNamespaceID,
		request.SourceClusterName,
		rowTypeDLQRunID,
		defaultVisibilityTimestamp,
		request.ExclusiveBeginTaskID,
		request.InclusiveEndTaskID,
	)

	err := query.Exec()
	if err != nil {
		if isThrottlingError(err) {
			return serviceerror.NewResourceExhausted(fmt.Sprintf("RangeDeleteReplicationTaskFromDLQ operation failed. Error: %v", err))
		}
		return serviceerror.NewInternal(fmt.Sprintf("RangeDeleteReplicationTaskFromDLQ operation failed. Error: %v", err))
	}
	return nil
}

func workflowExecutionFromRow(result map[string]interface{}) (*p.InternalWorkflowExecutionInfo, *p.ReplicationState, error) {
	eiBytes, ok := result["execution"].([]byte)
	if !ok {
		return nil, nil, newPersistedTypeMismatchError("execution", "", eiBytes, result)
	}

	eiEncoding, ok := result["execution_encoding"].(string)
	if !ok {
		return nil, nil, newPersistedTypeMismatchError("execution_encoding", "", eiEncoding, result)
	}

	protoInfo, err := serialization.WorkflowExecutionInfoFromBlob(eiBytes, eiEncoding)
	if err != nil {
		return nil, nil, err
	}

	nextEventID, ok := result["next_event_id"].(int64)
	if !ok {
		return nil, nil, newPersistedTypeMismatchError("next_event_id", "", nextEventID, result)
	}

	protoState, err := protoExecutionStateFromRow(result)
	if err != nil {
		return nil, nil, err
	}

	info := p.ProtoWorkflowExecutionToPartialInternalExecution(protoInfo, protoState, nextEventID)

	var state *p.ReplicationState
	if protoInfo.ReplicationData != nil {
		protoReplVersions, err := ProtoReplicationVersionsFromResultMap(result)
		if err != nil {
			return nil, nil, err
		}

		state = ReplicationStateFromProtos(protoInfo, protoReplVersions)
	}

	return info, state, nil
}

func ProtoReplicationVersionsFromResultMap(result map[string]interface{}) (*persistenceblobs.ReplicationVersions, error) {
	if replMeta, replMetaIsPresent := result["replication_metadata"].([]byte); !replMetaIsPresent || len(replMeta) == 0 {
		return nil, nil
	}

	rmBytes, ok := result["replication_metadata"].([]byte)
	if !ok {
		return nil, newPersistedTypeMismatchError("replication_metadata", "", rmBytes, result)
	}

	rmEncoding, ok := result["replication_metadata_encoding"].(string)
	if !ok {
		return nil, newPersistedTypeMismatchError("replication_metadata_encoding", "", rmEncoding, result)
	}

	protoReplVersions, err := serialization.ReplicationVersionsFromBlob(rmBytes, rmEncoding)
	if err != nil {
		return nil, err
	}
	return protoReplVersions, nil
}<|MERGE_RESOLUTION|>--- conflicted
+++ resolved
@@ -30,7 +30,6 @@
 	"time"
 
 	"github.com/gocql/gocql"
-<<<<<<< HEAD
 	"github.com/gogo/protobuf/types"
 	"github.com/temporalio/temporal/.gen/proto/persistenceblobs"
 	"github.com/temporalio/temporal/common"
@@ -43,15 +42,6 @@
 	"github.com/temporalio/temporal/common/primitives"
 	"github.com/temporalio/temporal/common/service/config"
 	"go.temporal.io/temporal-proto/serviceerror"
-=======
-
-	workflow "github.com/uber/cadence/.gen/go/shared"
-	"github.com/uber/cadence/common"
-	"github.com/uber/cadence/common/cassandra"
-	"github.com/uber/cadence/common/log"
-	p "github.com/uber/cadence/common/persistence"
-	"github.com/uber/cadence/common/service/config"
->>>>>>> 0976e697
 )
 
 //	"go.temporal.io/temporal-proto/serviceerror"
@@ -1798,52 +1788,6 @@
 	return nil
 }
 
-<<<<<<< HEAD
-func (d *cassandraPersistence) DeleteTask(request *p.DeleteTaskRequest) error {
-	var namespaceID, workflowID, runID string
-	switch request.Type {
-	case rowTypeTransferTask:
-		namespaceID = rowTypeTransferNamespaceID
-		workflowID = rowTypeTransferWorkflowID
-		runID = rowTypeTransferRunID
-
-	case rowTypeTimerTask:
-		namespaceID = rowTypeTimerNamespaceID
-		workflowID = rowTypeTimerWorkflowID
-		runID = rowTypeTimerRunID
-
-	case rowTypeReplicationTask:
-		namespaceID = rowTypeReplicationNamespaceID
-		workflowID = rowTypeReplicationWorkflowID
-		runID = rowTypeReplicationRunID
-
-	default:
-		return fmt.Errorf("DeleteTask type id is not one of 2 (transfer task), 3 (timer task), 4 (replication task) ")
-
-	}
-
-	query := d.session.Query(templateDeleteWorkflowExecutionMutableStateQuery,
-		request.ShardID,
-		request.Type,
-		namespaceID,
-		workflowID,
-		runID,
-		defaultVisibilityTimestamp,
-		request.TaskID)
-
-	err := query.Exec()
-	if err != nil {
-		if isThrottlingError(err) {
-			return serviceerror.NewResourceExhausted(fmt.Sprintf("DeleteTask operation failed. Error: %v", err))
-		}
-		return serviceerror.NewInternal(fmt.Sprintf("DeleteTask operation failed. Error: %v", err))
-	}
-
-	return nil
-}
-
-=======
->>>>>>> 0976e697
 func (d *cassandraPersistence) DeleteWorkflowExecution(request *p.DeleteWorkflowExecutionRequest) error {
 	query := d.session.Query(templateDeleteWorkflowExecutionMutableStateQuery,
 		d.shardID,
