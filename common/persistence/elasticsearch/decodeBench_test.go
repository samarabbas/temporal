// The MIT License
//
// Copyright (c) 2020 Temporal Technologies Inc.  All rights reserved.
//
// Copyright (c) 2020 Uber Technologies, Inc.
//
// Permission is hereby granted, free of charge, to any person obtaining a copy
// of this software and associated documentation files (the "Software"), to deal
// in the Software without restriction, including without limitation the rights
// to use, copy, modify, merge, publish, distribute, sublicense, and/or sell
// copies of the Software, and to permit persons to whom the Software is
// furnished to do so, subject to the following conditions:
//
// The above copyright notice and this permission notice shall be included in
// all copies or substantial portions of the Software.
//
// THE SOFTWARE IS PROVIDED "AS IS", WITHOUT WARRANTY OF ANY KIND, EXPRESS OR
// IMPLIED, INCLUDING BUT NOT LIMITED TO THE WARRANTIES OF MERCHANTABILITY,
// FITNESS FOR A PARTICULAR PURPOSE AND NONINFRINGEMENT. IN NO EVENT SHALL THE
// AUTHORS OR COPYRIGHT HOLDERS BE LIABLE FOR ANY CLAIM, DAMAGES OR OTHER
// LIABILITY, WHETHER IN AN ACTION OF CONTRACT, TORT OR OTHERWISE, ARISING FROM,
// OUT OF OR IN CONNECTION WITH THE SOFTWARE OR THE USE OR OTHER DEALINGS IN
// THE SOFTWARE.

package elasticsearch

import (
	"bytes"
	"encoding/json"
	"testing"
	"time"

	executionpb "go.temporal.io/temporal-proto/execution"

	"github.com/temporalio/temporal/common"
	"github.com/temporalio/temporal/common/definition"
	p "github.com/temporalio/temporal/common/persistence"
)

var (
	data = []byte(`{"ExecutionStatus": 1,
         "CloseTime": 1547596872817380000,
         "NamespaceId": "bfd5c907-f899-4baf-a7b2-2ab85e623ebd",
         "HistoryLength": 29,
         "KafkaKey": "7-619",
         "RunId": "e481009e-14b3-45ae-91af-dce6e2a88365",
         "StartTime": 1547596872371000000,
         "WorkflowId": "6bfbc1e5-6ce4-4e22-bbfb-e0faa9a7a604-1-2256",
         "WorkflowType": "TestWorkflowExecute",
<<<<<<< HEAD
 		 "Encoding" : "proto3",
 	     "Memo" : "deadbeef====="}`)
=======
 		 "Encoding" : "thriftrw",
         "TaskList" : "taskList",
 	     "Memo" : "WQ0ACgsLAAAAAwAAAAJrMgAAAAkidmFuY2V4dSIAAAACazMAAAADMTIzAAAAAmsxAAAAUXsia2V5MSI6MTIzNDMyMSwia2V5MiI6ImEgc3RyaW5nIGlzIHZlcnkgbG9uZyIsIm1hcCI6eyJtS2V5IjoxMjM0MywiYXNkIjoiYXNkZiJ9fQA="}`)
>>>>>>> 58c0ccf7
)

/*
BenchmarkJSONDecodeToType-8       200000              9321 ns/op
BenchmarkJSONDecodeToMap-8        100000             12878 ns/op
*/

//nolint
func BenchmarkJSONDecodeToType(b *testing.B) {
	bytes := (*json.RawMessage)(&data)
	for i := 0; i < b.N; i++ {
		var source *visibilityRecord
		json.Unmarshal(*bytes, &source)
		record := &p.VisibilityWorkflowExecutionInfo{
			WorkflowID:    source.WorkflowID,
			RunID:         source.RunID,
			TypeName:      source.WorkflowType,
			StartTime:     time.Unix(0, source.StartTime),
			ExecutionTime: time.Unix(0, source.ExecutionTime),
			Memo:          p.NewDataBlob(source.Memo, common.EncodingType(source.Encoding)),
			TaskList:      source.TaskList,
		}
		record.CloseTime = time.Unix(0, source.CloseTime)
		record.Status = &source.ExecutionStatus
		record.HistoryLength = source.HistoryLength
	}
}

//nolint
func BenchmarkJSONDecodeToMap(b *testing.B) {
	for i := 0; i < b.N; i++ {
		var source map[string]interface{}
		d := json.NewDecoder(bytes.NewReader(data))
		d.UseNumber()
		d.Decode(&source)

		startTime, _ := source[definition.StartTime].(json.Number).Int64()
		executionTime, _ := source[definition.StartTime].(json.Number).Int64()
		closeTime, _ := source[definition.CloseTime].(json.Number).Int64()
		status, _ := source[definition.ExecutionStatus].(json.Number).Int64()
		historyLen, _ := source[definition.HistoryLength].(json.Number).Int64()

		record := &p.VisibilityWorkflowExecutionInfo{
			WorkflowID:    source[definition.WorkflowID].(string),
			RunID:         source[definition.RunID].(string),
			TypeName:      source[definition.WorkflowType].(string),
			StartTime:     time.Unix(0, startTime),
			ExecutionTime: time.Unix(0, executionTime),
			TaskList:      source[definition.TaskList].(string),
			Memo:          p.NewDataBlob([]byte(source[definition.Memo].(string)), common.EncodingType(source[definition.Encoding].(string))),
		}
		record.CloseTime = time.Unix(0, closeTime)
		statusEnum := executionpb.WorkflowExecutionStatus(status)
		record.Status = &statusEnum
		record.HistoryLength = historyLen
	}
}<|MERGE_RESOLUTION|>--- conflicted
+++ resolved
@@ -47,14 +47,9 @@
          "StartTime": 1547596872371000000,
          "WorkflowId": "6bfbc1e5-6ce4-4e22-bbfb-e0faa9a7a604-1-2256",
          "WorkflowType": "TestWorkflowExecute",
-<<<<<<< HEAD
  		 "Encoding" : "proto3",
- 	     "Memo" : "deadbeef====="}`)
-=======
- 		 "Encoding" : "thriftrw",
-         "TaskList" : "taskList",
- 	     "Memo" : "WQ0ACgsLAAAAAwAAAAJrMgAAAAkidmFuY2V4dSIAAAACazMAAAADMTIzAAAAAmsxAAAAUXsia2V5MSI6MTIzNDMyMSwia2V5MiI6ImEgc3RyaW5nIGlzIHZlcnkgbG9uZyIsIm1hcCI6eyJtS2V5IjoxMjM0MywiYXNkIjoiYXNkZiJ9fQA="}`)
->>>>>>> 58c0ccf7
+		  "TaskList" : "taskList", 
+		  "Memo" : "deadbeef====="}`)
 )
 
 /*
