// Copyright (c) 2017 Uber Technologies, Inc.
//
// Permission is hereby granted, free of charge, to any person obtaining a copy
// of this software and associated documentation files (the "Software"), to deal
// in the Software without restriction, including without limitation the rights
// to use, copy, modify, merge, publish, distribute, sublicense, and/or sell
// copies of the Software, and to permit persons to whom the Software is
// furnished to do so, subject to the following conditions:
//
// The above copyright notice and this permission notice shall be included in
// all copies or substantial portions of the Software.
//
// THE SOFTWARE IS PROVIDED "AS IS", WITHOUT WARRANTY OF ANY KIND, EXPRESS OR
// IMPLIED, INCLUDING BUT NOT LIMITED TO THE WARRANTIES OF MERCHANTABILITY,
// FITNESS FOR A PARTICULAR PURPOSE AND NONINFRINGEMENT. IN NO EVENT SHALL THE
// AUTHORS OR COPYRIGHT HOLDERS BE LIABLE FOR ANY CLAIM, DAMAGES OR OTHER
// LIABILITY, WHETHER IN AN ACTION OF CONTRACT, TORT OR OTHERWISE, ARISING FROM,
// OUT OF OR IN CONNECTION WITH THE SOFTWARE OR THE USE OR OTHER DEALINGS IN
// THE SOFTWARE.

package persistence

import (
	"fmt"
<<<<<<< HEAD
	"github.com/temporalio/temporal/.gen/go/shared"
=======

	"github.com/uber/cadence/.gen/go/shared"
>>>>>>> e58ce1a8
)

// ReadFullPageV2Events reads a full page of history events from HistoryManager. Due to storage format of V2 History
// it is not guaranteed that pageSize amount of data is returned. Function returns the list of history events, the size
// of data read, the next page token, and an error if present.
func ReadFullPageV2Events(historyV2Mgr HistoryManager, req *ReadHistoryBranchRequest) ([]*shared.HistoryEvent, int, []byte, error) {
	historyEvents := []*shared.HistoryEvent{}
	size := int(0)
	for {
		response, err := historyV2Mgr.ReadHistoryBranch(req)
		if err != nil {
			return nil, 0, nil, err
		}
		historyEvents = append(historyEvents, response.HistoryEvents...)
		size += response.Size
		if len(historyEvents) >= req.PageSize || len(response.NextPageToken) == 0 {
			return historyEvents, size, response.NextPageToken, nil
		}
		req.NextPageToken = response.NextPageToken
	}
}

// ReadFullPageV2EventsByBatch reads a full page of history events by batch from HistoryManager. Due to storage format of V2 History
// it is not guaranteed that pageSize amount of data is returned. Function returns the list of history batches, the size
// of data read, the next page token, and an error if present.
func ReadFullPageV2EventsByBatch(historyV2Mgr HistoryManager, req *ReadHistoryBranchRequest) ([]*shared.History, int, []byte, error) {
	historyBatches := []*shared.History{}
	eventsRead := 0
	size := 0
	for {
		response, err := historyV2Mgr.ReadHistoryBranchByBatch(req)
		if err != nil {
			return nil, 0, nil, err
		}
		historyBatches = append(historyBatches, response.History...)
		for _, batch := range response.History {
			eventsRead += len(batch.Events)
		}
		size += response.Size
		if eventsRead >= req.PageSize || len(response.NextPageToken) == 0 {
			return historyBatches, size, response.NextPageToken, nil
		}
		req.NextPageToken = response.NextPageToken
	}
}

// GetBeginNodeID gets node id from last ancestor
func GetBeginNodeID(bi shared.HistoryBranch) int64 {
	if len(bi.Ancestors) == 0 {
		// root branch
		return 1
	}
	idx := len(bi.Ancestors) - 1
	return *bi.Ancestors[idx].EndNodeID
}

func getShardID(shardID *int) (int, error) {
	if shardID == nil {
		return 0, fmt.Errorf("shardID is not set for persistence operation")
	}
	return *shardID, nil
}<|MERGE_RESOLUTION|>--- conflicted
+++ resolved
@@ -22,12 +22,8 @@
 
 import (
 	"fmt"
-<<<<<<< HEAD
+
 	"github.com/temporalio/temporal/.gen/go/shared"
-=======
-
-	"github.com/uber/cadence/.gen/go/shared"
->>>>>>> e58ce1a8
 )
 
 // ReadFullPageV2Events reads a full page of history events from HistoryManager. Due to storage format of V2 History
