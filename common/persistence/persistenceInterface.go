--- conflicted
+++ resolved
@@ -568,12 +568,8 @@
 		CloseTime        time.Time
 		Status           *executionpb.WorkflowExecutionStatus
 		HistoryLength    int64
-<<<<<<< HEAD
 		Memo             *serialization.DataBlob
-=======
-		Memo             *DataBlob
 		TaskList         string
->>>>>>> 58c0ccf7
 		SearchAttributes map[string]interface{}
 	}
 
@@ -600,12 +596,8 @@
 		ExecutionTimestamp int64
 		WorkflowTimeout    int64
 		TaskID             int64
-<<<<<<< HEAD
 		Memo               *serialization.DataBlob
-=======
-		Memo               *DataBlob
 		TaskList           string
->>>>>>> 58c0ccf7
 		SearchAttributes   map[string][]byte
 	}
 
@@ -618,12 +610,8 @@
 		StartTimestamp     int64
 		ExecutionTimestamp int64
 		TaskID             int64
-<<<<<<< HEAD
 		Memo               *serialization.DataBlob
-=======
-		Memo               *DataBlob
 		TaskList           string
->>>>>>> 58c0ccf7
 		SearchAttributes   map[string][]byte
 		CloseTimestamp     int64
 		Status             executionpb.WorkflowExecutionStatus
@@ -641,12 +629,8 @@
 		ExecutionTimestamp int64
 		WorkflowTimeout    int64
 		TaskID             int64
-<<<<<<< HEAD
 		Memo               *serialization.DataBlob
-=======
-		Memo               *DataBlob
 		TaskList           string
->>>>>>> 58c0ccf7
 		SearchAttributes   map[string][]byte
 	}
 
