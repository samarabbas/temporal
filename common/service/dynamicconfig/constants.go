--- conflicted
+++ resolved
@@ -346,12 +346,8 @@
 	FrontendThrottledLogRPS
 	// EnableClientVersionCheck enables client version check for frontend
 	EnableClientVersionCheck
-<<<<<<< HEAD
+
 	// FrontendMaxBadBinaries is the max number of bad binaries in namespace config
-=======
-
-	// FrontendMaxBadBinaries is the max number of bad binaries in domain config
->>>>>>> ee3c672a
 	FrontendMaxBadBinaries
 	// ValidSearchAttributes is legal indexed keys that can be used in list APIs
 	ValidSearchAttributes
