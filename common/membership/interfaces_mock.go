// The MIT License
//
// Copyright (c) 2020 Temporal Technologies Inc.  All rights reserved.
//
// Copyright (c) 2020 Uber Technologies, Inc.
//
// Permission is hereby granted, free of charge, to any person obtaining a copy
// of this software and associated documentation files (the "Software"), to deal
// in the Software without restriction, including without limitation the rights
// to use, copy, modify, merge, publish, distribute, sublicense, and/or sell
// copies of the Software, and to permit persons to whom the Software is
// furnished to do so, subject to the following conditions:
//
// The above copyright notice and this permission notice shall be included in
// all copies or substantial portions of the Software.
//
// THE SOFTWARE IS PROVIDED "AS IS", WITHOUT WARRANTY OF ANY KIND, EXPRESS OR
// IMPLIED, INCLUDING BUT NOT LIMITED TO THE WARRANTIES OF MERCHANTABILITY,
// FITNESS FOR A PARTICULAR PURPOSE AND NONINFRINGEMENT. IN NO EVENT SHALL THE
// AUTHORS OR COPYRIGHT HOLDERS BE LIABLE FOR ANY CLAIM, DAMAGES OR OTHER
// LIABILITY, WHETHER IN AN ACTION OF CONTRACT, TORT OR OTHERWISE, ARISING FROM,
// OUT OF OR IN CONNECTION WITH THE SOFTWARE OR THE USE OR OTHER DEALINGS IN
// THE SOFTWARE.

// Code generated by MockGen. DO NOT EDIT.
// Source: interfaces.go

// Package membership is a generated GoMock package.
package membership

import (
	reflect "reflect"

	gomock "github.com/golang/mock/gomock"
)

// MockMonitor is a mock of Monitor interface.
type MockMonitor struct {
	ctrl     *gomock.Controller
	recorder *MockMonitorMockRecorder
}

// MockMonitorMockRecorder is the mock recorder for MockMonitor.
type MockMonitorMockRecorder struct {
	mock *MockMonitor
}

// NewMockMonitor creates a new mock instance.
func NewMockMonitor(ctrl *gomock.Controller) *MockMonitor {
	mock := &MockMonitor{ctrl: ctrl}
	mock.recorder = &MockMonitorMockRecorder{mock}
	return mock
}

// EXPECT returns an object that allows the caller to indicate expected use.
func (m *MockMonitor) EXPECT() *MockMonitorMockRecorder {
	return m.recorder
}

// Start mocks base method.
func (m *MockMonitor) Start() {
	m.ctrl.T.Helper()
	m.ctrl.Call(m, "Start")
}

// Start indicates an expected call of Start.
func (mr *MockMonitorMockRecorder) Start() *gomock.Call {
	mr.mock.ctrl.T.Helper()
	return mr.mock.ctrl.RecordCallWithMethodType(mr.mock, "Start", reflect.TypeOf((*MockMonitor)(nil).Start))
}

// Stop mocks base method.
func (m *MockMonitor) Stop() {
	m.ctrl.T.Helper()
	m.ctrl.Call(m, "Stop")
}

// Stop indicates an expected call of Stop.
func (mr *MockMonitorMockRecorder) Stop() *gomock.Call {
	mr.mock.ctrl.T.Helper()
	return mr.mock.ctrl.RecordCallWithMethodType(mr.mock, "Stop", reflect.TypeOf((*MockMonitor)(nil).Stop))
}

// WhoAmI mocks base method.
func (m *MockMonitor) WhoAmI() (*HostInfo, error) {
	m.ctrl.T.Helper()
	ret := m.ctrl.Call(m, "WhoAmI")
	ret0, _ := ret[0].(*HostInfo)
	ret1, _ := ret[1].(error)
	return ret0, ret1
}

// WhoAmI indicates an expected call of WhoAmI.
func (mr *MockMonitorMockRecorder) WhoAmI() *gomock.Call {
	mr.mock.ctrl.T.Helper()
	return mr.mock.ctrl.RecordCallWithMethodType(mr.mock, "WhoAmI", reflect.TypeOf((*MockMonitor)(nil).WhoAmI))
}

// EvictSelf mocks base method
func (m *MockMonitor) EvictSelf() error {
	m.ctrl.T.Helper()
	ret := m.ctrl.Call(m, "EvictSelf")
	ret0, _ := ret[0].(error)
	return ret0
}

// EvictSelf indicates an expected call of EvictSelf
func (mr *MockMonitorMockRecorder) EvictSelf() *gomock.Call {
	mr.mock.ctrl.T.Helper()
	return mr.mock.ctrl.RecordCallWithMethodType(mr.mock, "EvictSelf", reflect.TypeOf((*MockMonitor)(nil).EvictSelf))
}

// Lookup mocks base method
func (m *MockMonitor) Lookup(service, key string) (*HostInfo, error) {
	m.ctrl.T.Helper()
	ret := m.ctrl.Call(m, "Lookup", service, key)
	ret0, _ := ret[0].(*HostInfo)
	ret1, _ := ret[1].(error)
	return ret0, ret1
}

// Lookup indicates an expected call of Lookup.
func (mr *MockMonitorMockRecorder) Lookup(service, key interface{}) *gomock.Call {
	mr.mock.ctrl.T.Helper()
	return mr.mock.ctrl.RecordCallWithMethodType(mr.mock, "Lookup", reflect.TypeOf((*MockMonitor)(nil).Lookup), service, key)
}

// GetResolver mocks base method.
func (m *MockMonitor) GetResolver(service string) (ServiceResolver, error) {
	m.ctrl.T.Helper()
	ret := m.ctrl.Call(m, "GetResolver", service)
	ret0, _ := ret[0].(ServiceResolver)
	ret1, _ := ret[1].(error)
	return ret0, ret1
}

// GetResolver indicates an expected call of GetResolver.
func (mr *MockMonitorMockRecorder) GetResolver(service interface{}) *gomock.Call {
	mr.mock.ctrl.T.Helper()
	return mr.mock.ctrl.RecordCallWithMethodType(mr.mock, "GetResolver", reflect.TypeOf((*MockMonitor)(nil).GetResolver), service)
}

// AddListener mocks base method.
func (m *MockMonitor) AddListener(service, name string, notifyChannel chan<- *ChangedEvent) error {
	m.ctrl.T.Helper()
	ret := m.ctrl.Call(m, "AddListener", service, name, notifyChannel)
	ret0, _ := ret[0].(error)
	return ret0
}

// AddListener indicates an expected call of AddListener.
func (mr *MockMonitorMockRecorder) AddListener(service, name, notifyChannel interface{}) *gomock.Call {
	mr.mock.ctrl.T.Helper()
	return mr.mock.ctrl.RecordCallWithMethodType(mr.mock, "AddListener", reflect.TypeOf((*MockMonitor)(nil).AddListener), service, name, notifyChannel)
}

// RemoveListener mocks base method.
func (m *MockMonitor) RemoveListener(service, name string) error {
	m.ctrl.T.Helper()
	ret := m.ctrl.Call(m, "RemoveListener", service, name)
	ret0, _ := ret[0].(error)
	return ret0
}

// RemoveListener indicates an expected call of RemoveListener.
func (mr *MockMonitorMockRecorder) RemoveListener(service, name interface{}) *gomock.Call {
	mr.mock.ctrl.T.Helper()
	return mr.mock.ctrl.RecordCallWithMethodType(mr.mock, "RemoveListener", reflect.TypeOf((*MockMonitor)(nil).RemoveListener), service, name)
}

// GetReachableMembers mocks base method.
func (m *MockMonitor) GetReachableMembers() ([]string, error) {
	m.ctrl.T.Helper()
	ret := m.ctrl.Call(m, "GetReachableMembers")
	ret0, _ := ret[0].([]string)
	ret1, _ := ret[1].(error)
	return ret0, ret1
}

// GetReachableMembers indicates an expected call of GetReachableMembers.
func (mr *MockMonitorMockRecorder) GetReachableMembers() *gomock.Call {
	mr.mock.ctrl.T.Helper()
	return mr.mock.ctrl.RecordCallWithMethodType(mr.mock, "GetReachableMembers", reflect.TypeOf((*MockMonitor)(nil).GetReachableMembers))
}

<<<<<<< HEAD
// MockServiceResolver is a mock of ServiceResolver interface.
=======
// GetMemberCount mocks base method
func (m *MockMonitor) GetMemberCount(service string) (int, error) {
	m.ctrl.T.Helper()
	ret := m.ctrl.Call(m, "GetMemberCount", service)
	ret0, _ := ret[0].(int)
	ret1, _ := ret[1].(error)
	return ret0, ret1
}

// GetMemberCount indicates an expected call of GetMemberCount
func (mr *MockMonitorMockRecorder) GetMemberCount(service interface{}) *gomock.Call {
	mr.mock.ctrl.T.Helper()
	return mr.mock.ctrl.RecordCallWithMethodType(mr.mock, "GetMemberCount", reflect.TypeOf((*MockMonitor)(nil).GetMemberCount), service)
}

// MockServiceResolver is a mock of ServiceResolver interface
>>>>>>> b4c1a8bb
type MockServiceResolver struct {
	ctrl     *gomock.Controller
	recorder *MockServiceResolverMockRecorder
}

// MockServiceResolverMockRecorder is the mock recorder for MockServiceResolver.
type MockServiceResolverMockRecorder struct {
	mock *MockServiceResolver
}

// NewMockServiceResolver creates a new mock instance.
func NewMockServiceResolver(ctrl *gomock.Controller) *MockServiceResolver {
	mock := &MockServiceResolver{ctrl: ctrl}
	mock.recorder = &MockServiceResolverMockRecorder{mock}
	return mock
}

// EXPECT returns an object that allows the caller to indicate expected use.
func (m *MockServiceResolver) EXPECT() *MockServiceResolverMockRecorder {
	return m.recorder
}

// Lookup mocks base method.
func (m *MockServiceResolver) Lookup(key string) (*HostInfo, error) {
	m.ctrl.T.Helper()
	ret := m.ctrl.Call(m, "Lookup", key)
	ret0, _ := ret[0].(*HostInfo)
	ret1, _ := ret[1].(error)
	return ret0, ret1
}

// Lookup indicates an expected call of Lookup.
func (mr *MockServiceResolverMockRecorder) Lookup(key interface{}) *gomock.Call {
	mr.mock.ctrl.T.Helper()
	return mr.mock.ctrl.RecordCallWithMethodType(mr.mock, "Lookup", reflect.TypeOf((*MockServiceResolver)(nil).Lookup), key)
}

// AddListener mocks base method.
func (m *MockServiceResolver) AddListener(name string, notifyChannel chan<- *ChangedEvent) error {
	m.ctrl.T.Helper()
	ret := m.ctrl.Call(m, "AddListener", name, notifyChannel)
	ret0, _ := ret[0].(error)
	return ret0
}

// AddListener indicates an expected call of AddListener.
func (mr *MockServiceResolverMockRecorder) AddListener(name, notifyChannel interface{}) *gomock.Call {
	mr.mock.ctrl.T.Helper()
	return mr.mock.ctrl.RecordCallWithMethodType(mr.mock, "AddListener", reflect.TypeOf((*MockServiceResolver)(nil).AddListener), name, notifyChannel)
}

// RemoveListener mocks base method.
func (m *MockServiceResolver) RemoveListener(name string) error {
	m.ctrl.T.Helper()
	ret := m.ctrl.Call(m, "RemoveListener", name)
	ret0, _ := ret[0].(error)
	return ret0
}

// RemoveListener indicates an expected call of RemoveListener.
func (mr *MockServiceResolverMockRecorder) RemoveListener(name interface{}) *gomock.Call {
	mr.mock.ctrl.T.Helper()
	return mr.mock.ctrl.RecordCallWithMethodType(mr.mock, "RemoveListener", reflect.TypeOf((*MockServiceResolver)(nil).RemoveListener), name)
}

// MemberCount mocks base method.
func (m *MockServiceResolver) MemberCount() int {
	m.ctrl.T.Helper()
	ret := m.ctrl.Call(m, "MemberCount")
	ret0, _ := ret[0].(int)
	return ret0
}

// MemberCount indicates an expected call of MemberCount.
func (mr *MockServiceResolverMockRecorder) MemberCount() *gomock.Call {
	mr.mock.ctrl.T.Helper()
	return mr.mock.ctrl.RecordCallWithMethodType(mr.mock, "MemberCount", reflect.TypeOf((*MockServiceResolver)(nil).MemberCount))
}

// Members mocks base method.
func (m *MockServiceResolver) Members() []*HostInfo {
	m.ctrl.T.Helper()
	ret := m.ctrl.Call(m, "Members")
	ret0, _ := ret[0].([]*HostInfo)
	return ret0
}

// Members indicates an expected call of Members.
func (mr *MockServiceResolverMockRecorder) Members() *gomock.Call {
	mr.mock.ctrl.T.Helper()
	return mr.mock.ctrl.RecordCallWithMethodType(mr.mock, "Members", reflect.TypeOf((*MockServiceResolver)(nil).Members))
}<|MERGE_RESOLUTION|>--- conflicted
+++ resolved
@@ -183,9 +183,6 @@
 	return mr.mock.ctrl.RecordCallWithMethodType(mr.mock, "GetReachableMembers", reflect.TypeOf((*MockMonitor)(nil).GetReachableMembers))
 }
 
-<<<<<<< HEAD
-// MockServiceResolver is a mock of ServiceResolver interface.
-=======
 // GetMemberCount mocks base method
 func (m *MockMonitor) GetMemberCount(service string) (int, error) {
 	m.ctrl.T.Helper()
@@ -202,7 +199,6 @@
 }
 
 // MockServiceResolver is a mock of ServiceResolver interface
->>>>>>> b4c1a8bb
 type MockServiceResolver struct {
 	ctrl     *gomock.Controller
 	recorder *MockServiceResolverMockRecorder
