// The MIT License
//
// Copyright (c) 2020 Temporal Technologies Inc.  All rights reserved.
//
// Copyright (c) 2020 Uber Technologies, Inc.
//
// Permission is hereby granted, free of charge, to any person obtaining a copy
// of this software and associated documentation files (the "Software"), to deal
// in the Software without restriction, including without limitation the rights
// to use, copy, modify, merge, publish, distribute, sublicense, and/or sell
// copies of the Software, and to permit persons to whom the Software is
// furnished to do so, subject to the following conditions:
//
// The above copyright notice and this permission notice shall be included in
// all copies or substantial portions of the Software.
//
// THE SOFTWARE IS PROVIDED "AS IS", WITHOUT WARRANTY OF ANY KIND, EXPRESS OR
// IMPLIED, INCLUDING BUT NOT LIMITED TO THE WARRANTIES OF MERCHANTABILITY,
// FITNESS FOR A PARTICULAR PURPOSE AND NONINFRINGEMENT. IN NO EVENT SHALL THE
// AUTHORS OR COPYRIGHT HOLDERS BE LIABLE FOR ANY CLAIM, DAMAGES OR OTHER
// LIABILITY, WHETHER IN AN ACTION OF CONTRACT, TORT OR OTHERWISE, ARISING FROM,
// OUT OF OR IN CONNECTION WITH THE SOFTWARE OR THE USE OR OTHER DEALINGS IN
// THE SOFTWARE.

package history

import (
	"context"
	"sync/atomic"
	"time"

<<<<<<< HEAD
	"go.temporal.io/temporal-proto/serviceerror"
	"google.golang.org/grpc"
	healthpb "google.golang.org/grpc/health/grpc_health_v1"

	"github.com/temporalio/temporal/.gen/proto/historyservice"
	"github.com/temporalio/temporal/common"
	"github.com/temporalio/temporal/common/definition"
	"github.com/temporalio/temporal/common/log"
	"github.com/temporalio/temporal/common/log/tag"
	"github.com/temporalio/temporal/common/persistence"
	persistenceClient "github.com/temporalio/temporal/common/persistence/client"
	espersistence "github.com/temporalio/temporal/common/persistence/elasticsearch"
	"github.com/temporalio/temporal/common/resource"
	"github.com/temporalio/temporal/common/service/config"
	"github.com/temporalio/temporal/common/service/dynamicconfig"
=======
	"github.com/uber/cadence/common"
	"github.com/uber/cadence/common/definition"
	"github.com/uber/cadence/common/log"
	"github.com/uber/cadence/common/log/tag"
	"github.com/uber/cadence/common/persistence"
	persistenceClient "github.com/uber/cadence/common/persistence/client"
	espersistence "github.com/uber/cadence/common/persistence/elasticsearch"
	"github.com/uber/cadence/common/resource"
	"github.com/uber/cadence/common/service"
	"github.com/uber/cadence/common/service/config"
	"github.com/uber/cadence/common/service/dynamicconfig"
	"github.com/uber/cadence/common/task"
>>>>>>> 97e0c833
)

// Config represents configuration for history service
type Config struct {
	NumberOfShards int

	EnableNDC                       dynamicconfig.BoolPropertyFnWithNamespaceFilter
	RPS                             dynamicconfig.IntPropertyFn
	MaxIDLengthLimit                dynamicconfig.IntPropertyFn
	PersistenceMaxQPS               dynamicconfig.IntPropertyFn
	EnableVisibilitySampling        dynamicconfig.BoolPropertyFn
	EnableReadFromClosedExecutionV2 dynamicconfig.BoolPropertyFn
	VisibilityOpenMaxQPS            dynamicconfig.IntPropertyFnWithNamespaceFilter
	VisibilityClosedMaxQPS          dynamicconfig.IntPropertyFnWithNamespaceFilter
	AdvancedVisibilityWritingMode   dynamicconfig.StringPropertyFn
	EmitShardDiffLog                dynamicconfig.BoolPropertyFn
	MaxAutoResetPoints              dynamicconfig.IntPropertyFnWithNamespaceFilter
	ThrottledLogRPS                 dynamicconfig.IntPropertyFn
	EnableStickyQuery               dynamicconfig.BoolPropertyFnWithNamespaceFilter
	ShutdownDrainDuration           dynamicconfig.DurationPropertyFn

	// HistoryCache settings
	// Change of these configs require shard restart
	HistoryCacheInitialSize dynamicconfig.IntPropertyFn
	HistoryCacheMaxSize     dynamicconfig.IntPropertyFn
	HistoryCacheTTL         dynamicconfig.DurationPropertyFn

	// EventsCache settings
	// Change of these configs require shard restart
	EventsCacheInitialSize dynamicconfig.IntPropertyFn
	EventsCacheMaxSize     dynamicconfig.IntPropertyFn
	EventsCacheTTL         dynamicconfig.DurationPropertyFn

	// ShardController settings
	RangeSizeBits           uint
	AcquireShardInterval    dynamicconfig.DurationPropertyFn
	AcquireShardConcurrency dynamicconfig.IntPropertyFn

	// the artificial delay added to standby cluster's view of active cluster's time
	StandbyClusterDelay                  dynamicconfig.DurationPropertyFn
	StandbyTaskMissingEventsResendDelay  dynamicconfig.DurationPropertyFn
	StandbyTaskMissingEventsDiscardDelay dynamicconfig.DurationPropertyFn

	// Task process settings
<<<<<<< HEAD
	TaskProcessRPS dynamicconfig.IntPropertyFnWithNamespaceFilter
=======
	TaskProcessRPS                 dynamicconfig.IntPropertyFnWithDomainFilter
	EnablePriorityTaskProcessor    dynamicconfig.BoolPropertyFn
	TaskSchedulerType              dynamicconfig.IntPropertyFn
	TaskSchedulerWorkerCount       dynamicconfig.IntPropertyFn
	TaskSchedulerQueueSize         dynamicconfig.IntPropertyFn
	TaskSchedulerRoundRobinWeights dynamicconfig.MapPropertyFn
>>>>>>> 97e0c833

	// TimerQueueProcessor settings
	TimerTaskBatchSize                                dynamicconfig.IntPropertyFn
	TimerTaskWorkerCount                              dynamicconfig.IntPropertyFn
	TimerTaskMaxRetryCount                            dynamicconfig.IntPropertyFn
	TimerProcessorGetFailureRetryCount                dynamicconfig.IntPropertyFn
	TimerProcessorCompleteTimerFailureRetryCount      dynamicconfig.IntPropertyFn
	TimerProcessorUpdateAckInterval                   dynamicconfig.DurationPropertyFn
	TimerProcessorUpdateAckIntervalJitterCoefficient  dynamicconfig.FloatPropertyFn
	TimerProcessorCompleteTimerInterval               dynamicconfig.DurationPropertyFn
	TimerProcessorFailoverMaxPollRPS                  dynamicconfig.IntPropertyFn
	TimerProcessorMaxPollRPS                          dynamicconfig.IntPropertyFn
	TimerProcessorMaxPollInterval                     dynamicconfig.DurationPropertyFn
	TimerProcessorMaxPollIntervalJitterCoefficient    dynamicconfig.FloatPropertyFn
	TimerProcessorRedispatchInterval                  dynamicconfig.DurationPropertyFn
	TimerProcessorRedispatchIntervalJitterCoefficient dynamicconfig.FloatPropertyFn
	TimerProcessorEnablePriorityTaskProcessor         dynamicconfig.BoolPropertyFn
	TimerProcessorMaxTimeShift                        dynamicconfig.DurationPropertyFn
	TimerProcessorHistoryArchivalSizeLimit            dynamicconfig.IntPropertyFn
	TimerProcessorArchivalTimeLimit                   dynamicconfig.DurationPropertyFn

	// TransferQueueProcessor settings
	TransferTaskBatchSize                                dynamicconfig.IntPropertyFn
	TransferTaskWorkerCount                              dynamicconfig.IntPropertyFn
	TransferTaskMaxRetryCount                            dynamicconfig.IntPropertyFn
	TransferProcessorCompleteTransferFailureRetryCount   dynamicconfig.IntPropertyFn
	TransferProcessorFailoverMaxPollRPS                  dynamicconfig.IntPropertyFn
	TransferProcessorMaxPollRPS                          dynamicconfig.IntPropertyFn
	TransferProcessorMaxPollInterval                     dynamicconfig.DurationPropertyFn
	TransferProcessorMaxPollIntervalJitterCoefficient    dynamicconfig.FloatPropertyFn
	TransferProcessorUpdateAckInterval                   dynamicconfig.DurationPropertyFn
	TransferProcessorUpdateAckIntervalJitterCoefficient  dynamicconfig.FloatPropertyFn
	TransferProcessorCompleteTransferInterval            dynamicconfig.DurationPropertyFn
	TransferProcessorRedispatchInterval                  dynamicconfig.DurationPropertyFn
	TransferProcessorRedispatchIntervalJitterCoefficient dynamicconfig.FloatPropertyFn
	TransferProcessorEnablePriorityTaskProcessor         dynamicconfig.BoolPropertyFn
	TransferProcessorVisibilityArchivalTimeLimit         dynamicconfig.DurationPropertyFn

	// ReplicatorQueueProcessor settings
	ReplicatorTaskBatchSize                                dynamicconfig.IntPropertyFn
	ReplicatorTaskWorkerCount                              dynamicconfig.IntPropertyFn
	ReplicatorTaskMaxRetryCount                            dynamicconfig.IntPropertyFn
	ReplicatorProcessorMaxPollRPS                          dynamicconfig.IntPropertyFn
	ReplicatorProcessorMaxPollInterval                     dynamicconfig.DurationPropertyFn
	ReplicatorProcessorMaxPollIntervalJitterCoefficient    dynamicconfig.FloatPropertyFn
	ReplicatorProcessorUpdateAckInterval                   dynamicconfig.DurationPropertyFn
	ReplicatorProcessorUpdateAckIntervalJitterCoefficient  dynamicconfig.FloatPropertyFn
	ReplicatorProcessorRedispatchInterval                  dynamicconfig.DurationPropertyFn
	ReplicatorProcessorRedispatchIntervalJitterCoefficient dynamicconfig.FloatPropertyFn
	ReplicatorProcessorEnablePriorityTaskProcessor         dynamicconfig.BoolPropertyFn
	ReplicatorProcessorFetchTasksBatchSize                 dynamicconfig.IntPropertyFn

	// Persistence settings
	ExecutionMgrNumConns dynamicconfig.IntPropertyFn
	HistoryMgrNumConns   dynamicconfig.IntPropertyFn

	// System Limits
	MaximumBufferedEventsBatch dynamicconfig.IntPropertyFn
	MaximumSignalsPerExecution dynamicconfig.IntPropertyFnWithNamespaceFilter

	// ShardUpdateMinInterval the minimal time interval which the shard info can be updated
	ShardUpdateMinInterval dynamicconfig.DurationPropertyFn
	// ShardSyncMinInterval the minimal time interval which the shard info should be sync to remote
	ShardSyncMinInterval            dynamicconfig.DurationPropertyFn
	ShardSyncTimerJitterCoefficient dynamicconfig.FloatPropertyFn

	// Time to hold a poll request before returning an empty response
	// right now only used by GetMutableState
	LongPollExpirationInterval dynamicconfig.DurationPropertyFnWithNamespaceFilter

	// encoding the history events
	EventEncodingType dynamicconfig.StringPropertyFnWithNamespaceFilter
	// whether or not using ParentClosePolicy
	EnableParentClosePolicy dynamicconfig.BoolPropertyFnWithNamespaceFilter
	// whether or not enable system workers for processing parent close policy task
	EnableParentClosePolicyWorker dynamicconfig.BoolPropertyFn
	// parent close policy will be processed by sys workers(if enabled) if
	// the number of children greater than or equal to this threshold
	ParentClosePolicyThreshold dynamicconfig.IntPropertyFnWithNamespaceFilter
	// total number of parentClosePolicy system workflows
	NumParentClosePolicySystemWorkflows dynamicconfig.IntPropertyFn

	// Archival settings
	NumArchiveSystemWorkflows dynamicconfig.IntPropertyFn
	ArchiveRequestRPS         dynamicconfig.IntPropertyFn

	// Size limit related settings
	BlobSizeLimitError     dynamicconfig.IntPropertyFnWithNamespaceFilter
	BlobSizeLimitWarn      dynamicconfig.IntPropertyFnWithNamespaceFilter
	HistorySizeLimitError  dynamicconfig.IntPropertyFnWithNamespaceFilter
	HistorySizeLimitWarn   dynamicconfig.IntPropertyFnWithNamespaceFilter
	HistoryCountLimitError dynamicconfig.IntPropertyFnWithNamespaceFilter
	HistoryCountLimitWarn  dynamicconfig.IntPropertyFnWithNamespaceFilter

	// ValidSearchAttributes is legal indexed keys that can be used in list APIs
	ValidSearchAttributes             dynamicconfig.MapPropertyFn
	SearchAttributesNumberOfKeysLimit dynamicconfig.IntPropertyFnWithNamespaceFilter
	SearchAttributesSizeOfValueLimit  dynamicconfig.IntPropertyFnWithNamespaceFilter
	SearchAttributesTotalSizeLimit    dynamicconfig.IntPropertyFnWithNamespaceFilter

	// Decision settings
	// StickyTTL is to expire a sticky tasklist if no update more than this duration
	// TODO https://github.com/temporalio/temporal/issues/2357
	StickyTTL dynamicconfig.DurationPropertyFnWithNamespaceFilter
	// DefaultDecisionTaskStartToCloseTimeout the default decision task timeout
	DefaultDecisionTaskStartToCloseTimeout dynamicconfig.DurationPropertyFnWithNamespaceFilter
	// DecisionHeartbeatTimeout is to timeout behavior of: RespondDecisionTaskComplete with ForceCreateNewDecisionTask == true without any decisions
	// So that decision will be scheduled to another worker(by clear stickyness)
	DecisionHeartbeatTimeout dynamicconfig.DurationPropertyFnWithNamespaceFilter
	// The execution timeout a workflow execution defaults to if not specified
	DefaultExecutionStartToCloseTimeout dynamicconfig.DurationPropertyFnWithNamespaceFilter
	// Maximum workflow execution timeout permitted by the service
	MaxExecutionStartToCloseTimeout dynamicconfig.DurationPropertyFnWithNamespaceFilter
	// MaxDecisionTaskStartToCloseTimeout is the maximum allowed value for a decision task timeout
	MaxDecisionTaskStartToCloseTimeout dynamicconfig.DurationPropertyFnWithNamespaceFilter

	// The following is used by the new RPC replication stack
	ReplicationTaskFetcherParallelism                dynamicconfig.IntPropertyFn
	ReplicationTaskFetcherAggregationInterval        dynamicconfig.DurationPropertyFn
	ReplicationTaskFetcherTimerJitterCoefficient     dynamicconfig.FloatPropertyFn
	ReplicationTaskFetcherErrorRetryWait             dynamicconfig.DurationPropertyFn
	ReplicationTaskProcessorErrorRetryWait           dynamicconfig.DurationPropertyFn
	ReplicationTaskProcessorErrorRetryMaxAttempts    dynamicconfig.IntPropertyFn
	ReplicationTaskProcessorNoTaskRetryWait          dynamicconfig.DurationPropertyFn
	ReplicationTaskProcessorCleanupInterval          dynamicconfig.DurationPropertyFn
	ReplicationTaskProcessorCleanupJitterCoefficient dynamicconfig.FloatPropertyFn

	// The following are used by consistent query
	EnableConsistentQuery            dynamicconfig.BoolPropertyFn
	EnableConsistentQueryByNamespace dynamicconfig.BoolPropertyFnWithNamespaceFilter
	MaxBufferedQueryCount            dynamicconfig.IntPropertyFn

	// Data integrity check related config knobs
	MutableStateChecksumGenProbability    dynamicconfig.IntPropertyFnWithNamespaceFilter
	MutableStateChecksumVerifyProbability dynamicconfig.IntPropertyFnWithNamespaceFilter
	MutableStateChecksumInvalidateBefore  dynamicconfig.FloatPropertyFn
}

const (
	defaultHistoryMaxAutoResetPoints = 20
)

// NewConfig returns new service config with default values
func NewConfig(dc *dynamicconfig.Collection, numberOfShards int, storeType string, isAdvancedVisConfigExist bool) *Config {
	cfg := &Config{
<<<<<<< HEAD
		NumberOfShards:                                         numberOfShards,
		EnableNDC:                                              dc.GetBoolPropertyFnWithNamespaceFilter(dynamicconfig.EnableNDC, false),
		RPS:                                                    dc.GetIntProperty(dynamicconfig.HistoryRPS, 3000),
		MaxIDLengthLimit:                                       dc.GetIntProperty(dynamicconfig.MaxIDLengthLimit, 1000),
		PersistenceMaxQPS:                                      dc.GetIntProperty(dynamicconfig.HistoryPersistenceMaxQPS, 9000),
		ShutdownDrainDuration:                                  dc.GetDurationProperty(dynamicconfig.HistoryShutdownDrainDuration, 0),
		EnableVisibilitySampling:                               dc.GetBoolProperty(dynamicconfig.EnableVisibilitySampling, true),
		EnableReadFromClosedExecutionV2:                        dc.GetBoolProperty(dynamicconfig.EnableReadFromClosedExecutionV2, false),
		VisibilityOpenMaxQPS:                                   dc.GetIntPropertyFilteredByNamespace(dynamicconfig.HistoryVisibilityOpenMaxQPS, 300),
		VisibilityClosedMaxQPS:                                 dc.GetIntPropertyFilteredByNamespace(dynamicconfig.HistoryVisibilityClosedMaxQPS, 300),
		MaxAutoResetPoints:                                     dc.GetIntPropertyFilteredByNamespace(dynamicconfig.HistoryMaxAutoResetPoints, defaultHistoryMaxAutoResetPoints),
		DefaultDecisionTaskStartToCloseTimeout:                 dc.GetDurationPropertyFilteredByNamespace(dynamicconfig.DefaultDecisionTaskStartToCloseTimeout, time.Second*10),
		MaxDecisionTaskStartToCloseTimeout:                     dc.GetDurationPropertyFilteredByNamespace(dynamicconfig.MaxDecisionTaskStartToCloseTimeout, time.Second*60),
		AdvancedVisibilityWritingMode:                          dc.GetStringProperty(dynamicconfig.AdvancedVisibilityWritingMode, common.GetDefaultAdvancedVisibilityWritingMode(isAdvancedVisConfigExist)),
		EmitShardDiffLog:                                       dc.GetBoolProperty(dynamicconfig.EmitShardDiffLog, false),
		HistoryCacheInitialSize:                                dc.GetIntProperty(dynamicconfig.HistoryCacheInitialSize, 128),
		HistoryCacheMaxSize:                                    dc.GetIntProperty(dynamicconfig.HistoryCacheMaxSize, 512),
		HistoryCacheTTL:                                        dc.GetDurationProperty(dynamicconfig.HistoryCacheTTL, time.Hour),
		EventsCacheInitialSize:                                 dc.GetIntProperty(dynamicconfig.EventsCacheInitialSize, 128),
		EventsCacheMaxSize:                                     dc.GetIntProperty(dynamicconfig.EventsCacheMaxSize, 512),
		EventsCacheTTL:                                         dc.GetDurationProperty(dynamicconfig.EventsCacheTTL, time.Hour),
		RangeSizeBits:                                          20, // 20 bits for sequencer, 2^20 sequence number for any range
		AcquireShardInterval:                                   dc.GetDurationProperty(dynamicconfig.AcquireShardInterval, time.Minute),
		AcquireShardConcurrency:                                dc.GetIntProperty(dynamicconfig.AcquireShardConcurrency, 1),
		StandbyClusterDelay:                                    dc.GetDurationProperty(dynamicconfig.StandbyClusterDelay, 5*time.Minute),
		StandbyTaskMissingEventsResendDelay:                    dc.GetDurationProperty(dynamicconfig.StandbyTaskMissingEventsResendDelay, 15*time.Minute),
		StandbyTaskMissingEventsDiscardDelay:                   dc.GetDurationProperty(dynamicconfig.StandbyTaskMissingEventsDiscardDelay, 25*time.Minute),
		TaskProcessRPS:                                         dc.GetIntPropertyFilteredByNamespace(dynamicconfig.TaskProcessRPS, 1000),
		TimerTaskBatchSize:                                     dc.GetIntProperty(dynamicconfig.TimerTaskBatchSize, 100),
		TimerTaskWorkerCount:                                   dc.GetIntProperty(dynamicconfig.TimerTaskWorkerCount, 10),
		TimerTaskMaxRetryCount:                                 dc.GetIntProperty(dynamicconfig.TimerTaskMaxRetryCount, 100),
		TimerProcessorGetFailureRetryCount:                     dc.GetIntProperty(dynamicconfig.TimerProcessorGetFailureRetryCount, 5),
		TimerProcessorCompleteTimerFailureRetryCount:           dc.GetIntProperty(dynamicconfig.TimerProcessorCompleteTimerFailureRetryCount, 10),
		TimerProcessorUpdateAckInterval:                        dc.GetDurationProperty(dynamicconfig.TimerProcessorUpdateAckInterval, 30*time.Second),
		TimerProcessorUpdateAckIntervalJitterCoefficient:       dc.GetFloat64Property(dynamicconfig.TimerProcessorUpdateAckIntervalJitterCoefficient, 0.15),
		TimerProcessorCompleteTimerInterval:                    dc.GetDurationProperty(dynamicconfig.TimerProcessorCompleteTimerInterval, 60*time.Second),
		TimerProcessorFailoverMaxPollRPS:                       dc.GetIntProperty(dynamicconfig.TimerProcessorFailoverMaxPollRPS, 1),
		TimerProcessorMaxPollRPS:                               dc.GetIntProperty(dynamicconfig.TimerProcessorMaxPollRPS, 20),
		TimerProcessorMaxPollInterval:                          dc.GetDurationProperty(dynamicconfig.TimerProcessorMaxPollInterval, 5*time.Minute),
		TimerProcessorMaxPollIntervalJitterCoefficient:         dc.GetFloat64Property(dynamicconfig.TimerProcessorMaxPollIntervalJitterCoefficient, 0.15),
		TimerProcessorRedispatchInterval:                       dc.GetDurationProperty(dynamicconfig.TimerProcessorRedispatchInterval, 5*time.Second),
		TimerProcessorRedispatchIntervalJitterCoefficient:      dc.GetFloat64Property(dynamicconfig.TimerProcessorRedispatchIntervalJitterCoefficient, 0.15),
		TimerProcessorEnablePriorityTaskProcessor:              dc.GetBoolProperty(dynamicconfig.TimerProcessorEnablePriorityTaskProcessor, false),
		TimerProcessorMaxTimeShift:                             dc.GetDurationProperty(dynamicconfig.TimerProcessorMaxTimeShift, 1*time.Second),
		TimerProcessorHistoryArchivalSizeLimit:                 dc.GetIntProperty(dynamicconfig.TimerProcessorHistoryArchivalSizeLimit, 500*1024),
		TimerProcessorArchivalTimeLimit:                        dc.GetDurationProperty(dynamicconfig.TimerProcessorArchivalTimeLimit, 1*time.Second),
		TransferTaskBatchSize:                                  dc.GetIntProperty(dynamicconfig.TransferTaskBatchSize, 100),
		TransferProcessorFailoverMaxPollRPS:                    dc.GetIntProperty(dynamicconfig.TransferProcessorFailoverMaxPollRPS, 1),
		TransferProcessorMaxPollRPS:                            dc.GetIntProperty(dynamicconfig.TransferProcessorMaxPollRPS, 20),
		TransferTaskWorkerCount:                                dc.GetIntProperty(dynamicconfig.TransferTaskWorkerCount, 10),
		TransferTaskMaxRetryCount:                              dc.GetIntProperty(dynamicconfig.TransferTaskMaxRetryCount, 100),
		TransferProcessorCompleteTransferFailureRetryCount:     dc.GetIntProperty(dynamicconfig.TransferProcessorCompleteTransferFailureRetryCount, 10),
		TransferProcessorMaxPollInterval:                       dc.GetDurationProperty(dynamicconfig.TransferProcessorMaxPollInterval, 1*time.Minute),
		TransferProcessorMaxPollIntervalJitterCoefficient:      dc.GetFloat64Property(dynamicconfig.TransferProcessorMaxPollIntervalJitterCoefficient, 0.15),
		TransferProcessorUpdateAckInterval:                     dc.GetDurationProperty(dynamicconfig.TransferProcessorUpdateAckInterval, 30*time.Second),
		TransferProcessorUpdateAckIntervalJitterCoefficient:    dc.GetFloat64Property(dynamicconfig.TransferProcessorUpdateAckIntervalJitterCoefficient, 0.15),
		TransferProcessorCompleteTransferInterval:              dc.GetDurationProperty(dynamicconfig.TransferProcessorCompleteTransferInterval, 60*time.Second),
		TransferProcessorRedispatchInterval:                    dc.GetDurationProperty(dynamicconfig.TransferProcessorRedispatchInterval, 5*time.Second),
		TransferProcessorRedispatchIntervalJitterCoefficient:   dc.GetFloat64Property(dynamicconfig.TransferProcessorRedispatchIntervalJitterCoefficient, 0.15),
		TransferProcessorEnablePriorityTaskProcessor:           dc.GetBoolProperty(dynamicconfig.TransferProcessorEnablePriorityTaskProcessor, false),
		TransferProcessorVisibilityArchivalTimeLimit:           dc.GetDurationProperty(dynamicconfig.TransferProcessorVisibilityArchivalTimeLimit, 200*time.Millisecond),
=======
		NumberOfShards:                       numberOfShards,
		EnableNDC:                            dc.GetBoolPropertyFnWithDomainFilter(dynamicconfig.EnableNDC, false),
		RPS:                                  dc.GetIntProperty(dynamicconfig.HistoryRPS, 3000),
		MaxIDLengthLimit:                     dc.GetIntProperty(dynamicconfig.MaxIDLengthLimit, 1000),
		PersistenceMaxQPS:                    dc.GetIntProperty(dynamicconfig.HistoryPersistenceMaxQPS, 9000),
		ShutdownDrainDuration:                dc.GetDurationProperty(dynamicconfig.HistoryShutdownDrainDuration, 0),
		EnableVisibilitySampling:             dc.GetBoolProperty(dynamicconfig.EnableVisibilitySampling, true),
		EnableReadFromClosedExecutionV2:      dc.GetBoolProperty(dynamicconfig.EnableReadFromClosedExecutionV2, false),
		VisibilityOpenMaxQPS:                 dc.GetIntPropertyFilteredByDomain(dynamicconfig.HistoryVisibilityOpenMaxQPS, 300),
		VisibilityClosedMaxQPS:               dc.GetIntPropertyFilteredByDomain(dynamicconfig.HistoryVisibilityClosedMaxQPS, 300),
		MaxAutoResetPoints:                   dc.GetIntPropertyFilteredByDomain(dynamicconfig.HistoryMaxAutoResetPoints, defaultHistoryMaxAutoResetPoints),
		MaxDecisionStartToCloseSeconds:       dc.GetIntPropertyFilteredByDomain(dynamicconfig.MaxDecisionStartToCloseSeconds, 240),
		AdvancedVisibilityWritingMode:        dc.GetStringProperty(dynamicconfig.AdvancedVisibilityWritingMode, common.GetDefaultAdvancedVisibilityWritingMode(isAdvancedVisConfigExist)),
		EmitShardDiffLog:                     dc.GetBoolProperty(dynamicconfig.EmitShardDiffLog, false),
		HistoryCacheInitialSize:              dc.GetIntProperty(dynamicconfig.HistoryCacheInitialSize, 128),
		HistoryCacheMaxSize:                  dc.GetIntProperty(dynamicconfig.HistoryCacheMaxSize, 512),
		HistoryCacheTTL:                      dc.GetDurationProperty(dynamicconfig.HistoryCacheTTL, time.Hour),
		EventsCacheInitialSize:               dc.GetIntProperty(dynamicconfig.EventsCacheInitialSize, 128),
		EventsCacheMaxSize:                   dc.GetIntProperty(dynamicconfig.EventsCacheMaxSize, 512),
		EventsCacheTTL:                       dc.GetDurationProperty(dynamicconfig.EventsCacheTTL, time.Hour),
		RangeSizeBits:                        20, // 20 bits for sequencer, 2^20 sequence number for any range
		AcquireShardInterval:                 dc.GetDurationProperty(dynamicconfig.AcquireShardInterval, time.Minute),
		AcquireShardConcurrency:              dc.GetIntProperty(dynamicconfig.AcquireShardConcurrency, 1),
		StandbyClusterDelay:                  dc.GetDurationProperty(dynamicconfig.StandbyClusterDelay, 5*time.Minute),
		StandbyTaskMissingEventsResendDelay:  dc.GetDurationProperty(dynamicconfig.StandbyTaskMissingEventsResendDelay, 15*time.Minute),
		StandbyTaskMissingEventsDiscardDelay: dc.GetDurationProperty(dynamicconfig.StandbyTaskMissingEventsDiscardDelay, 25*time.Minute),

		TaskProcessRPS:                 dc.GetIntPropertyFilteredByDomain(dynamicconfig.TaskProcessRPS, 1000),
		EnablePriorityTaskProcessor:    dc.GetBoolProperty(dynamicconfig.EnablePriorityTaskProcessor, false),
		TaskSchedulerType:              dc.GetIntProperty(dynamicconfig.TaskSchedulerType, int(task.SchedulerTypeWRR)),
		TaskSchedulerWorkerCount:       dc.GetIntProperty(dynamicconfig.TaskSchedulerWorkerCount, 20),
		TaskSchedulerQueueSize:         dc.GetIntProperty(dynamicconfig.TaskSchedulerQueueSize, 2000),
		TaskSchedulerRoundRobinWeights: dc.GetMapProperty(dynamicconfig.TaskSchedulerRoundRobinWeights, convertWeightsToDynamicConfigValue(defaultTaskPriorityWeight)),

		TimerTaskBatchSize:                                dc.GetIntProperty(dynamicconfig.TimerTaskBatchSize, 100),
		TimerTaskWorkerCount:                              dc.GetIntProperty(dynamicconfig.TimerTaskWorkerCount, 10),
		TimerTaskMaxRetryCount:                            dc.GetIntProperty(dynamicconfig.TimerTaskMaxRetryCount, 100),
		TimerProcessorGetFailureRetryCount:                dc.GetIntProperty(dynamicconfig.TimerProcessorGetFailureRetryCount, 5),
		TimerProcessorCompleteTimerFailureRetryCount:      dc.GetIntProperty(dynamicconfig.TimerProcessorCompleteTimerFailureRetryCount, 10),
		TimerProcessorUpdateAckInterval:                   dc.GetDurationProperty(dynamicconfig.TimerProcessorUpdateAckInterval, 30*time.Second),
		TimerProcessorUpdateAckIntervalJitterCoefficient:  dc.GetFloat64Property(dynamicconfig.TimerProcessorUpdateAckIntervalJitterCoefficient, 0.15),
		TimerProcessorCompleteTimerInterval:               dc.GetDurationProperty(dynamicconfig.TimerProcessorCompleteTimerInterval, 60*time.Second),
		TimerProcessorFailoverMaxPollRPS:                  dc.GetIntProperty(dynamicconfig.TimerProcessorFailoverMaxPollRPS, 1),
		TimerProcessorMaxPollRPS:                          dc.GetIntProperty(dynamicconfig.TimerProcessorMaxPollRPS, 20),
		TimerProcessorMaxPollInterval:                     dc.GetDurationProperty(dynamicconfig.TimerProcessorMaxPollInterval, 5*time.Minute),
		TimerProcessorMaxPollIntervalJitterCoefficient:    dc.GetFloat64Property(dynamicconfig.TimerProcessorMaxPollIntervalJitterCoefficient, 0.15),
		TimerProcessorRedispatchInterval:                  dc.GetDurationProperty(dynamicconfig.TimerProcessorRedispatchInterval, 1*time.Second),
		TimerProcessorRedispatchIntervalJitterCoefficient: dc.GetFloat64Property(dynamicconfig.TimerProcessorRedispatchIntervalJitterCoefficient, 0.15),
		TimerProcessorEnablePriorityTaskProcessor:         dc.GetBoolProperty(dynamicconfig.TimerProcessorEnablePriorityTaskProcessor, false),
		TimerProcessorMaxTimeShift:                        dc.GetDurationProperty(dynamicconfig.TimerProcessorMaxTimeShift, 1*time.Second),
		TimerProcessorHistoryArchivalSizeLimit:            dc.GetIntProperty(dynamicconfig.TimerProcessorHistoryArchivalSizeLimit, 500*1024),
		TimerProcessorArchivalTimeLimit:                   dc.GetDurationProperty(dynamicconfig.TimerProcessorArchivalTimeLimit, 1*time.Second),

		TransferTaskBatchSize:                                dc.GetIntProperty(dynamicconfig.TransferTaskBatchSize, 100),
		TransferProcessorFailoverMaxPollRPS:                  dc.GetIntProperty(dynamicconfig.TransferProcessorFailoverMaxPollRPS, 1),
		TransferProcessorMaxPollRPS:                          dc.GetIntProperty(dynamicconfig.TransferProcessorMaxPollRPS, 20),
		TransferTaskWorkerCount:                              dc.GetIntProperty(dynamicconfig.TransferTaskWorkerCount, 10),
		TransferTaskMaxRetryCount:                            dc.GetIntProperty(dynamicconfig.TransferTaskMaxRetryCount, 100),
		TransferProcessorCompleteTransferFailureRetryCount:   dc.GetIntProperty(dynamicconfig.TransferProcessorCompleteTransferFailureRetryCount, 10),
		TransferProcessorMaxPollInterval:                     dc.GetDurationProperty(dynamicconfig.TransferProcessorMaxPollInterval, 1*time.Minute),
		TransferProcessorMaxPollIntervalJitterCoefficient:    dc.GetFloat64Property(dynamicconfig.TransferProcessorMaxPollIntervalJitterCoefficient, 0.15),
		TransferProcessorUpdateAckInterval:                   dc.GetDurationProperty(dynamicconfig.TransferProcessorUpdateAckInterval, 30*time.Second),
		TransferProcessorUpdateAckIntervalJitterCoefficient:  dc.GetFloat64Property(dynamicconfig.TransferProcessorUpdateAckIntervalJitterCoefficient, 0.15),
		TransferProcessorCompleteTransferInterval:            dc.GetDurationProperty(dynamicconfig.TransferProcessorCompleteTransferInterval, 60*time.Second),
		TransferProcessorRedispatchInterval:                  dc.GetDurationProperty(dynamicconfig.TransferProcessorRedispatchInterval, 1*time.Second),
		TransferProcessorRedispatchIntervalJitterCoefficient: dc.GetFloat64Property(dynamicconfig.TransferProcessorRedispatchIntervalJitterCoefficient, 0.15),
		TransferProcessorEnablePriorityTaskProcessor:         dc.GetBoolProperty(dynamicconfig.TransferProcessorEnablePriorityTaskProcessor, false),
		TransferProcessorVisibilityArchivalTimeLimit:         dc.GetDurationProperty(dynamicconfig.TransferProcessorVisibilityArchivalTimeLimit, 200*time.Millisecond),

>>>>>>> 97e0c833
		ReplicatorTaskBatchSize:                                dc.GetIntProperty(dynamicconfig.ReplicatorTaskBatchSize, 100),
		ReplicatorTaskWorkerCount:                              dc.GetIntProperty(dynamicconfig.ReplicatorTaskWorkerCount, 10),
		ReplicatorTaskMaxRetryCount:                            dc.GetIntProperty(dynamicconfig.ReplicatorTaskMaxRetryCount, 100),
		ReplicatorProcessorMaxPollRPS:                          dc.GetIntProperty(dynamicconfig.ReplicatorProcessorMaxPollRPS, 20),
		ReplicatorProcessorMaxPollInterval:                     dc.GetDurationProperty(dynamicconfig.ReplicatorProcessorMaxPollInterval, 1*time.Minute),
		ReplicatorProcessorMaxPollIntervalJitterCoefficient:    dc.GetFloat64Property(dynamicconfig.ReplicatorProcessorMaxPollIntervalJitterCoefficient, 0.15),
		ReplicatorProcessorUpdateAckInterval:                   dc.GetDurationProperty(dynamicconfig.ReplicatorProcessorUpdateAckInterval, 5*time.Second),
		ReplicatorProcessorUpdateAckIntervalJitterCoefficient:  dc.GetFloat64Property(dynamicconfig.ReplicatorProcessorUpdateAckIntervalJitterCoefficient, 0.15),
		ReplicatorProcessorRedispatchInterval:                  dc.GetDurationProperty(dynamicconfig.ReplicatorProcessorRedispatchInterval, 5*time.Second),
		ReplicatorProcessorRedispatchIntervalJitterCoefficient: dc.GetFloat64Property(dynamicconfig.ReplicatorProcessorRedispatchIntervalJitterCoefficient, 0.15),
		ReplicatorProcessorEnablePriorityTaskProcessor:         dc.GetBoolProperty(dynamicconfig.ReplicatorProcessorEnablePriorityTaskProcessor, false),
		ReplicatorProcessorFetchTasksBatchSize:                 dc.GetIntProperty(dynamicconfig.ReplicatorTaskBatchSize, 25),
<<<<<<< HEAD
		ExecutionMgrNumConns:                                   dc.GetIntProperty(dynamicconfig.ExecutionMgrNumConns, 50),
		HistoryMgrNumConns:                                     dc.GetIntProperty(dynamicconfig.HistoryMgrNumConns, 50),
		MaximumBufferedEventsBatch:                             dc.GetIntProperty(dynamicconfig.MaximumBufferedEventsBatch, 100),
		MaximumSignalsPerExecution:                             dc.GetIntPropertyFilteredByNamespace(dynamicconfig.MaximumSignalsPerExecution, 0),
		ShardUpdateMinInterval:                                 dc.GetDurationProperty(dynamicconfig.ShardUpdateMinInterval, 5*time.Minute),
		ShardSyncMinInterval:                                   dc.GetDurationProperty(dynamicconfig.ShardSyncMinInterval, 5*time.Minute),
		ShardSyncTimerJitterCoefficient:                        dc.GetFloat64Property(dynamicconfig.TransferProcessorMaxPollIntervalJitterCoefficient, 0.15),
=======

		ExecutionMgrNumConns:            dc.GetIntProperty(dynamicconfig.ExecutionMgrNumConns, 50),
		HistoryMgrNumConns:              dc.GetIntProperty(dynamicconfig.HistoryMgrNumConns, 50),
		MaximumBufferedEventsBatch:      dc.GetIntProperty(dynamicconfig.MaximumBufferedEventsBatch, 100),
		MaximumSignalsPerExecution:      dc.GetIntPropertyFilteredByDomain(dynamicconfig.MaximumSignalsPerExecution, 0),
		ShardUpdateMinInterval:          dc.GetDurationProperty(dynamicconfig.ShardUpdateMinInterval, 5*time.Minute),
		ShardSyncMinInterval:            dc.GetDurationProperty(dynamicconfig.ShardSyncMinInterval, 5*time.Minute),
		ShardSyncTimerJitterCoefficient: dc.GetFloat64Property(dynamicconfig.TransferProcessorMaxPollIntervalJitterCoefficient, 0.15),
>>>>>>> 97e0c833

		// history client: client/history/client.go set the client timeout 30s
		// TODO: Return this value to the client: github.com/temporalio/temporal/issues/294
		LongPollExpirationInterval:          dc.GetDurationPropertyFilteredByNamespace(dynamicconfig.HistoryLongPollExpirationInterval, time.Second*20),
		EventEncodingType:                   dc.GetStringPropertyFnWithNamespaceFilter(dynamicconfig.DefaultEventEncoding, string(common.EncodingTypeProto3)),
		EnableParentClosePolicy:             dc.GetBoolPropertyFnWithNamespaceFilter(dynamicconfig.EnableParentClosePolicy, true),
		NumParentClosePolicySystemWorkflows: dc.GetIntProperty(dynamicconfig.NumParentClosePolicySystemWorkflows, 10),
		EnableParentClosePolicyWorker:       dc.GetBoolProperty(dynamicconfig.EnableParentClosePolicyWorker, true),
		ParentClosePolicyThreshold:          dc.GetIntPropertyFilteredByNamespace(dynamicconfig.ParentClosePolicyThreshold, 10),

		NumArchiveSystemWorkflows: dc.GetIntProperty(dynamicconfig.NumArchiveSystemWorkflows, 1000),
		ArchiveRequestRPS:         dc.GetIntProperty(dynamicconfig.ArchiveRequestRPS, 300), // should be much smaller than frontend RPS

		BlobSizeLimitError:     dc.GetIntPropertyFilteredByNamespace(dynamicconfig.BlobSizeLimitError, 2*1024*1024),
		BlobSizeLimitWarn:      dc.GetIntPropertyFilteredByNamespace(dynamicconfig.BlobSizeLimitWarn, 512*1024),
		HistorySizeLimitError:  dc.GetIntPropertyFilteredByNamespace(dynamicconfig.HistorySizeLimitError, 200*1024*1024),
		HistorySizeLimitWarn:   dc.GetIntPropertyFilteredByNamespace(dynamicconfig.HistorySizeLimitWarn, 50*1024*1024),
		HistoryCountLimitError: dc.GetIntPropertyFilteredByNamespace(dynamicconfig.HistoryCountLimitError, 200*1024),
		HistoryCountLimitWarn:  dc.GetIntPropertyFilteredByNamespace(dynamicconfig.HistoryCountLimitWarn, 50*1024),

		ThrottledLogRPS:   dc.GetIntProperty(dynamicconfig.HistoryThrottledLogRPS, 4),
		EnableStickyQuery: dc.GetBoolPropertyFnWithNamespaceFilter(dynamicconfig.EnableStickyQuery, true),

		ValidSearchAttributes:                            dc.GetMapProperty(dynamicconfig.ValidSearchAttributes, definition.GetDefaultIndexedKeys()),
		SearchAttributesNumberOfKeysLimit:                dc.GetIntPropertyFilteredByNamespace(dynamicconfig.SearchAttributesNumberOfKeysLimit, 100),
		SearchAttributesSizeOfValueLimit:                 dc.GetIntPropertyFilteredByNamespace(dynamicconfig.SearchAttributesSizeOfValueLimit, 2*1024),
		SearchAttributesTotalSizeLimit:                   dc.GetIntPropertyFilteredByNamespace(dynamicconfig.SearchAttributesTotalSizeLimit, 40*1024),
		StickyTTL:                                        dc.GetDurationPropertyFilteredByNamespace(dynamicconfig.StickyTTL, time.Hour*24*365),
		DecisionHeartbeatTimeout:                         dc.GetDurationPropertyFilteredByNamespace(dynamicconfig.DecisionHeartbeatTimeout, time.Minute*30),
		DefaultExecutionStartToCloseTimeout:              dc.GetDurationPropertyFilteredByNamespace(dynamicconfig.DefaultExecutionStartToCloseTimeout, time.Hour*24*365*10),
		MaxExecutionStartToCloseTimeout:                  dc.GetDurationPropertyFilteredByNamespace(dynamicconfig.MaxExecutionStartToCloseTimeout, time.Hour*24*365*10),
		ReplicationTaskFetcherParallelism:                dc.GetIntProperty(dynamicconfig.ReplicationTaskFetcherParallelism, 1),
		ReplicationTaskFetcherAggregationInterval:        dc.GetDurationProperty(dynamicconfig.ReplicationTaskFetcherAggregationInterval, 2*time.Second),
		ReplicationTaskFetcherTimerJitterCoefficient:     dc.GetFloat64Property(dynamicconfig.ReplicationTaskFetcherTimerJitterCoefficient, 0.15),
		ReplicationTaskFetcherErrorRetryWait:             dc.GetDurationProperty(dynamicconfig.ReplicationTaskFetcherErrorRetryWait, time.Second),
		ReplicationTaskProcessorErrorRetryWait:           dc.GetDurationProperty(dynamicconfig.ReplicationTaskProcessorErrorRetryWait, time.Second),
		ReplicationTaskProcessorErrorRetryMaxAttempts:    dc.GetIntProperty(dynamicconfig.ReplicationTaskProcessorErrorRetryMaxAttempts, 20),
		ReplicationTaskProcessorNoTaskRetryWait:          dc.GetDurationProperty(dynamicconfig.ReplicationTaskProcessorNoTaskInitialWait, 2*time.Second),
		ReplicationTaskProcessorCleanupInterval:          dc.GetDurationProperty(dynamicconfig.ReplicationTaskProcessorCleanupInterval, 1*time.Minute),
		ReplicationTaskProcessorCleanupJitterCoefficient: dc.GetFloat64Property(dynamicconfig.ReplicationTaskProcessorCleanupJitterCoefficient, 0.15),

		EnableConsistentQuery:                 dc.GetBoolProperty(dynamicconfig.EnableConsistentQuery, true),
		EnableConsistentQueryByNamespace:      dc.GetBoolPropertyFnWithNamespaceFilter(dynamicconfig.EnableConsistentQueryByNamespace, false),
		MaxBufferedQueryCount:                 dc.GetIntProperty(dynamicconfig.MaxBufferedQueryCount, 1),
		MutableStateChecksumGenProbability:    dc.GetIntPropertyFilteredByNamespace(dynamicconfig.MutableStateChecksumGenProbability, 0),
		MutableStateChecksumVerifyProbability: dc.GetIntPropertyFilteredByNamespace(dynamicconfig.MutableStateChecksumVerifyProbability, 0),
		MutableStateChecksumInvalidateBefore:  dc.GetFloat64Property(dynamicconfig.MutableStateChecksumInvalidateBefore, 0),
	}

	return cfg
}

// GetShardID return the corresponding shard ID for a given workflow ID
func (config *Config) GetShardID(workflowID string) int {
	return common.WorkflowIDToHistoryShard(workflowID, config.NumberOfShards)
}

// Service represents the history service
type Service struct {
	resource.Resource

	status  int32
	handler *Handler
	params  *resource.BootstrapParams
	config  *Config

	server *grpc.Server
}

// NewService builds a new history service
func NewService(
	params *resource.BootstrapParams,
) (resource.Resource, error) {
	serviceConfig := NewConfig(dynamicconfig.NewCollection(params.DynamicConfig, params.Logger),
		params.PersistenceConfig.NumHistoryShards,
		params.PersistenceConfig.DefaultStoreType(),
		params.PersistenceConfig.IsAdvancedVisibilityConfigExist())

	params.PersistenceConfig.HistoryMaxConns = serviceConfig.HistoryMgrNumConns()
	params.PersistenceConfig.VisibilityConfig = &config.VisibilityConfig{
		VisibilityOpenMaxQPS:            serviceConfig.VisibilityOpenMaxQPS,
		VisibilityClosedMaxQPS:          serviceConfig.VisibilityClosedMaxQPS,
		EnableSampling:                  serviceConfig.EnableVisibilitySampling,
		EnableReadFromClosedExecutionV2: serviceConfig.EnableReadFromClosedExecutionV2,
	}

	visibilityManagerInitializer := func(
		persistenceBean persistenceClient.Bean,
		logger log.Logger,
	) (persistence.VisibilityManager, error) {
		visibilityFromDB := persistenceBean.GetVisibilityManager()

		var visibilityFromES persistence.VisibilityManager
		if params.ESConfig != nil {
			visibilityProducer, err := params.MessagingClient.NewProducer(common.VisibilityAppName)
			if err != nil {
				logger.Fatal("Creating visibility producer failed", tag.Error(err))
			}
			visibilityFromES = espersistence.NewESVisibilityManager("", nil, nil, visibilityProducer,
				params.MetricsClient, logger)
		}
		return persistence.NewVisibilityManagerWrapper(
			visibilityFromDB,
			visibilityFromES,
			dynamicconfig.GetBoolPropertyFnFilteredByNamespace(false), // history visibility never read
			serviceConfig.AdvancedVisibilityWritingMode,
		), nil
	}

	serviceResource, err := resource.New(
		params,
		common.HistoryServiceName,
		serviceConfig.PersistenceMaxQPS,
		serviceConfig.ThrottledLogRPS,
		visibilityManagerInitializer,
	)
	if err != nil {
		return nil, err
	}

	return &Service{
		Resource: serviceResource,
		status:   common.DaemonStatusInitialized,
		params:   params,
		config:   serviceConfig,
	}, nil
}

// Start starts the service
func (s *Service) Start() {
	if !atomic.CompareAndSwapInt32(&s.status, common.DaemonStatusInitialized, common.DaemonStatusStarted) {
		return
	}

	logger := s.GetLogger()
	logger.Info("elastic search config", tag.ESConfig(s.params.ESConfig))
	logger.Info("history starting")

	s.handler = NewHandler(s.Resource, s.config)

	// must start resource first
	s.Resource.Start()
	s.handler.Start()

	s.server = grpc.NewServer(grpc.UnaryInterceptor(interceptor))
	nilCheckHandler := NewNilCheckHandler(s.handler)
	historyservice.RegisterHistoryServiceServer(s.server, nilCheckHandler)
	healthpb.RegisterHealthServer(s.server, s.handler)

	listener := s.GetGRPCListener()
	logger.Info("Starting to serve on history listener")
	if err := s.server.Serve(listener); err != nil {
		logger.Fatal("Failed to serve on history listener", tag.Error(err))
	}
}

// Stop stops the service
func (s *Service) Stop() {
	if !atomic.CompareAndSwapInt32(&s.status, common.DaemonStatusStarted, common.DaemonStatusStopped) {
		return
	}

	// initiate graceful shutdown :
	// 1. remove self from the membership ring
	// 2. wait for other members to discover we are going down
	// 3. stop acquiring new shards (periodically or based on other membership changes)
	// 4. wait for shard ownership to transfer (and inflight requests to drain) while still accepting new requests
	// 5. Reject all requests arriving at rpc handler to avoid taking on more work except for RespondXXXCompleted and
	//    RecordXXStarted APIs - for these APIs, most of the work is already one and rejecting at last stage is
	//    probably not that desirable. If the shard is closed, these requests will fail anyways.
	// 6. wait for grace period
	// 7. force stop the whole world and return

	const gossipPropagationDelay = 400 * time.Millisecond
	const shardOwnershipTransferDelay = 5 * time.Second
	const gracePeriod = 2 * time.Second

	remainingTime := s.config.ShutdownDrainDuration()

	s.GetLogger().Info("ShutdownHandler: Evicting self from membership ring")
	s.GetMembershipMonitor().EvictSelf()

	s.GetLogger().Info("ShutdownHandler: Waiting for others to discover I am unhealthy")
	remainingTime = s.sleep(gossipPropagationDelay, remainingTime)

	s.GetLogger().Info("ShutdownHandler: Initiating shardController shutdown")
	s.handler.controller.PrepareToStop()
	s.GetLogger().Info("ShutdownHandler: Waiting for traffic to drain")
	remainingTime = s.sleep(shardOwnershipTransferDelay, remainingTime)

	s.GetLogger().Info("ShutdownHandler: No longer taking rpc requests")
	s.handler.PrepareToStop()
	remainingTime = s.sleep(gracePeriod, remainingTime)

	s.server.GracefulStop()

	s.handler.Stop()
	s.Resource.Stop()

	s.GetLogger().Info("history stopped")
}

func interceptor(ctx context.Context, req interface{}, info *grpc.UnaryServerInfo, handler grpc.UnaryHandler) (interface{}, error) {
	resp, err := handler(ctx, req)
	return resp, serviceerror.ToStatus(err).Err()
}

// sleep sleeps for the minimum of desired and available duration
// returns the remaining available time duration
func (s *Service) sleep(desired time.Duration, available time.Duration) time.Duration {
	d := common.MinDuration(desired, available)
	if d > 0 {
		time.Sleep(d)
	}
	return available - d
}<|MERGE_RESOLUTION|>--- conflicted
+++ resolved
@@ -29,7 +29,6 @@
 	"sync/atomic"
 	"time"
 
-<<<<<<< HEAD
 	"go.temporal.io/temporal-proto/serviceerror"
 	"google.golang.org/grpc"
 	healthpb "google.golang.org/grpc/health/grpc_health_v1"
@@ -45,20 +44,7 @@
 	"github.com/temporalio/temporal/common/resource"
 	"github.com/temporalio/temporal/common/service/config"
 	"github.com/temporalio/temporal/common/service/dynamicconfig"
-=======
-	"github.com/uber/cadence/common"
-	"github.com/uber/cadence/common/definition"
-	"github.com/uber/cadence/common/log"
-	"github.com/uber/cadence/common/log/tag"
-	"github.com/uber/cadence/common/persistence"
-	persistenceClient "github.com/uber/cadence/common/persistence/client"
-	espersistence "github.com/uber/cadence/common/persistence/elasticsearch"
-	"github.com/uber/cadence/common/resource"
-	"github.com/uber/cadence/common/service"
-	"github.com/uber/cadence/common/service/config"
-	"github.com/uber/cadence/common/service/dynamicconfig"
-	"github.com/uber/cadence/common/task"
->>>>>>> 97e0c833
+	"github.com/temporalio/temporal/common/task"
 )
 
 // Config represents configuration for history service
@@ -103,16 +89,12 @@
 	StandbyTaskMissingEventsDiscardDelay dynamicconfig.DurationPropertyFn
 
 	// Task process settings
-<<<<<<< HEAD
-	TaskProcessRPS dynamicconfig.IntPropertyFnWithNamespaceFilter
-=======
-	TaskProcessRPS                 dynamicconfig.IntPropertyFnWithDomainFilter
+	TaskProcessRPS                 dynamicconfig.IntPropertyFnWithNamespaceFilter
 	EnablePriorityTaskProcessor    dynamicconfig.BoolPropertyFn
 	TaskSchedulerType              dynamicconfig.IntPropertyFn
 	TaskSchedulerWorkerCount       dynamicconfig.IntPropertyFn
 	TaskSchedulerQueueSize         dynamicconfig.IntPropertyFn
 	TaskSchedulerRoundRobinWeights dynamicconfig.MapPropertyFn
->>>>>>> 97e0c833
 
 	// TimerQueueProcessor settings
 	TimerTaskBatchSize                                dynamicconfig.IntPropertyFn
@@ -258,97 +240,35 @@
 // NewConfig returns new service config with default values
 func NewConfig(dc *dynamicconfig.Collection, numberOfShards int, storeType string, isAdvancedVisConfigExist bool) *Config {
 	cfg := &Config{
-<<<<<<< HEAD
-		NumberOfShards:                                         numberOfShards,
-		EnableNDC:                                              dc.GetBoolPropertyFnWithNamespaceFilter(dynamicconfig.EnableNDC, false),
-		RPS:                                                    dc.GetIntProperty(dynamicconfig.HistoryRPS, 3000),
-		MaxIDLengthLimit:                                       dc.GetIntProperty(dynamicconfig.MaxIDLengthLimit, 1000),
-		PersistenceMaxQPS:                                      dc.GetIntProperty(dynamicconfig.HistoryPersistenceMaxQPS, 9000),
-		ShutdownDrainDuration:                                  dc.GetDurationProperty(dynamicconfig.HistoryShutdownDrainDuration, 0),
-		EnableVisibilitySampling:                               dc.GetBoolProperty(dynamicconfig.EnableVisibilitySampling, true),
-		EnableReadFromClosedExecutionV2:                        dc.GetBoolProperty(dynamicconfig.EnableReadFromClosedExecutionV2, false),
-		VisibilityOpenMaxQPS:                                   dc.GetIntPropertyFilteredByNamespace(dynamicconfig.HistoryVisibilityOpenMaxQPS, 300),
-		VisibilityClosedMaxQPS:                                 dc.GetIntPropertyFilteredByNamespace(dynamicconfig.HistoryVisibilityClosedMaxQPS, 300),
-		MaxAutoResetPoints:                                     dc.GetIntPropertyFilteredByNamespace(dynamicconfig.HistoryMaxAutoResetPoints, defaultHistoryMaxAutoResetPoints),
-		DefaultDecisionTaskStartToCloseTimeout:                 dc.GetDurationPropertyFilteredByNamespace(dynamicconfig.DefaultDecisionTaskStartToCloseTimeout, time.Second*10),
-		MaxDecisionTaskStartToCloseTimeout:                     dc.GetDurationPropertyFilteredByNamespace(dynamicconfig.MaxDecisionTaskStartToCloseTimeout, time.Second*60),
-		AdvancedVisibilityWritingMode:                          dc.GetStringProperty(dynamicconfig.AdvancedVisibilityWritingMode, common.GetDefaultAdvancedVisibilityWritingMode(isAdvancedVisConfigExist)),
-		EmitShardDiffLog:                                       dc.GetBoolProperty(dynamicconfig.EmitShardDiffLog, false),
-		HistoryCacheInitialSize:                                dc.GetIntProperty(dynamicconfig.HistoryCacheInitialSize, 128),
-		HistoryCacheMaxSize:                                    dc.GetIntProperty(dynamicconfig.HistoryCacheMaxSize, 512),
-		HistoryCacheTTL:                                        dc.GetDurationProperty(dynamicconfig.HistoryCacheTTL, time.Hour),
-		EventsCacheInitialSize:                                 dc.GetIntProperty(dynamicconfig.EventsCacheInitialSize, 128),
-		EventsCacheMaxSize:                                     dc.GetIntProperty(dynamicconfig.EventsCacheMaxSize, 512),
-		EventsCacheTTL:                                         dc.GetDurationProperty(dynamicconfig.EventsCacheTTL, time.Hour),
-		RangeSizeBits:                                          20, // 20 bits for sequencer, 2^20 sequence number for any range
-		AcquireShardInterval:                                   dc.GetDurationProperty(dynamicconfig.AcquireShardInterval, time.Minute),
-		AcquireShardConcurrency:                                dc.GetIntProperty(dynamicconfig.AcquireShardConcurrency, 1),
-		StandbyClusterDelay:                                    dc.GetDurationProperty(dynamicconfig.StandbyClusterDelay, 5*time.Minute),
-		StandbyTaskMissingEventsResendDelay:                    dc.GetDurationProperty(dynamicconfig.StandbyTaskMissingEventsResendDelay, 15*time.Minute),
-		StandbyTaskMissingEventsDiscardDelay:                   dc.GetDurationProperty(dynamicconfig.StandbyTaskMissingEventsDiscardDelay, 25*time.Minute),
-		TaskProcessRPS:                                         dc.GetIntPropertyFilteredByNamespace(dynamicconfig.TaskProcessRPS, 1000),
-		TimerTaskBatchSize:                                     dc.GetIntProperty(dynamicconfig.TimerTaskBatchSize, 100),
-		TimerTaskWorkerCount:                                   dc.GetIntProperty(dynamicconfig.TimerTaskWorkerCount, 10),
-		TimerTaskMaxRetryCount:                                 dc.GetIntProperty(dynamicconfig.TimerTaskMaxRetryCount, 100),
-		TimerProcessorGetFailureRetryCount:                     dc.GetIntProperty(dynamicconfig.TimerProcessorGetFailureRetryCount, 5),
-		TimerProcessorCompleteTimerFailureRetryCount:           dc.GetIntProperty(dynamicconfig.TimerProcessorCompleteTimerFailureRetryCount, 10),
-		TimerProcessorUpdateAckInterval:                        dc.GetDurationProperty(dynamicconfig.TimerProcessorUpdateAckInterval, 30*time.Second),
-		TimerProcessorUpdateAckIntervalJitterCoefficient:       dc.GetFloat64Property(dynamicconfig.TimerProcessorUpdateAckIntervalJitterCoefficient, 0.15),
-		TimerProcessorCompleteTimerInterval:                    dc.GetDurationProperty(dynamicconfig.TimerProcessorCompleteTimerInterval, 60*time.Second),
-		TimerProcessorFailoverMaxPollRPS:                       dc.GetIntProperty(dynamicconfig.TimerProcessorFailoverMaxPollRPS, 1),
-		TimerProcessorMaxPollRPS:                               dc.GetIntProperty(dynamicconfig.TimerProcessorMaxPollRPS, 20),
-		TimerProcessorMaxPollInterval:                          dc.GetDurationProperty(dynamicconfig.TimerProcessorMaxPollInterval, 5*time.Minute),
-		TimerProcessorMaxPollIntervalJitterCoefficient:         dc.GetFloat64Property(dynamicconfig.TimerProcessorMaxPollIntervalJitterCoefficient, 0.15),
-		TimerProcessorRedispatchInterval:                       dc.GetDurationProperty(dynamicconfig.TimerProcessorRedispatchInterval, 5*time.Second),
-		TimerProcessorRedispatchIntervalJitterCoefficient:      dc.GetFloat64Property(dynamicconfig.TimerProcessorRedispatchIntervalJitterCoefficient, 0.15),
-		TimerProcessorEnablePriorityTaskProcessor:              dc.GetBoolProperty(dynamicconfig.TimerProcessorEnablePriorityTaskProcessor, false),
-		TimerProcessorMaxTimeShift:                             dc.GetDurationProperty(dynamicconfig.TimerProcessorMaxTimeShift, 1*time.Second),
-		TimerProcessorHistoryArchivalSizeLimit:                 dc.GetIntProperty(dynamicconfig.TimerProcessorHistoryArchivalSizeLimit, 500*1024),
-		TimerProcessorArchivalTimeLimit:                        dc.GetDurationProperty(dynamicconfig.TimerProcessorArchivalTimeLimit, 1*time.Second),
-		TransferTaskBatchSize:                                  dc.GetIntProperty(dynamicconfig.TransferTaskBatchSize, 100),
-		TransferProcessorFailoverMaxPollRPS:                    dc.GetIntProperty(dynamicconfig.TransferProcessorFailoverMaxPollRPS, 1),
-		TransferProcessorMaxPollRPS:                            dc.GetIntProperty(dynamicconfig.TransferProcessorMaxPollRPS, 20),
-		TransferTaskWorkerCount:                                dc.GetIntProperty(dynamicconfig.TransferTaskWorkerCount, 10),
-		TransferTaskMaxRetryCount:                              dc.GetIntProperty(dynamicconfig.TransferTaskMaxRetryCount, 100),
-		TransferProcessorCompleteTransferFailureRetryCount:     dc.GetIntProperty(dynamicconfig.TransferProcessorCompleteTransferFailureRetryCount, 10),
-		TransferProcessorMaxPollInterval:                       dc.GetDurationProperty(dynamicconfig.TransferProcessorMaxPollInterval, 1*time.Minute),
-		TransferProcessorMaxPollIntervalJitterCoefficient:      dc.GetFloat64Property(dynamicconfig.TransferProcessorMaxPollIntervalJitterCoefficient, 0.15),
-		TransferProcessorUpdateAckInterval:                     dc.GetDurationProperty(dynamicconfig.TransferProcessorUpdateAckInterval, 30*time.Second),
-		TransferProcessorUpdateAckIntervalJitterCoefficient:    dc.GetFloat64Property(dynamicconfig.TransferProcessorUpdateAckIntervalJitterCoefficient, 0.15),
-		TransferProcessorCompleteTransferInterval:              dc.GetDurationProperty(dynamicconfig.TransferProcessorCompleteTransferInterval, 60*time.Second),
-		TransferProcessorRedispatchInterval:                    dc.GetDurationProperty(dynamicconfig.TransferProcessorRedispatchInterval, 5*time.Second),
-		TransferProcessorRedispatchIntervalJitterCoefficient:   dc.GetFloat64Property(dynamicconfig.TransferProcessorRedispatchIntervalJitterCoefficient, 0.15),
-		TransferProcessorEnablePriorityTaskProcessor:           dc.GetBoolProperty(dynamicconfig.TransferProcessorEnablePriorityTaskProcessor, false),
-		TransferProcessorVisibilityArchivalTimeLimit:           dc.GetDurationProperty(dynamicconfig.TransferProcessorVisibilityArchivalTimeLimit, 200*time.Millisecond),
-=======
-		NumberOfShards:                       numberOfShards,
-		EnableNDC:                            dc.GetBoolPropertyFnWithDomainFilter(dynamicconfig.EnableNDC, false),
-		RPS:                                  dc.GetIntProperty(dynamicconfig.HistoryRPS, 3000),
-		MaxIDLengthLimit:                     dc.GetIntProperty(dynamicconfig.MaxIDLengthLimit, 1000),
-		PersistenceMaxQPS:                    dc.GetIntProperty(dynamicconfig.HistoryPersistenceMaxQPS, 9000),
-		ShutdownDrainDuration:                dc.GetDurationProperty(dynamicconfig.HistoryShutdownDrainDuration, 0),
-		EnableVisibilitySampling:             dc.GetBoolProperty(dynamicconfig.EnableVisibilitySampling, true),
-		EnableReadFromClosedExecutionV2:      dc.GetBoolProperty(dynamicconfig.EnableReadFromClosedExecutionV2, false),
-		VisibilityOpenMaxQPS:                 dc.GetIntPropertyFilteredByDomain(dynamicconfig.HistoryVisibilityOpenMaxQPS, 300),
-		VisibilityClosedMaxQPS:               dc.GetIntPropertyFilteredByDomain(dynamicconfig.HistoryVisibilityClosedMaxQPS, 300),
-		MaxAutoResetPoints:                   dc.GetIntPropertyFilteredByDomain(dynamicconfig.HistoryMaxAutoResetPoints, defaultHistoryMaxAutoResetPoints),
-		MaxDecisionStartToCloseSeconds:       dc.GetIntPropertyFilteredByDomain(dynamicconfig.MaxDecisionStartToCloseSeconds, 240),
-		AdvancedVisibilityWritingMode:        dc.GetStringProperty(dynamicconfig.AdvancedVisibilityWritingMode, common.GetDefaultAdvancedVisibilityWritingMode(isAdvancedVisConfigExist)),
-		EmitShardDiffLog:                     dc.GetBoolProperty(dynamicconfig.EmitShardDiffLog, false),
-		HistoryCacheInitialSize:              dc.GetIntProperty(dynamicconfig.HistoryCacheInitialSize, 128),
-		HistoryCacheMaxSize:                  dc.GetIntProperty(dynamicconfig.HistoryCacheMaxSize, 512),
-		HistoryCacheTTL:                      dc.GetDurationProperty(dynamicconfig.HistoryCacheTTL, time.Hour),
-		EventsCacheInitialSize:               dc.GetIntProperty(dynamicconfig.EventsCacheInitialSize, 128),
-		EventsCacheMaxSize:                   dc.GetIntProperty(dynamicconfig.EventsCacheMaxSize, 512),
-		EventsCacheTTL:                       dc.GetDurationProperty(dynamicconfig.EventsCacheTTL, time.Hour),
-		RangeSizeBits:                        20, // 20 bits for sequencer, 2^20 sequence number for any range
-		AcquireShardInterval:                 dc.GetDurationProperty(dynamicconfig.AcquireShardInterval, time.Minute),
-		AcquireShardConcurrency:              dc.GetIntProperty(dynamicconfig.AcquireShardConcurrency, 1),
-		StandbyClusterDelay:                  dc.GetDurationProperty(dynamicconfig.StandbyClusterDelay, 5*time.Minute),
-		StandbyTaskMissingEventsResendDelay:  dc.GetDurationProperty(dynamicconfig.StandbyTaskMissingEventsResendDelay, 15*time.Minute),
-		StandbyTaskMissingEventsDiscardDelay: dc.GetDurationProperty(dynamicconfig.StandbyTaskMissingEventsDiscardDelay, 25*time.Minute),
-
-		TaskProcessRPS:                 dc.GetIntPropertyFilteredByDomain(dynamicconfig.TaskProcessRPS, 1000),
+		NumberOfShards:                         numberOfShards,
+		EnableNDC:                              dc.GetBoolPropertyFnWithNamespaceFilter(dynamicconfig.EnableNDC, false),
+		RPS:                                    dc.GetIntProperty(dynamicconfig.HistoryRPS, 3000),
+		MaxIDLengthLimit:                       dc.GetIntProperty(dynamicconfig.MaxIDLengthLimit, 1000),
+		PersistenceMaxQPS:                      dc.GetIntProperty(dynamicconfig.HistoryPersistenceMaxQPS, 9000),
+		ShutdownDrainDuration:                  dc.GetDurationProperty(dynamicconfig.HistoryShutdownDrainDuration, 0),
+		EnableVisibilitySampling:               dc.GetBoolProperty(dynamicconfig.EnableVisibilitySampling, true),
+		EnableReadFromClosedExecutionV2:        dc.GetBoolProperty(dynamicconfig.EnableReadFromClosedExecutionV2, false),
+		VisibilityOpenMaxQPS:                   dc.GetIntPropertyFilteredByNamespace(dynamicconfig.HistoryVisibilityOpenMaxQPS, 300),
+		VisibilityClosedMaxQPS:                 dc.GetIntPropertyFilteredByNamespace(dynamicconfig.HistoryVisibilityClosedMaxQPS, 300),
+		MaxAutoResetPoints:                     dc.GetIntPropertyFilteredByNamespace(dynamicconfig.HistoryMaxAutoResetPoints, defaultHistoryMaxAutoResetPoints),
+		DefaultDecisionTaskStartToCloseTimeout: dc.GetDurationPropertyFilteredByNamespace(dynamicconfig.DefaultDecisionTaskStartToCloseTimeout, time.Second*10),
+		MaxDecisionTaskStartToCloseTimeout:     dc.GetDurationPropertyFilteredByNamespace(dynamicconfig.MaxDecisionTaskStartToCloseTimeout, time.Second*60),
+		AdvancedVisibilityWritingMode:          dc.GetStringProperty(dynamicconfig.AdvancedVisibilityWritingMode, common.GetDefaultAdvancedVisibilityWritingMode(isAdvancedVisConfigExist)),
+		EmitShardDiffLog:                       dc.GetBoolProperty(dynamicconfig.EmitShardDiffLog, false),
+		HistoryCacheInitialSize:                dc.GetIntProperty(dynamicconfig.HistoryCacheInitialSize, 128),
+		HistoryCacheMaxSize:                    dc.GetIntProperty(dynamicconfig.HistoryCacheMaxSize, 512),
+		HistoryCacheTTL:                        dc.GetDurationProperty(dynamicconfig.HistoryCacheTTL, time.Hour),
+		EventsCacheInitialSize:                 dc.GetIntProperty(dynamicconfig.EventsCacheInitialSize, 128),
+		EventsCacheMaxSize:                     dc.GetIntProperty(dynamicconfig.EventsCacheMaxSize, 512),
+		EventsCacheTTL:                         dc.GetDurationProperty(dynamicconfig.EventsCacheTTL, time.Hour),
+		RangeSizeBits:                          20, // 20 bits for sequencer, 2^20 sequence number for any range
+		AcquireShardInterval:                   dc.GetDurationProperty(dynamicconfig.AcquireShardInterval, time.Minute),
+		AcquireShardConcurrency:                dc.GetIntProperty(dynamicconfig.AcquireShardConcurrency, 1),
+		StandbyClusterDelay:                    dc.GetDurationProperty(dynamicconfig.StandbyClusterDelay, 5*time.Minute),
+		StandbyTaskMissingEventsResendDelay:    dc.GetDurationProperty(dynamicconfig.StandbyTaskMissingEventsResendDelay, 15*time.Minute),
+		StandbyTaskMissingEventsDiscardDelay:   dc.GetDurationProperty(dynamicconfig.StandbyTaskMissingEventsDiscardDelay, 25*time.Minute),
+
+		TaskProcessRPS:                 dc.GetIntPropertyFilteredByNamespace(dynamicconfig.TaskProcessRPS, 1000),
 		EnablePriorityTaskProcessor:    dc.GetBoolProperty(dynamicconfig.EnablePriorityTaskProcessor, false),
 		TaskSchedulerType:              dc.GetIntProperty(dynamicconfig.TaskSchedulerType, int(task.SchedulerTypeWRR)),
 		TaskSchedulerWorkerCount:       dc.GetIntProperty(dynamicconfig.TaskSchedulerWorkerCount, 20),
@@ -367,7 +287,7 @@
 		TimerProcessorMaxPollRPS:                          dc.GetIntProperty(dynamicconfig.TimerProcessorMaxPollRPS, 20),
 		TimerProcessorMaxPollInterval:                     dc.GetDurationProperty(dynamicconfig.TimerProcessorMaxPollInterval, 5*time.Minute),
 		TimerProcessorMaxPollIntervalJitterCoefficient:    dc.GetFloat64Property(dynamicconfig.TimerProcessorMaxPollIntervalJitterCoefficient, 0.15),
-		TimerProcessorRedispatchInterval:                  dc.GetDurationProperty(dynamicconfig.TimerProcessorRedispatchInterval, 1*time.Second),
+		TimerProcessorRedispatchInterval:                  dc.GetDurationProperty(dynamicconfig.TimerProcessorRedispatchInterval, 5*time.Second),
 		TimerProcessorRedispatchIntervalJitterCoefficient: dc.GetFloat64Property(dynamicconfig.TimerProcessorRedispatchIntervalJitterCoefficient, 0.15),
 		TimerProcessorEnablePriorityTaskProcessor:         dc.GetBoolProperty(dynamicconfig.TimerProcessorEnablePriorityTaskProcessor, false),
 		TimerProcessorMaxTimeShift:                        dc.GetDurationProperty(dynamicconfig.TimerProcessorMaxTimeShift, 1*time.Second),
@@ -385,12 +305,11 @@
 		TransferProcessorUpdateAckInterval:                   dc.GetDurationProperty(dynamicconfig.TransferProcessorUpdateAckInterval, 30*time.Second),
 		TransferProcessorUpdateAckIntervalJitterCoefficient:  dc.GetFloat64Property(dynamicconfig.TransferProcessorUpdateAckIntervalJitterCoefficient, 0.15),
 		TransferProcessorCompleteTransferInterval:            dc.GetDurationProperty(dynamicconfig.TransferProcessorCompleteTransferInterval, 60*time.Second),
-		TransferProcessorRedispatchInterval:                  dc.GetDurationProperty(dynamicconfig.TransferProcessorRedispatchInterval, 1*time.Second),
+		TransferProcessorRedispatchInterval:                  dc.GetDurationProperty(dynamicconfig.TransferProcessorRedispatchInterval, 5*time.Second),
 		TransferProcessorRedispatchIntervalJitterCoefficient: dc.GetFloat64Property(dynamicconfig.TransferProcessorRedispatchIntervalJitterCoefficient, 0.15),
 		TransferProcessorEnablePriorityTaskProcessor:         dc.GetBoolProperty(dynamicconfig.TransferProcessorEnablePriorityTaskProcessor, false),
 		TransferProcessorVisibilityArchivalTimeLimit:         dc.GetDurationProperty(dynamicconfig.TransferProcessorVisibilityArchivalTimeLimit, 200*time.Millisecond),
 
->>>>>>> 97e0c833
 		ReplicatorTaskBatchSize:                                dc.GetIntProperty(dynamicconfig.ReplicatorTaskBatchSize, 100),
 		ReplicatorTaskWorkerCount:                              dc.GetIntProperty(dynamicconfig.ReplicatorTaskWorkerCount, 10),
 		ReplicatorTaskMaxRetryCount:                            dc.GetIntProperty(dynamicconfig.ReplicatorTaskMaxRetryCount, 100),
@@ -403,24 +322,14 @@
 		ReplicatorProcessorRedispatchIntervalJitterCoefficient: dc.GetFloat64Property(dynamicconfig.ReplicatorProcessorRedispatchIntervalJitterCoefficient, 0.15),
 		ReplicatorProcessorEnablePriorityTaskProcessor:         dc.GetBoolProperty(dynamicconfig.ReplicatorProcessorEnablePriorityTaskProcessor, false),
 		ReplicatorProcessorFetchTasksBatchSize:                 dc.GetIntProperty(dynamicconfig.ReplicatorTaskBatchSize, 25),
-<<<<<<< HEAD
-		ExecutionMgrNumConns:                                   dc.GetIntProperty(dynamicconfig.ExecutionMgrNumConns, 50),
-		HistoryMgrNumConns:                                     dc.GetIntProperty(dynamicconfig.HistoryMgrNumConns, 50),
-		MaximumBufferedEventsBatch:                             dc.GetIntProperty(dynamicconfig.MaximumBufferedEventsBatch, 100),
-		MaximumSignalsPerExecution:                             dc.GetIntPropertyFilteredByNamespace(dynamicconfig.MaximumSignalsPerExecution, 0),
-		ShardUpdateMinInterval:                                 dc.GetDurationProperty(dynamicconfig.ShardUpdateMinInterval, 5*time.Minute),
-		ShardSyncMinInterval:                                   dc.GetDurationProperty(dynamicconfig.ShardSyncMinInterval, 5*time.Minute),
-		ShardSyncTimerJitterCoefficient:                        dc.GetFloat64Property(dynamicconfig.TransferProcessorMaxPollIntervalJitterCoefficient, 0.15),
-=======
 
 		ExecutionMgrNumConns:            dc.GetIntProperty(dynamicconfig.ExecutionMgrNumConns, 50),
 		HistoryMgrNumConns:              dc.GetIntProperty(dynamicconfig.HistoryMgrNumConns, 50),
 		MaximumBufferedEventsBatch:      dc.GetIntProperty(dynamicconfig.MaximumBufferedEventsBatch, 100),
-		MaximumSignalsPerExecution:      dc.GetIntPropertyFilteredByDomain(dynamicconfig.MaximumSignalsPerExecution, 0),
+		MaximumSignalsPerExecution:      dc.GetIntPropertyFilteredByNamespace(dynamicconfig.MaximumSignalsPerExecution, 0),
 		ShardUpdateMinInterval:          dc.GetDurationProperty(dynamicconfig.ShardUpdateMinInterval, 5*time.Minute),
 		ShardSyncMinInterval:            dc.GetDurationProperty(dynamicconfig.ShardSyncMinInterval, 5*time.Minute),
 		ShardSyncTimerJitterCoefficient: dc.GetFloat64Property(dynamicconfig.TransferProcessorMaxPollIntervalJitterCoefficient, 0.15),
->>>>>>> 97e0c833
 
 		// history client: client/history/client.go set the client timeout 30s
 		// TODO: Return this value to the client: github.com/temporalio/temporal/issues/294
