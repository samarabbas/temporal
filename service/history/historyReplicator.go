--- conflicted
+++ resolved
@@ -146,156 +146,6 @@
 	return replicator
 }
 
-<<<<<<< HEAD
-=======
-func (r *historyReplicator) SyncActivity(
-	ctx ctx.Context,
-	request *h.SyncActivityRequest,
-) (retError error) {
-
-	// sync activity info will only be sent from active side, when
-	// 1. activity has retry policy and activity got started
-	// 2. activity heart beat
-	// no sync activity task will be sent when active side fail / timeout activity,
-	// since standby side does not have activity retry timer
-
-	domainID := request.GetDomainId()
-	execution := workflow.WorkflowExecution{
-		WorkflowId: request.WorkflowId,
-		RunId:      request.RunId,
-	}
-
-	context, release, err := r.historyCache.getOrCreateWorkflowExecution(ctx, domainID, execution)
-	if err != nil {
-		// for get workflow execution context, with valid run id
-		// err will not be of type EntityNotExistsError
-		return err
-	}
-	defer func() { release(retError) }()
-
-	msBuilder, err := context.loadWorkflowExecution()
-	if err != nil {
-		if _, ok := err.(*workflow.EntityNotExistsError); !ok {
-			return err
-		}
-
-		// this can happen if the workflow start event and this sync activity task are out of order
-		// or the target workflow is long gone
-		// the safe solution to this is to throw away the sync activity task
-		// or otherwise, worker attempt will exceeds limit and put this message to DLQ
-		return nil
-	}
-
-	if !msBuilder.IsWorkflowExecutionRunning() {
-		// perhaps conflict resolution force termination
-		return nil
-	}
-
-	version := request.GetVersion()
-	scheduleID := request.GetScheduledId()
-	if scheduleID >= msBuilder.GetNextEventID() {
-		lastWriteVersion, err := msBuilder.GetLastWriteVersion()
-		if err != nil {
-			return err
-		}
-		if version < lastWriteVersion {
-			// activity version < workflow last write version
-			// this can happen if target workflow has
-			return nil
-		}
-
-		// TODO when 2DC is deprecated, remove this block
-		if msBuilder.GetReplicationState() != nil {
-			// version >= last write version
-			// this can happen if out of order delivery happens
-			return newRetryTaskErrorWithHint(
-				ErrRetrySyncActivityMsg,
-				domainID,
-				execution.GetWorkflowId(),
-				execution.GetRunId(),
-				msBuilder.GetNextEventID(),
-			)
-		}
-		// TODO: add version history into the sync activity
-		// compare LCA of the incoming version history with local version history
-		// if the LCA is the last item of local version history
-		// do re-send else discard this task
-		return &shared.InternalServiceError{
-			Message: "Cannot do sync activity with 3DC",
-		}
-	}
-
-	ai, ok := msBuilder.GetActivityInfo(scheduleID)
-	if !ok {
-		// this should not retry, can be caused by out of order delivery
-		// since the activity is already finished
-		return nil
-	}
-
-	if ai.Version > request.GetVersion() {
-		// this should not retry, can be caused by failover or reset
-		return nil
-	}
-
-	if ai.Version == request.GetVersion() {
-		if ai.Attempt > request.GetAttempt() {
-			// this should not retry, can be caused by failover or reset
-			return nil
-		}
-		if ai.Attempt == request.GetAttempt() {
-			lastHeartbeatTime := time.Unix(0, request.GetLastHeartbeatTime())
-			if ai.LastHeartBeatUpdatedTime.After(lastHeartbeatTime) {
-				// this should not retry, can be caused by out of order delivery
-				return nil
-			}
-			// version equal & attempt equal & last heartbeat after existing heartbeat
-			// should update activity
-		}
-		// version equal & attempt larger then existing, should update activity
-	}
-	// version larger then existing, should update activity
-
-	// calculate whether to reset the activity timer task status bits
-	// reset timer task status bits if
-	// 1. same source cluster & attempt changes
-	// 2. different source cluster
-	resetActivityTimerTaskStatus := false
-	if !r.clusterMetadata.IsVersionFromSameCluster(request.GetVersion(), ai.Version) {
-		resetActivityTimerTaskStatus = true
-	} else if ai.Attempt < request.GetAttempt() {
-		resetActivityTimerTaskStatus = true
-	}
-	err = msBuilder.ReplicateActivityInfo(request, resetActivityTimerTaskStatus)
-	if err != nil {
-		return err
-	}
-
-	// see whether we need to refresh the activity timer
-	eventTime := request.GetScheduledTime()
-	if eventTime < request.GetStartedTime() {
-		eventTime = request.GetStartedTime()
-	}
-	if eventTime < request.GetLastHeartbeatTime() {
-		eventTime = request.GetLastHeartbeatTime()
-	}
-	now := time.Unix(0, eventTime)
-	timerTasks := []persistence.Task{}
-	timeSource := clock.NewEventTimeSource()
-	timeSource.Update(now)
-	timerBuilder := newTimerBuilder(timeSource)
-	tt, err := timerBuilder.GetActivityTimerTaskIfNeeded(msBuilder)
-	if err != nil {
-		return err
-	}
-	if tt != nil {
-		timerTasks = append(timerTasks, tt)
-	}
-
-	msBuilder.AddTimerTasks(timerTasks...)
-	return context.updateWorkflowExecutionAsPassive(now)
-}
-
->>>>>>> 4514b2e2
 func (r *historyReplicator) ApplyRawEvents(
 	ctx ctx.Context,
 	requestIn *h.ReplicateRawEventsRequest,
