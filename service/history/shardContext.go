// The MIT License
//
// Copyright (c) 2020 Temporal Technologies Inc.  All rights reserved.
//
// Copyright (c) 2020 Uber Technologies, Inc.
//
// Permission is hereby granted, free of charge, to any person obtaining a copy
// of this software and associated documentation files (the "Software"), to deal
// in the Software without restriction, including without limitation the rights
// to use, copy, modify, merge, publish, distribute, sublicense, and/or sell
// copies of the Software, and to permit persons to whom the Software is
// furnished to do so, subject to the following conditions:
//
// The above copyright notice and this permission notice shall be included in
// all copies or substantial portions of the Software.
//
// THE SOFTWARE IS PROVIDED "AS IS", WITHOUT WARRANTY OF ANY KIND, EXPRESS OR
// IMPLIED, INCLUDING BUT NOT LIMITED TO THE WARRANTIES OF MERCHANTABILITY,
// FITNESS FOR A PARTICULAR PURPOSE AND NONINFRINGEMENT. IN NO EVENT SHALL THE
// AUTHORS OR COPYRIGHT HOLDERS BE LIABLE FOR ANY CLAIM, DAMAGES OR OTHER
// LIABILITY, WHETHER IN AN ACTION OF CONTRACT, TORT OR OTHERWISE, ARISING FROM,
// OUT OF OR IN CONNECTION WITH THE SOFTWARE OR THE USE OR OTHER DEALINGS IN
// THE SOFTWARE.

package history

import (
<<<<<<< HEAD
=======
	"errors"
	"fmt"
>>>>>>> 651a26b2
	"strconv"
	"sync"
	"sync/atomic"
	"time"

	"github.com/gogo/protobuf/types"
	"github.com/temporalio/temporal/.gen/proto/persistenceblobs"
	"github.com/temporalio/temporal/common"
	"github.com/temporalio/temporal/common/backoff"
	"github.com/temporalio/temporal/common/cache"
	"github.com/temporalio/temporal/common/clock"
	"github.com/temporalio/temporal/common/cluster"
	"github.com/temporalio/temporal/common/convert"
	"github.com/temporalio/temporal/common/log"
	"github.com/temporalio/temporal/common/log/tag"
	"github.com/temporalio/temporal/common/metrics"
	"github.com/temporalio/temporal/common/persistence"
	"github.com/temporalio/temporal/common/resource"
	executionpb "go.temporal.io/temporal-proto/execution"
	"go.temporal.io/temporal-proto/serviceerror"
)

type (
	// ShardContext represents a history engine shard
	ShardContext interface {
		GetShardID() int
		GetService() resource.Resource
		GetExecutionManager() persistence.ExecutionManager
		GetHistoryManager() persistence.HistoryManager
		GetNamespaceCache() cache.NamespaceCache
		GetClusterMetadata() cluster.Metadata
		GetConfig() *Config
		GetEventsCache() eventsCache
		GetLogger() log.Logger
		GetThrottledLogger() log.Logger
		GetMetricsClient() metrics.Client
		GetTimeSource() clock.TimeSource
		PreviousShardOwnerWasDifferent() bool

		GetEngine() Engine
		SetEngine(Engine)

		GenerateTransferTaskID() (int64, error)
		GenerateTransferTaskIDs(number int) ([]int64, error)

		GetTransferMaxReadLevel() int64
		UpdateTimerMaxReadLevel(cluster string) time.Time

		SetCurrentTime(cluster string, currentTime time.Time)
		GetCurrentTime(cluster string) time.Time
		GetLastUpdatedTime() time.Time
		GetTimerMaxReadLevel(cluster string) time.Time

		GetTransferAckLevel() int64
		UpdateTransferAckLevel(ackLevel int64) error
		GetTransferClusterAckLevel(cluster string) int64
		UpdateTransferClusterAckLevel(cluster string, ackLevel int64) error

		GetReplicatorAckLevel() int64
		UpdateReplicatorAckLevel(ackLevel int64) error
		GetReplicatorDLQAckLevel(sourceCluster string) int64
		UpdateReplicatorDLQAckLevel(sourCluster string, ackLevel int64) error

		GetClusterReplicationLevel(cluster string) int64
		UpdateClusterReplicationLevel(cluster string, lastTaskID int64) error

		GetTimerAckLevel() time.Time
		UpdateTimerAckLevel(ackLevel time.Time) error
		GetTimerClusterAckLevel(cluster string) time.Time
		UpdateTimerClusterAckLevel(cluster string, ackLevel time.Time) error

		UpdateTransferFailoverLevel(failoverID string, level persistence.TransferFailoverLevel) error
		DeleteTransferFailoverLevel(failoverID string) error
		GetAllTransferFailoverLevels() map[string]persistence.TransferFailoverLevel

		UpdateTimerFailoverLevel(failoverID string, level persistence.TimerFailoverLevel) error
		DeleteTimerFailoverLevel(failoverID string) error
		GetAllTimerFailoverLevels() map[string]persistence.TimerFailoverLevel

		GetNamespaceNotificationVersion() int64
		UpdateNamespaceNotificationVersion(namespaceNotificationVersion int64) error

		CreateWorkflowExecution(request *persistence.CreateWorkflowExecutionRequest) (*persistence.CreateWorkflowExecutionResponse, error)
		UpdateWorkflowExecution(request *persistence.UpdateWorkflowExecutionRequest) (*persistence.UpdateWorkflowExecutionResponse, error)
		ConflictResolveWorkflowExecution(request *persistence.ConflictResolveWorkflowExecutionRequest) error
		ResetWorkflowExecution(request *persistence.ResetWorkflowExecutionRequest) error
		AppendHistoryV2Events(request *persistence.AppendHistoryNodesRequest, namespaceID string, execution executionpb.WorkflowExecution) (int, error)
	}

	shardContextImpl struct {
		resource.Resource

		shardItem        *historyShardsItem
		shardID          int
		rangeID          int64
		executionManager persistence.ExecutionManager
		eventsCache      eventsCache
		closeCallback    func(int, *historyShardsItem)
		closed           int32
		config           *Config
		logger           log.Logger
		throttledLogger  log.Logger
		engine           Engine

		sync.RWMutex
		lastUpdated               time.Time
		shardInfo                 *persistence.ShardInfoWithFailover
		transferSequenceNumber    int64
		maxTransferSequenceNumber int64
		transferMaxReadLevel      int64
		timerMaxReadLevelMap      map[string]time.Time // cluster -> timerMaxReadLevel

		// exist only in memory
		remoteClusterCurrentTime map[string]time.Time

		// true if previous owner was different from the acquirer's identity.
		previousShardOwnerWasDifferent bool
	}
)

var _ ShardContext = (*shardContextImpl)(nil)

// ErrShardClosed is returned when shard is closed and a req cannot be processed
var ErrShardClosed = errors.New("shard closed")

const (
	logWarnTransferLevelDiff = 3000000 // 3 million
	logWarnTimerLevelDiff    = time.Duration(30 * time.Minute)
	historySizeLogThreshold  = 10 * 1024 * 1024
)

func (s *shardContextImpl) GetShardID() int {
	return s.shardID
}

func (s *shardContextImpl) GetService() resource.Resource {
	return s.Resource
}

func (s *shardContextImpl) GetExecutionManager() persistence.ExecutionManager {
	return s.executionManager
}

func (s *shardContextImpl) GetEngine() Engine {
	return s.engine
}

func (s *shardContextImpl) SetEngine(engine Engine) {
	s.engine = engine
}

func (s *shardContextImpl) GenerateTransferTaskID() (int64, error) {
	s.Lock()
	defer s.Unlock()

	return s.generateTransferTaskIDLocked()
}

func (s *shardContextImpl) GenerateTransferTaskIDs(number int) ([]int64, error) {
	s.Lock()
	defer s.Unlock()

	result := []int64{}
	for i := 0; i < number; i++ {
		id, err := s.generateTransferTaskIDLocked()
		if err != nil {
			return nil, err
		}
		result = append(result, id)
	}
	return result, nil
}

func (s *shardContextImpl) GetTransferMaxReadLevel() int64 {
	s.RLock()
	defer s.RUnlock()
	return s.transferMaxReadLevel
}

func (s *shardContextImpl) GetTransferAckLevel() int64 {
	s.RLock()
	defer s.RUnlock()

	return s.shardInfo.TransferAckLevel
}

func (s *shardContextImpl) UpdateTransferAckLevel(ackLevel int64) error {
	s.Lock()
	defer s.Unlock()

	s.shardInfo.TransferAckLevel = ackLevel
	s.shardInfo.StolenSinceRenew = 0
	return s.updateShardInfoLocked()
}

func (s *shardContextImpl) GetTransferClusterAckLevel(cluster string) int64 {
	s.RLock()
	defer s.RUnlock()

	// if we can find corresponding ack level
	if ackLevel, ok := s.shardInfo.ClusterTransferAckLevel[cluster]; ok {
		return ackLevel
	}
	// otherwise, default to existing ack level, which belongs to local cluster
	// this can happen if you add more cluster
	return s.shardInfo.TransferAckLevel
}

func (s *shardContextImpl) UpdateTransferClusterAckLevel(cluster string, ackLevel int64) error {
	s.Lock()
	defer s.Unlock()

	s.shardInfo.ClusterTransferAckLevel[cluster] = ackLevel
	s.shardInfo.StolenSinceRenew = 0
	return s.updateShardInfoLocked()
}

func (s *shardContextImpl) GetReplicatorAckLevel() int64 {
	s.RLock()
	defer s.RUnlock()

	return s.shardInfo.ReplicationAckLevel
}

func (s *shardContextImpl) UpdateReplicatorAckLevel(ackLevel int64) error {
	s.Lock()
	defer s.Unlock()
	s.shardInfo.ReplicationAckLevel = ackLevel
	s.shardInfo.StolenSinceRenew = 0
	return s.updateShardInfoLocked()
}

func (s *shardContextImpl) GetReplicatorDLQAckLevel(sourceCluster string) int64 {
	s.RLock()
	defer s.RUnlock()

	if ackLevel, ok := s.shardInfo.ReplicationDLQAckLevel[sourceCluster]; ok {
		return ackLevel
	}
	return -1
}

func (s *shardContextImpl) UpdateReplicatorDLQAckLevel(
	sourceCluster string,
	ackLevel int64,
) error {

	s.Lock()
	defer s.Unlock()

	s.shardInfo.ReplicationDLQAckLevel[sourceCluster] = ackLevel
	s.shardInfo.StolenSinceRenew = 0
	if err := s.updateShardInfoLocked(); err != nil {
		return err
	}

	s.GetMetricsClient().Scope(
		metrics.ReplicationDLQStatsScope,
		metrics.TargetClusterTag(sourceCluster),
		metrics.InstanceTag(strconv.Itoa(s.shardID)),
	).UpdateGauge(
		metrics.ReplicationDLQAckLevelGauge,
		float64(ackLevel),
	)
	return nil
}

func (s *shardContextImpl) GetClusterReplicationLevel(cluster string) int64 {
	s.RLock()
	defer s.RUnlock()

	// if we can find corresponding replication level
	if replicationLevel, ok := s.shardInfo.ClusterReplicationLevel[cluster]; ok {
		return replicationLevel
	}

	// New cluster always starts from -1
	return -1
}

func (s *shardContextImpl) UpdateClusterReplicationLevel(cluster string, lastTaskID int64) error {
	s.Lock()
	defer s.Unlock()

	s.shardInfo.ClusterReplicationLevel[cluster] = lastTaskID
	s.shardInfo.StolenSinceRenew = 0
	return s.updateShardInfoLocked()
}

func (s *shardContextImpl) GetTimerAckLevel() time.Time {
	s.RLock()
	defer s.RUnlock()

	goTime, _ := types.TimestampFromProto(s.shardInfo.TimerAckLevel)
	return goTime
}

func (s *shardContextImpl) UpdateTimerAckLevel(ackLevel time.Time) error {
	s.Lock()
	defer s.Unlock()

	pTime, err := types.TimestampProto(ackLevel)
	if err != nil {
		return err
	}

	s.shardInfo.TimerAckLevel = pTime
	s.shardInfo.StolenSinceRenew = 0
	return s.updateShardInfoLocked()
}

func (s *shardContextImpl) GetTimerClusterAckLevel(cluster string) time.Time {
	s.RLock()
	defer s.RUnlock()

	// if we can find corresponding ack level
	if ackLevel, ok := s.shardInfo.ClusterTimerAckLevel[cluster]; ok {

		goTime, _ := types.TimestampFromProto(ackLevel)

		return goTime
	}
	// otherwise, default to existing ack level, which belongs to local cluster
	// this can happen if you add more cluster
	goTime, _ := types.TimestampFromProto(s.shardInfo.TimerAckLevel)
	return goTime
}

func (s *shardContextImpl) UpdateTimerClusterAckLevel(cluster string, ackLevel time.Time) error {
	s.Lock()
	defer s.Unlock()

	pTime, err := types.TimestampProto(ackLevel)
	if err != nil {
		return err
	}

	s.shardInfo.ClusterTimerAckLevel[cluster] = pTime
	s.shardInfo.StolenSinceRenew = 0
	return s.updateShardInfoLocked()
}

func (s *shardContextImpl) UpdateTransferFailoverLevel(failoverID string, level persistence.TransferFailoverLevel) error {
	s.Lock()
	defer s.Unlock()

	s.shardInfo.TransferFailoverLevels[failoverID] = level
	return s.updateShardInfoLocked()
}

func (s *shardContextImpl) DeleteTransferFailoverLevel(failoverID string) error {
	s.Lock()
	defer s.Unlock()

	if level, ok := s.shardInfo.TransferFailoverLevels[failoverID]; ok {
		s.GetMetricsClient().RecordTimer(metrics.ShardInfoScope, metrics.ShardInfoTransferFailoverLatencyTimer, time.Since(level.StartTime))
		delete(s.shardInfo.TransferFailoverLevels, failoverID)
	}
	return s.updateShardInfoLocked()
}

func (s *shardContextImpl) GetAllTransferFailoverLevels() map[string]persistence.TransferFailoverLevel {
	s.RLock()
	defer s.RUnlock()

	ret := map[string]persistence.TransferFailoverLevel{}
	for k, v := range s.shardInfo.TransferFailoverLevels {
		ret[k] = v
	}
	return ret
}

func (s *shardContextImpl) UpdateTimerFailoverLevel(failoverID string, level persistence.TimerFailoverLevel) error {
	s.Lock()
	defer s.Unlock()

	s.shardInfo.TimerFailoverLevels[failoverID] = level
	return s.updateShardInfoLocked()
}

func (s *shardContextImpl) DeleteTimerFailoverLevel(failoverID string) error {
	s.Lock()
	defer s.Unlock()

	if level, ok := s.shardInfo.TimerFailoverLevels[failoverID]; ok {
		s.GetMetricsClient().RecordTimer(metrics.ShardInfoScope, metrics.ShardInfoTimerFailoverLatencyTimer, time.Since(level.StartTime))
		delete(s.shardInfo.TimerFailoverLevels, failoverID)
	}
	return s.updateShardInfoLocked()
}

func (s *shardContextImpl) GetAllTimerFailoverLevels() map[string]persistence.TimerFailoverLevel {
	s.RLock()
	defer s.RUnlock()

	ret := map[string]persistence.TimerFailoverLevel{}
	for k, v := range s.shardInfo.TimerFailoverLevels {
		ret[k] = v
	}
	return ret
}

func (s *shardContextImpl) GetNamespaceNotificationVersion() int64 {
	s.RLock()
	defer s.RUnlock()

	return s.shardInfo.NamespaceNotificationVersion
}

func (s *shardContextImpl) UpdateNamespaceNotificationVersion(namespaceNotificationVersion int64) error {
	s.Lock()
	defer s.Unlock()

	s.shardInfo.NamespaceNotificationVersion = namespaceNotificationVersion
	return s.updateShardInfoLocked()
}

func (s *shardContextImpl) GetTimerMaxReadLevel(cluster string) time.Time {
	s.RLock()
	defer s.RUnlock()

	return s.timerMaxReadLevelMap[cluster]
}

func (s *shardContextImpl) UpdateTimerMaxReadLevel(cluster string) time.Time {
	s.Lock()
	defer s.Unlock()

	currentTime := s.GetTimeSource().Now()
	if cluster != "" && cluster != s.GetClusterMetadata().GetCurrentClusterName() {
		currentTime = s.remoteClusterCurrentTime[cluster]
	}

	s.timerMaxReadLevelMap[cluster] = currentTime.Add(s.config.TimerProcessorMaxTimeShift())
	return s.timerMaxReadLevelMap[cluster]
}

func (s *shardContextImpl) CreateWorkflowExecution(
	request *persistence.CreateWorkflowExecutionRequest,
) (*persistence.CreateWorkflowExecutionResponse, error) {

	namespaceID := request.NewWorkflowSnapshot.ExecutionInfo.NamespaceID
	workflowID := request.NewWorkflowSnapshot.ExecutionInfo.WorkflowID

	// do not try to get namespace cache within shard lock
	namespaceEntry, err := s.GetNamespaceCache().GetNamespaceByID(namespaceID)
	if err != nil {
		return nil, err
	}

	s.Lock()
	defer s.Unlock()

	transferMaxReadLevel := int64(0)
	if err := s.allocateTaskIDsLocked(
		namespaceEntry,
		workflowID,
		request.NewWorkflowSnapshot.TransferTasks,
		request.NewWorkflowSnapshot.ReplicationTasks,
		request.NewWorkflowSnapshot.TimerTasks,
		&transferMaxReadLevel,
	); err != nil {
		return nil, err
	}
	defer s.updateMaxReadLevelLocked(transferMaxReadLevel)

Create_Loop:
	for attempt := 0; attempt < conditionalRetryCount; attempt++ {
		currentRangeID := s.getRangeID()
		request.RangeID = currentRangeID

		response, err := s.executionManager.CreateWorkflowExecution(request)
		if err != nil {
			switch err.(type) {
			case *serviceerror.WorkflowExecutionAlreadyStarted,
				*persistence.WorkflowExecutionAlreadyStartedError,
				*persistence.TimeoutError,
				*serviceerror.ResourceExhausted:
				// No special handling required for these errors
			case *persistence.ShardOwnershipLostError:
				{
					// RangeID might have been renewed by the same host while this update was in flight
					// Retry the operation if we still have the shard ownership
					if currentRangeID != s.getRangeID() {
						continue Create_Loop
					} else {
						// Shard is stolen, trigger shutdown of history engine
						s.closeShard()
						break Create_Loop
					}
				}
			default:
				{
					// We have no idea if the write failed or will eventually make it to
					// persistence. Increment RangeID to guarantee that subsequent reads
					// will either see that write, or know for certain that it failed.
					// This allows the callers to reliably check the outcome by performing
					// a read.
					err1 := s.renewRangeLocked(false)
					if err1 != nil {
						// At this point we have no choice but to unload the shard, so that it
						// gets a new RangeID when it's reloaded.
						s.closeShard()
						break Create_Loop
					}
				}
			}
		}

		return response, err
	}

	return nil, ErrMaxAttemptsExceeded
}

func (s *shardContextImpl) getDefaultEncoding(namespaceEntry *cache.NamespaceCacheEntry) common.EncodingType {
	return common.EncodingType(s.config.EventEncodingType(namespaceEntry.GetInfo().Name))
}

func (s *shardContextImpl) UpdateWorkflowExecution(
	request *persistence.UpdateWorkflowExecutionRequest,
) (*persistence.UpdateWorkflowExecutionResponse, error) {

	namespaceID := request.UpdateWorkflowMutation.ExecutionInfo.NamespaceID
	workflowID := request.UpdateWorkflowMutation.ExecutionInfo.WorkflowID

	// do not try to get namespace cache within shard lock
	namespaceEntry, err := s.GetNamespaceCache().GetNamespaceByID(namespaceID)
	if err != nil {
		return nil, err
	}
	request.Encoding = s.getDefaultEncoding(namespaceEntry)

	s.Lock()
	defer s.Unlock()

	transferMaxReadLevel := int64(0)
	if err := s.allocateTaskIDsLocked(
		namespaceEntry,
		workflowID,
		request.UpdateWorkflowMutation.TransferTasks,
		request.UpdateWorkflowMutation.ReplicationTasks,
		request.UpdateWorkflowMutation.TimerTasks,
		&transferMaxReadLevel,
	); err != nil {
		return nil, err
	}
	if request.NewWorkflowSnapshot != nil {
		if err := s.allocateTaskIDsLocked(
			namespaceEntry,
			workflowID,
			request.NewWorkflowSnapshot.TransferTasks,
			request.NewWorkflowSnapshot.ReplicationTasks,
			request.NewWorkflowSnapshot.TimerTasks,
			&transferMaxReadLevel,
		); err != nil {
			return nil, err
		}
	}
	defer s.updateMaxReadLevelLocked(transferMaxReadLevel)

Update_Loop:
	for attempt := 0; attempt < conditionalRetryCount; attempt++ {
		currentRangeID := s.getRangeID()
		request.RangeID = currentRangeID
		resp, err := s.executionManager.UpdateWorkflowExecution(request)
		if err != nil {
			switch err.(type) {
			case *persistence.ConditionFailedError,
				*serviceerror.ResourceExhausted:
				// No special handling required for these errors
			case *persistence.ShardOwnershipLostError:
				{
					// RangeID might have been renewed by the same host while this update was in flight
					// Retry the operation if we still have the shard ownership
					if currentRangeID != s.getRangeID() {
						continue Update_Loop
					} else {
						// Shard is stolen, trigger shutdown of history engine
						s.closeShard()
						break Update_Loop
					}
				}
			default:
				{
					// We have no idea if the write failed or will eventually make it to
					// persistence. Increment RangeID to guarantee that subsequent reads
					// will either see that write, or know for certain that it failed.
					// This allows the callers to reliably check the outcome by performing
					// a read.
					err1 := s.renewRangeLocked(false)
					if err1 != nil {
						// At this point we have no choice but to unload the shard, so that it
						// gets a new RangeID when it's reloaded.
						s.closeShard()
						break Update_Loop
					}
				}
			}
		}

		return resp, err
	}

	return nil, ErrMaxAttemptsExceeded
}

func (s *shardContextImpl) ResetWorkflowExecution(request *persistence.ResetWorkflowExecutionRequest) error {

	namespaceID := request.NewWorkflowSnapshot.ExecutionInfo.NamespaceID
	workflowID := request.NewWorkflowSnapshot.ExecutionInfo.WorkflowID

	// do not try to get namespace cache within shard lock
	namespaceEntry, err := s.GetNamespaceCache().GetNamespaceByID(namespaceID)
	if err != nil {
		return err
	}
	request.Encoding = s.getDefaultEncoding(namespaceEntry)

	s.Lock()
	defer s.Unlock()

	transferMaxReadLevel := int64(0)
	if request.CurrentWorkflowMutation != nil {
		if err := s.allocateTaskIDsLocked(
			namespaceEntry,
			workflowID,
			request.CurrentWorkflowMutation.TransferTasks,
			request.CurrentWorkflowMutation.ReplicationTasks,
			request.CurrentWorkflowMutation.TimerTasks,
			&transferMaxReadLevel,
		); err != nil {
			return err
		}
	}
	if err := s.allocateTaskIDsLocked(
		namespaceEntry,
		workflowID,
		request.NewWorkflowSnapshot.TransferTasks,
		request.NewWorkflowSnapshot.ReplicationTasks,
		request.NewWorkflowSnapshot.TimerTasks,
		&transferMaxReadLevel,
	); err != nil {
		return err
	}
	defer s.updateMaxReadLevelLocked(transferMaxReadLevel)

Reset_Loop:
	for attempt := 0; attempt < conditionalRetryCount; attempt++ {
		currentRangeID := s.getRangeID()
		request.RangeID = currentRangeID
		err := s.executionManager.ResetWorkflowExecution(request)
		if err != nil {
			switch err.(type) {
			case *persistence.ConditionFailedError,
				*persistence.TimeoutError,
				*serviceerror.ResourceExhausted:
				// No special handling required for these errors
			case *persistence.ShardOwnershipLostError:
				{
					// RangeID might have been renewed by the same host while this update was in flight
					// Retry the operation if we still have the shard ownership
					if currentRangeID != s.getRangeID() {
						continue Reset_Loop
					} else {
						// Shard is stolen, trigger shutdown of history engine
						s.closeShard()
						break Reset_Loop
					}
				}
			default:
				{
					// We have no idea if the write failed or will eventually make it to
					// persistence. Increment RangeID to guarantee that subsequent reads
					// will either see that write, or know for certain that it failed.
					// This allows the callers to reliably check the outcome by performing
					// a read.
					err1 := s.renewRangeLocked(false)
					if err1 != nil {
						// At this point we have no choice but to unload the shard, so that it
						// gets a new RangeID when it's reloaded.
						s.closeShard()
						break Reset_Loop
					}
				}
			}
		}

		return err
	}

	return ErrMaxAttemptsExceeded
}

func (s *shardContextImpl) ConflictResolveWorkflowExecution(
	request *persistence.ConflictResolveWorkflowExecutionRequest,
) error {

	namespaceID := request.ResetWorkflowSnapshot.ExecutionInfo.NamespaceID
	workflowID := request.ResetWorkflowSnapshot.ExecutionInfo.WorkflowID

	// do not try to get namespace cache within shard lock
	namespaceEntry, err := s.GetNamespaceCache().GetNamespaceByID(namespaceID)
	if err != nil {
		return err
	}
	request.Encoding = s.getDefaultEncoding(namespaceEntry)

	s.Lock()
	defer s.Unlock()

	transferMaxReadLevel := int64(0)
	if request.CurrentWorkflowMutation != nil {
		if err := s.allocateTaskIDsLocked(
			namespaceEntry,
			workflowID,
			request.CurrentWorkflowMutation.TransferTasks,
			request.CurrentWorkflowMutation.ReplicationTasks,
			request.CurrentWorkflowMutation.TimerTasks,
			&transferMaxReadLevel,
		); err != nil {
			return err
		}
	}
	if err := s.allocateTaskIDsLocked(
		namespaceEntry,
		workflowID,
		request.ResetWorkflowSnapshot.TransferTasks,
		request.ResetWorkflowSnapshot.ReplicationTasks,
		request.ResetWorkflowSnapshot.TimerTasks,
		&transferMaxReadLevel,
	); err != nil {
		return err
	}
	if request.NewWorkflowSnapshot != nil {
		if err := s.allocateTaskIDsLocked(
			namespaceEntry,
			workflowID,
			request.NewWorkflowSnapshot.TransferTasks,
			request.NewWorkflowSnapshot.ReplicationTasks,
			request.NewWorkflowSnapshot.TimerTasks,
			&transferMaxReadLevel,
		); err != nil {
			return err
		}
	}
	defer s.updateMaxReadLevelLocked(transferMaxReadLevel)

Reset_Loop:
	for attempt := 0; attempt < conditionalRetryCount; attempt++ {
		currentRangeID := s.getRangeID()
		request.RangeID = currentRangeID
		err := s.executionManager.ConflictResolveWorkflowExecution(request)
		if err != nil {
			switch err.(type) {
			case *persistence.ConditionFailedError,
				*serviceerror.ResourceExhausted:
				// No special handling required for these errors
			case *persistence.ShardOwnershipLostError:
				{
					// RangeID might have been renewed by the same host while this update was in flight
					// Retry the operation if we still have the shard ownership
					if currentRangeID != s.getRangeID() {
						continue Reset_Loop
					} else {
						// Shard is stolen, trigger shutdown of history engine
						s.closeShard()
						break Reset_Loop
					}
				}
			default:
				{
					// We have no idea if the write failed or will eventually make it to
					// persistence. Increment RangeID to guarantee that subsequent reads
					// will either see that write, or know for certain that it failed.
					// This allows the callers to reliably check the outcome by performing
					// a read.
					err1 := s.renewRangeLocked(false)
					if err1 != nil {
						// At this point we have no choice but to unload the shard, so that it
						// gets a new RangeID when it's reloaded.
						s.closeShard()
						break Reset_Loop
					}
				}
			}
		}

		return err
	}

	return ErrMaxAttemptsExceeded
}

func (s *shardContextImpl) AppendHistoryV2Events(
	request *persistence.AppendHistoryNodesRequest, namespaceID string, execution executionpb.WorkflowExecution) (int, error) {

	namespaceEntry, err := s.GetNamespaceCache().GetNamespaceByID(namespaceID)
	if err != nil {
		return 0, err
	}

	// NOTE: do not use generateNextTransferTaskIDLocked since
	// generateNextTransferTaskIDLocked is not guarded by lock
	transactionID, err := s.GenerateTransferTaskID()
	if err != nil {
		return 0, err
	}

	request.Encoding = s.getDefaultEncoding(namespaceEntry)
	request.ShardID = convert.IntPtr(s.shardID)
	request.TransactionID = transactionID

	size := 0
	defer func() {
		// N.B. - Dual emit here makes sense so that we can see aggregate timer stats across all
		// namespaces along with the individual namespaces stats
		s.GetMetricsClient().RecordTimer(metrics.SessionSizeStatsScope, metrics.HistorySize, time.Duration(size))
		if entry, err := s.GetNamespaceCache().GetNamespaceByID(namespaceID); err == nil && entry != nil && entry.GetInfo() != nil {
			s.GetMetricsClient().Scope(metrics.SessionSizeStatsScope, metrics.NamespaceTag(entry.GetInfo().Name)).RecordTimer(metrics.HistorySize, time.Duration(size))
		}
		if size >= historySizeLogThreshold {
			s.throttledLogger.Warn("history size threshold breached",
				tag.WorkflowID(execution.GetWorkflowId()),
				tag.WorkflowRunID(execution.GetRunId()),
				tag.WorkflowNamespaceID(namespaceID),
				tag.WorkflowHistorySizeBytes(size))
		}
	}()
	resp, err0 := s.GetHistoryManager().AppendHistoryNodes(request)
	if resp != nil {
		size = resp.Size
	}
	return size, err0
}

func (s *shardContextImpl) GetConfig() *Config {
	return s.config
}

func (s *shardContextImpl) PreviousShardOwnerWasDifferent() bool {
	return s.previousShardOwnerWasDifferent
}

func (s *shardContextImpl) GetEventsCache() eventsCache {
	return s.eventsCache
}

func (s *shardContextImpl) GetLogger() log.Logger {
	return s.logger
}

func (s *shardContextImpl) GetThrottledLogger() log.Logger {
	return s.throttledLogger
}

func (s *shardContextImpl) getRangeID() int64 {
	return s.shardInfo.GetRangeId()
}

func (s *shardContextImpl) isClosed() bool {
	return atomic.LoadInt32(&s.closed) != 0
}

func (s *shardContextImpl) closeShard() {
	if !atomic.CompareAndSwapInt32(&s.closed, 0, 1) {
		return
	}

	go func() {
		s.closeCallback(s.shardID, s.shardItem)
	}()

	// fails any writes that may start after this point.
<<<<<<< HEAD
	s.shardInfo.RangeId = -1
	atomic.StoreInt64(&s.rangeID, s.shardInfo.GetRangeId())

	if s.closeCh != nil {
		// This is the channel passed in by shard controller to monitor if a shard needs to be unloaded
		// It will trigger the HistoryEngine unload and removal of engine from shard controller
		s.closeCh <- s.shardID
	}
=======
	s.shardInfo.RangeID = -1
	atomic.StoreInt64(&s.rangeID, s.shardInfo.RangeID)
>>>>>>> 651a26b2
}

func (s *shardContextImpl) generateTransferTaskIDLocked() (int64, error) {
	if err := s.updateRangeIfNeededLocked(); err != nil {
		return -1, err
	}

	taskID := s.transferSequenceNumber
	s.transferSequenceNumber++

	return taskID, nil
}

func (s *shardContextImpl) updateRangeIfNeededLocked() error {
	if s.transferSequenceNumber < s.maxTransferSequenceNumber {
		return nil
	}

	return s.renewRangeLocked(false)
}

func (s *shardContextImpl) renewRangeLocked(isStealing bool) error {
	updatedShardInfo := copyShardInfo(s.shardInfo)
	updatedShardInfo.RangeId++
	if isStealing {
		updatedShardInfo.StolenSinceRenew++
	}

	err := s.GetShardManager().UpdateShard(&persistence.UpdateShardRequest{
		ShardInfo:       updatedShardInfo.ShardInfo,
		PreviousRangeID: s.shardInfo.GetRangeId()})
	if err != nil {
		// Shard is stolen, trigger history engine shutdown
		if _, ok := err.(*persistence.ShardOwnershipLostError); ok {
			s.closeShard()
		} else {
			// Failure in updating shard to grab new RangeID
			s.logger.Error("Persistent store operation failure",
				tag.StoreOperationUpdateShard,
				tag.Error(err),
				tag.ShardRangeID(updatedShardInfo.GetRangeId()),
				tag.PreviousShardRangeID(s.shardInfo.GetRangeId()))
		}
		return err
	}

	// Range is successfully updated in cassandra now update shard context to reflect new range
	s.transferSequenceNumber = updatedShardInfo.GetRangeId() << s.config.RangeSizeBits
	s.maxTransferSequenceNumber = (updatedShardInfo.GetRangeId() + 1) << s.config.RangeSizeBits
	s.transferMaxReadLevel = s.transferSequenceNumber - 1
	atomic.StoreInt64(&s.rangeID, updatedShardInfo.GetRangeId())
	s.shardInfo = updatedShardInfo

	s.logger.Info("Range updated for shardID",
		tag.ShardID(int(s.shardInfo.GetShardId())),
		tag.ShardRangeID(s.shardInfo.GetRangeId()),
		tag.Number(s.transferSequenceNumber),
		tag.NextNumber(s.maxTransferSequenceNumber))
	return nil
}

func (s *shardContextImpl) updateMaxReadLevelLocked(rl int64) {
	if rl > s.transferMaxReadLevel {
		s.logger.Debug("Updating MaxReadLevel", tag.MaxLevel(rl))
		s.transferMaxReadLevel = rl
	}
}

func (s *shardContextImpl) updateShardInfoLocked() error {
	if s.isClosed() {
		return ErrShardClosed
	}

	var err error
	now := clock.NewRealTimeSource().Now()
	if s.lastUpdated.Add(s.config.ShardUpdateMinInterval()).After(now) {
		return nil
	}
	updatedShardInfo := copyShardInfo(s.shardInfo)
	s.emitShardInfoMetricsLogsLocked()

	err = s.GetShardManager().UpdateShard(&persistence.UpdateShardRequest{
		ShardInfo:       updatedShardInfo.ShardInfo,
		PreviousRangeID: s.shardInfo.GetRangeId(),
	})

	if err != nil {
		// Shard is stolen, trigger history engine shutdown
		if _, ok := err.(*persistence.ShardOwnershipLostError); ok {
			s.closeShard()
		}
	} else {
		s.lastUpdated = now
	}

	return err
}

func (s *shardContextImpl) emitShardInfoMetricsLogsLocked() {
	currentCluster := s.GetClusterMetadata().GetCurrentClusterName()

	minTransferLevel := s.shardInfo.ClusterTransferAckLevel[currentCluster]
	maxTransferLevel := s.shardInfo.ClusterTransferAckLevel[currentCluster]
	for _, v := range s.shardInfo.ClusterTransferAckLevel {
		if v < minTransferLevel {
			minTransferLevel = v
		}
		if v > maxTransferLevel {
			maxTransferLevel = v
		}
	}
	diffTransferLevel := maxTransferLevel - minTransferLevel

	minTimerLevel, _ := types.TimestampFromProto(s.shardInfo.ClusterTimerAckLevel[currentCluster])
	maxTimerLevel, _ := types.TimestampFromProto(s.shardInfo.ClusterTimerAckLevel[currentCluster])
	for _, v := range s.shardInfo.ClusterTimerAckLevel {
		t, _ := types.TimestampFromProto(v)
		if t.Before(minTimerLevel) {
			minTimerLevel = t
		}
		if t.After(maxTimerLevel) {
			maxTimerLevel = t
		}
	}
	diffTimerLevel := maxTimerLevel.Sub(minTimerLevel)

	replicationLag := s.transferMaxReadLevel - s.shardInfo.ReplicationAckLevel
	transferLag := s.transferMaxReadLevel - s.shardInfo.TransferAckLevel
	timerAckLevel, _ := types.TimestampFromProto(s.shardInfo.TimerAckLevel)
	timerLag := time.Since(timerAckLevel)

	transferFailoverInProgress := len(s.shardInfo.TransferFailoverLevels)
	timerFailoverInProgress := len(s.shardInfo.TimerFailoverLevels)

	if s.config.EmitShardDiffLog() &&
		(logWarnTransferLevelDiff < diffTransferLevel ||
			logWarnTimerLevelDiff < diffTimerLevel ||
			logWarnTransferLevelDiff < transferLag ||
			logWarnTimerLevelDiff < timerLag) {

		logger := s.logger.WithTags(
			tag.ShardTime(s.remoteClusterCurrentTime),
			tag.ShardReplicationAck(s.shardInfo.ReplicationAckLevel),
			tag.ShardTimerAcks(s.shardInfo.ClusterTimerAckLevel),
			tag.ShardTransferAcks(s.shardInfo.ClusterTransferAckLevel))

		logger.Warn("Shard ack levels diff exceeds warn threshold.")
	}

	s.GetMetricsClient().RecordTimer(metrics.ShardInfoScope, metrics.ShardInfoTransferDiffTimer, time.Duration(diffTransferLevel))
	s.GetMetricsClient().RecordTimer(metrics.ShardInfoScope, metrics.ShardInfoTimerDiffTimer, diffTimerLevel)

	s.GetMetricsClient().RecordTimer(metrics.ShardInfoScope, metrics.ShardInfoReplicationLagTimer, time.Duration(replicationLag))
	s.GetMetricsClient().RecordTimer(metrics.ShardInfoScope, metrics.ShardInfoTransferLagTimer, time.Duration(transferLag))
	s.GetMetricsClient().RecordTimer(metrics.ShardInfoScope, metrics.ShardInfoTimerLagTimer, timerLag)

	s.GetMetricsClient().RecordTimer(metrics.ShardInfoScope, metrics.ShardInfoTransferFailoverInProgressTimer, time.Duration(transferFailoverInProgress))
	s.GetMetricsClient().RecordTimer(metrics.ShardInfoScope, metrics.ShardInfoTimerFailoverInProgressTimer, time.Duration(timerFailoverInProgress))
}

func (s *shardContextImpl) allocateTaskIDsLocked(
	namespaceEntry *cache.NamespaceCacheEntry,
	workflowID string,
	transferTasks []persistence.Task,
	replicationTasks []persistence.Task,
	timerTasks []persistence.Task,
	transferMaxReadLevel *int64,
) error {

	if err := s.allocateTransferIDsLocked(
		transferTasks,
		transferMaxReadLevel); err != nil {
		return err
	}
	if err := s.allocateTransferIDsLocked(
		replicationTasks,
		transferMaxReadLevel); err != nil {
		return err
	}
	return s.allocateTimerIDsLocked(
		namespaceEntry,
		workflowID,
		timerTasks)
}

func (s *shardContextImpl) allocateTransferIDsLocked(
	tasks []persistence.Task,
	transferMaxReadLevel *int64,
) error {

	for _, task := range tasks {
		id, err := s.generateTransferTaskIDLocked()
		if err != nil {
			return err
		}
		s.logger.Debug("Assigning task ID", tag.TaskID(id))
		task.SetTaskID(id)
		*transferMaxReadLevel = id
	}
	return nil
}

// NOTE: allocateTimerIDsLocked should always been called after assigning taskID for transferTasks when assigning taskID together,
// because Temporal Indexer assume timer taskID of deleteWorkflowExecution is larger than transfer taskID of closeWorkflowExecution
// for a given workflow.
func (s *shardContextImpl) allocateTimerIDsLocked(
	namespaceEntry *cache.NamespaceCacheEntry,
	workflowID string,
	timerTasks []persistence.Task,
) error {

	// assign IDs for the timer tasks. They need to be assigned under shard lock.
	currentCluster := s.GetClusterMetadata().GetCurrentClusterName()
	for _, task := range timerTasks {
		ts := task.GetVisibilityTimestamp()
		if task.GetVersion() != common.EmptyVersion {
			// cannot use version to determine the corresponding cluster for timer task
			// this is because during failover, timer task should be created as active
			// or otherwise, failover + active processing logic may not pick up the task.
			currentCluster = namespaceEntry.GetReplicationConfig().ActiveClusterName
		}
		readCursorTS := s.timerMaxReadLevelMap[currentCluster]
		if ts.Before(readCursorTS) {
			// This can happen if shard move and new host have a time SKU, or there is db write delay.
			// We generate a new timer ID using timerMaxReadLevel.
			s.logger.Warn("New timer generated is less than read level",
				tag.WorkflowNamespaceIDBytes(namespaceEntry.GetInfo().Id),
				tag.WorkflowID(workflowID),
				tag.Timestamp(ts),
				tag.CursorTimestamp(readCursorTS),
				tag.ValueShardAllocateTimerBeforeRead)
			task.SetVisibilityTimestamp(s.timerMaxReadLevelMap[currentCluster].Add(time.Millisecond))
		}

		seqNum, err := s.generateTransferTaskIDLocked()
		if err != nil {
			return err
		}
		task.SetTaskID(seqNum)
		visibilityTs := task.GetVisibilityTimestamp()
		s.logger.Debug("Assigning new timer",
			tag.Timestamp(visibilityTs), tag.TaskID(task.GetTaskID()), tag.AckLevel(s.shardInfo.TimerAckLevel))
	}
	return nil
}

func (s *shardContextImpl) SetCurrentTime(cluster string, currentTime time.Time) {
	s.Lock()
	defer s.Unlock()
	if cluster != s.GetClusterMetadata().GetCurrentClusterName() {
		prevTime := s.remoteClusterCurrentTime[cluster]
		if prevTime.Before(currentTime) {
			s.remoteClusterCurrentTime[cluster] = currentTime
		}
	} else {
		panic("Cannot set current time for current cluster")
	}
}

func (s *shardContextImpl) GetCurrentTime(cluster string) time.Time {
	s.RLock()
	defer s.RUnlock()
	if cluster != s.GetClusterMetadata().GetCurrentClusterName() {
		return s.remoteClusterCurrentTime[cluster]
	}
	return s.GetTimeSource().Now().UTC()
}

func (s *shardContextImpl) GetLastUpdatedTime() time.Time {
	s.RLock()
	defer s.RUnlock()
	return s.lastUpdated
}

func acquireShard(
	shardItem *historyShardsItem,
	closeCallback func(int, *historyShardsItem),
) (ShardContext, error) {

	var shardInfo *persistence.ShardInfoWithFailover

	retryPolicy := backoff.NewExponentialRetryPolicy(50 * time.Millisecond)
	retryPolicy.SetMaximumInterval(time.Second)
	retryPolicy.SetExpirationInterval(5 * time.Second)

	retryPredicate := func(err error) bool {
		if common.IsPersistenceTransientError(err) {
			return true
		}
		_, ok := err.(*persistence.ShardAlreadyExistError)
		return ok

	}

	getShard := func() error {
		resp, err := shardItem.GetShardManager().GetShard(&persistence.GetShardRequest{
			ShardID: int32(shardItem.shardID),
		})
		if err == nil {
			shardInfo = &persistence.ShardInfoWithFailover{ShardInfo: resp.ShardInfo}
			return nil
		}
		if _, ok := err.(*serviceerror.NotFound); !ok {
			return err
		}

		// EntityNotExistsError error
		shardInfo = &persistence.ShardInfoWithFailover{
			ShardInfo: &persistenceblobs.ShardInfo{
				ShardId:          int32(shardItem.shardID),
				RangeId:          0,
				TransferAckLevel: 0,
			},
		}
		return shardItem.GetShardManager().CreateShard(&persistence.CreateShardRequest{ShardInfo: shardInfo.ShardInfo})
	}

	err := backoff.Retry(getShard, retryPolicy, retryPredicate)
	if err != nil {
		shardItem.logger.Error("Fail to acquire shard.", tag.ShardID(shardItem.shardID), tag.Error(err))
		return nil, err
	}

	updatedShardInfo := copyShardInfo(shardInfo)
	ownershipChanged := shardInfo.Owner != shardItem.GetHostInfo().Identity()
	updatedShardInfo.Owner = shardItem.GetHostInfo().Identity()

	// initialize the cluster current time to be the same as ack level
	remoteClusterCurrentTime := make(map[string]time.Time)
	timerMaxReadLevelMap := make(map[string]time.Time)
	for clusterName, info := range shardItem.GetClusterMetadata().GetAllClusterInfo() {
		if !info.Enabled {
			continue
		}

		currentReadTime, _ := types.TimestampFromProto(shardInfo.TimerAckLevel)
		if clusterName != shardItem.GetClusterMetadata().GetCurrentClusterName() {
			if currentTime, ok := shardInfo.ClusterTimerAckLevel[clusterName]; ok {
				currentReadTime, _ = types.TimestampFromProto(currentTime)
			}

			remoteClusterCurrentTime[clusterName] = currentReadTime
			timerMaxReadLevelMap[clusterName] = currentReadTime
		} else { // active cluster
			timerMaxReadLevelMap[clusterName] = currentReadTime
		}
	}

	executionMgr, err := shardItem.GetExecutionManager(shardItem.shardID)
	if err != nil {
		return nil, err
	}

	shardContext := &shardContextImpl{
		Resource:                       shardItem.Resource,
		shardItem:                      shardItem,
		shardID:                        shardItem.shardID,
		executionManager:               executionMgr,
		shardInfo:                      updatedShardInfo,
		closeCallback:                  closeCallback,
		config:                         shardItem.config,
		remoteClusterCurrentTime:       remoteClusterCurrentTime,
		timerMaxReadLevelMap:           timerMaxReadLevelMap, // use ack to init read level
		logger:                         shardItem.logger,
		throttledLogger:                shardItem.throttledLogger,
		previousShardOwnerWasDifferent: ownershipChanged,
	}
	shardContext.eventsCache = newEventsCache(shardContext)

	err1 := shardContext.renewRangeLocked(true)
	if err1 != nil {
		return nil, err1
	}

	return shardContext, nil
}

func copyShardInfo(shardInfo *persistence.ShardInfoWithFailover) *persistence.ShardInfoWithFailover {
	transferFailoverLevels := map[string]persistence.TransferFailoverLevel{}
	for k, v := range shardInfo.TransferFailoverLevels {
		transferFailoverLevels[k] = v
	}
	timerFailoverLevels := map[string]persistence.TimerFailoverLevel{}
	for k, v := range shardInfo.TimerFailoverLevels {
		timerFailoverLevels[k] = v
	}
	clusterTransferAckLevel := make(map[string]int64)
	for k, v := range shardInfo.ClusterTransferAckLevel {
		clusterTransferAckLevel[k] = v
	}
	clusterTimerAckLevel := make(map[string]*types.Timestamp)
	for k, v := range shardInfo.ClusterTimerAckLevel {
		clusterTimerAckLevel[k] = v
	}
	clusterReplicationLevel := make(map[string]int64)
	for k, v := range shardInfo.ClusterReplicationLevel {
		clusterReplicationLevel[k] = v
	}
	shardInfoCopy := &persistence.ShardInfoWithFailover{
		ShardInfo: &persistenceblobs.ShardInfo{
			ShardId:                      shardInfo.GetShardId(),
			Owner:                        shardInfo.Owner,
			RangeId:                      shardInfo.GetRangeId(),
			StolenSinceRenew:             shardInfo.StolenSinceRenew,
			ReplicationAckLevel:          shardInfo.ReplicationAckLevel,
			TransferAckLevel:             shardInfo.TransferAckLevel,
			TimerAckLevel:                shardInfo.TimerAckLevel,
			ClusterTransferAckLevel:      clusterTransferAckLevel,
			ClusterTimerAckLevel:         clusterTimerAckLevel,
			NamespaceNotificationVersion: shardInfo.NamespaceNotificationVersion,
			ClusterReplicationLevel:      clusterReplicationLevel,
			UpdatedAt:                    shardInfo.UpdatedAt,
		},
		TransferFailoverLevels: transferFailoverLevels,
		TimerFailoverLevels:    timerFailoverLevels,
	}

	return shardInfoCopy
}<|MERGE_RESOLUTION|>--- conflicted
+++ resolved
@@ -25,11 +25,7 @@
 package history
 
 import (
-<<<<<<< HEAD
-=======
 	"errors"
-	"fmt"
->>>>>>> 651a26b2
 	"strconv"
 	"sync"
 	"sync/atomic"
@@ -904,19 +900,8 @@
 	}()
 
 	// fails any writes that may start after this point.
-<<<<<<< HEAD
 	s.shardInfo.RangeId = -1
 	atomic.StoreInt64(&s.rangeID, s.shardInfo.GetRangeId())
-
-	if s.closeCh != nil {
-		// This is the channel passed in by shard controller to monitor if a shard needs to be unloaded
-		// It will trigger the HistoryEngine unload and removal of engine from shard controller
-		s.closeCh <- s.shardID
-	}
-=======
-	s.shardInfo.RangeID = -1
-	atomic.StoreInt64(&s.rangeID, s.shardInfo.RangeID)
->>>>>>> 651a26b2
 }
 
 func (s *shardContextImpl) generateTransferTaskIDLocked() (int64, error) {
