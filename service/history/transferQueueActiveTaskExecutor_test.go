// The MIT License
//
// Copyright (c) 2020 Temporal Technologies Inc.  All rights reserved.
//
// Copyright (c) 2020 Uber Technologies, Inc.
//
// Permission is hereby granted, free of charge, to any person obtaining a copy
// of this software and associated documentation files (the "Software"), to deal
// in the Software without restriction, including without limitation the rights
// to use, copy, modify, merge, publish, distribute, sublicense, and/or sell
// copies of the Software, and to permit persons to whom the Software is
// furnished to do so, subject to the following conditions:
//
// The above copyright notice and this permission notice shall be included in
// all copies or substantial portions of the Software.
//
// THE SOFTWARE IS PROVIDED "AS IS", WITHOUT WARRANTY OF ANY KIND, EXPRESS OR
// IMPLIED, INCLUDING BUT NOT LIMITED TO THE WARRANTIES OF MERCHANTABILITY,
// FITNESS FOR A PARTICULAR PURPOSE AND NONINFRINGEMENT. IN NO EVENT SHALL THE
// AUTHORS OR COPYRIGHT HOLDERS BE LIABLE FOR ANY CLAIM, DAMAGES OR OTHER
// LIABILITY, WHETHER IN AN ACTION OF CONTRACT, TORT OR OTHERWISE, ARISING FROM,
// OUT OF OR IN CONNECTION WITH THE SOFTWARE OR THE USE OR OTHER DEALINGS IN
// THE SOFTWARE.

package history

import (
	"testing"
	"time"

	"github.com/golang/mock/gomock"
	"github.com/pborman/uuid"
	"github.com/stretchr/testify/mock"
	"github.com/stretchr/testify/require"
	"github.com/stretchr/testify/suite"
	"github.com/uber-go/tally"
	commonpb "go.temporal.io/temporal-proto/common"
	decisionpb "go.temporal.io/temporal-proto/decision"
	eventpb "go.temporal.io/temporal-proto/event"
	executionpb "go.temporal.io/temporal-proto/execution"
	"go.temporal.io/temporal-proto/serviceerror"
	tasklistpb "go.temporal.io/temporal-proto/tasklist"
	"go.temporal.io/temporal-proto/workflowservice"

	executiongenpb "github.com/temporalio/temporal/.gen/proto/execution"
	"github.com/temporalio/temporal/.gen/proto/historyservice"
	"github.com/temporalio/temporal/.gen/proto/historyservicemock"
	"github.com/temporalio/temporal/.gen/proto/matchingservice"
	"github.com/temporalio/temporal/.gen/proto/matchingservicemock"
	"github.com/temporalio/temporal/.gen/proto/persistenceblobs"
	"github.com/temporalio/temporal/common"
	"github.com/temporalio/temporal/common/archiver"
	"github.com/temporalio/temporal/common/archiver/provider"
	"github.com/temporalio/temporal/common/backoff"
	"github.com/temporalio/temporal/common/cache"
	"github.com/temporalio/temporal/common/clock"
	"github.com/temporalio/temporal/common/cluster"
	"github.com/temporalio/temporal/common/log"
	"github.com/temporalio/temporal/common/metrics"
	"github.com/temporalio/temporal/common/mocks"
	"github.com/temporalio/temporal/common/persistence"
	p "github.com/temporalio/temporal/common/persistence"
	"github.com/temporalio/temporal/common/primitives"
	dc "github.com/temporalio/temporal/common/service/dynamicconfig"
	warchiver "github.com/temporalio/temporal/service/worker/archiver"
	"github.com/temporalio/temporal/service/worker/parentclosepolicy"
)

type (
	transferQueueActiveTaskExecutorSuite struct {
		suite.Suite
		*require.Assertions

		controller               *gomock.Controller
		mockShard                *shardContextTest
		mockTxProcessor          *MocktransferQueueProcessor
		mockReplicationProcessor *MockReplicatorQueueProcessor
		mockTimerProcessor       *MocktimerQueueProcessor
		mockNamespaceCache       *cache.MockNamespaceCache
		mockMatchingClient       *matchingservicemock.MockMatchingServiceClient
		mockHistoryClient        *historyservicemock.MockHistoryServiceClient
		mockClusterMetadata      *cluster.MockMetadata

		mockVisibilityMgr           *mocks.VisibilityManager
		mockExecutionMgr            *mocks.ExecutionManager
		mockHistoryV2Mgr            *mocks.HistoryV2Manager
		mockQueueAckMgr             *MockQueueAckMgr
		mockArchivalClient          *warchiver.ClientMock
		mockArchivalMetadata        *archiver.MockArchivalMetadata
		mockArchiverProvider        *provider.MockArchiverProvider
		mockParentClosePolicyClient *parentclosepolicy.ClientMock

		logger                          log.Logger
		namespaceID                     string
		namespace                       string
		namespaceEntry                  *cache.NamespaceCacheEntry
		targetNamespaceID               string
		targetNamespace                 string
		targetNamespaceEntry            *cache.NamespaceCacheEntry
		childNamespaceID                string
		childNamespace                  string
		childNamespaceEntry             *cache.NamespaceCacheEntry
		version                         int64
		now                             time.Time
		timeSource                      *clock.EventTimeSource
		transferQueueActiveTaskExecutor *transferQueueActiveTaskExecutor
	}
)

func TestTransferQueueActiveTaskExecutorSuite(t *testing.T) {
	s := new(transferQueueActiveTaskExecutorSuite)
	suite.Run(t, s)
}

func (s *transferQueueActiveTaskExecutorSuite) SetupSuite() {

}

func (s *transferQueueActiveTaskExecutorSuite) TearDownSuite() {

}

func (s *transferQueueActiveTaskExecutorSuite) SetupTest() {
	s.Assertions = require.New(s.T())

	s.namespaceID = testNamespaceID
	s.namespace = testNamespace
	s.namespaceEntry = testGlobalNamespaceEntry
	s.targetNamespaceID = testTargetNamespaceID
	s.targetNamespace = testTargetNamespace
	s.targetNamespaceEntry = testGlobalTargetNamespaceEntry
	s.childNamespaceID = testChildNamespaceID
	s.childNamespace = testChildNamespace
	s.childNamespaceEntry = testGlobalChildNamespaceEntry
	s.version = s.namespaceEntry.GetFailoverVersion()
	s.now = time.Now()
	s.timeSource = clock.NewEventTimeSource().Update(s.now)

	s.controller = gomock.NewController(s.T())
	s.mockTxProcessor = NewMocktransferQueueProcessor(s.controller)
	s.mockReplicationProcessor = NewMockReplicatorQueueProcessor(s.controller)
	s.mockTimerProcessor = NewMocktimerQueueProcessor(s.controller)
	s.mockTxProcessor.EXPECT().NotifyNewTask(gomock.Any(), gomock.Any()).AnyTimes()
	s.mockReplicationProcessor.EXPECT().notifyNewTask().AnyTimes()
	s.mockTimerProcessor.EXPECT().NotifyNewTimers(gomock.Any(), gomock.Any()).AnyTimes()

	config := NewDynamicConfigForTest()
	s.mockShard = newTestShardContext(
		s.controller,
		&persistence.ShardInfoWithFailover{
			ShardInfo: &persistenceblobs.ShardInfo{
				ShardId:          0,
				RangeId:          1,
				TransferAckLevel: 0,
			}},
		NewDynamicConfigForTest(),
	)
	s.mockShard.eventsCache = newEventsCache(s.mockShard)
	s.mockShard.resource.TimeSource = s.timeSource

	s.mockParentClosePolicyClient = &parentclosepolicy.ClientMock{}
	s.mockArchivalClient = &warchiver.ClientMock{}
	s.mockMatchingClient = s.mockShard.resource.MatchingClient
	s.mockHistoryClient = s.mockShard.resource.HistoryClient
	s.mockExecutionMgr = s.mockShard.resource.ExecutionMgr
	s.mockHistoryV2Mgr = s.mockShard.resource.HistoryMgr
	s.mockVisibilityMgr = s.mockShard.resource.VisibilityMgr
	s.mockClusterMetadata = s.mockShard.resource.ClusterMetadata
	s.mockArchivalMetadata = s.mockShard.resource.ArchivalMetadata
	s.mockArchiverProvider = s.mockShard.resource.ArchiverProvider
	s.mockNamespaceCache = s.mockShard.resource.NamespaceCache
	s.mockNamespaceCache.EXPECT().GetNamespaceByID(testNamespaceID).Return(testGlobalNamespaceEntry, nil).AnyTimes()
	s.mockNamespaceCache.EXPECT().GetNamespace(testNamespace).Return(testGlobalNamespaceEntry, nil).AnyTimes()
	s.mockNamespaceCache.EXPECT().GetNamespaceByID(testTargetNamespaceID).Return(testGlobalTargetNamespaceEntry, nil).AnyTimes()
	s.mockNamespaceCache.EXPECT().GetNamespace(testTargetNamespace).Return(testGlobalTargetNamespaceEntry, nil).AnyTimes()
	s.mockNamespaceCache.EXPECT().GetNamespaceByID(testParentNamespaceID).Return(testGlobalParentNamespaceEntry, nil).AnyTimes()
	s.mockNamespaceCache.EXPECT().GetNamespace(testParentNamespace).Return(testGlobalParentNamespaceEntry, nil).AnyTimes()
	s.mockNamespaceCache.EXPECT().GetNamespaceByID(testChildNamespaceID).Return(testGlobalChildNamespaceEntry, nil).AnyTimes()
	s.mockNamespaceCache.EXPECT().GetNamespace(testChildNamespace).Return(testGlobalChildNamespaceEntry, nil).AnyTimes()
	s.mockClusterMetadata.EXPECT().GetCurrentClusterName().Return(cluster.TestCurrentClusterName).AnyTimes()
	s.mockClusterMetadata.EXPECT().GetAllClusterInfo().Return(cluster.TestAllClusterInfo).AnyTimes()
	s.mockClusterMetadata.EXPECT().IsGlobalNamespaceEnabled().Return(true).AnyTimes()
	s.mockClusterMetadata.EXPECT().ClusterNameForFailoverVersion(s.version).Return(s.mockClusterMetadata.GetCurrentClusterName()).AnyTimes()

	s.logger = s.mockShard.GetLogger()

	historyCache := newHistoryCache(s.mockShard)
	h := &historyEngineImpl{
		currentClusterName:   s.mockShard.GetService().GetClusterMetadata().GetCurrentClusterName(),
		shard:                s.mockShard,
		clusterMetadata:      s.mockClusterMetadata,
		historyV2Mgr:         s.mockHistoryV2Mgr,
		executionManager:     s.mockExecutionMgr,
		historyCache:         historyCache,
		logger:               s.logger,
		tokenSerializer:      common.NewProtoTaskTokenSerializer(),
		metricsClient:        s.mockShard.GetMetricsClient(),
		historyEventNotifier: newHistoryEventNotifier(clock.NewRealTimeSource(), metrics.NewClient(tally.NoopScope, metrics.History), func(string) int { return 0 }),
		txProcessor:          s.mockTxProcessor,
		replicatorProcessor:  s.mockReplicationProcessor,
		timerProcessor:       s.mockTimerProcessor,
		archivalClient:       s.mockArchivalClient,
	}
	s.mockShard.SetEngine(h)

	s.mockQueueAckMgr = &MockQueueAckMgr{}
	s.transferQueueActiveTaskExecutor = newTransferQueueActiveTaskExecutor(
		s.mockShard,
		h,
		s.logger,
		s.mockShard.GetMetricsClient(),
		config,
	).(*transferQueueActiveTaskExecutor)
	s.transferQueueActiveTaskExecutor.parentClosePolicyClient = s.mockParentClosePolicyClient
}

func (s *transferQueueActiveTaskExecutorSuite) TearDownTest() {
	s.controller.Finish()
	s.mockShard.Finish(s.T())
	s.mockQueueAckMgr.AssertExpectations(s.T())
	s.mockArchivalClient.AssertExpectations(s.T())
}

func (s *transferQueueActiveTaskExecutorSuite) TestProcessActivityTask_Success() {

	execution := executionpb.WorkflowExecution{
		WorkflowId: "some random workflow ID",
		RunId:      uuid.New(),
	}
	workflowType := "some random workflow type"
	taskListName := "some random task list"

	mutableState := newMutableStateBuilderWithReplicationStateWithEventV2(s.mockShard, s.mockShard.GetEventsCache(), s.logger, s.version, execution.GetRunId())
	_, err := mutableState.AddWorkflowExecutionStartedEvent(
		execution,
		&historyservice.StartWorkflowExecutionRequest{
			NamespaceId: s.namespaceID,
			StartRequest: &workflowservice.StartWorkflowExecutionRequest{
				WorkflowType:                        &commonpb.WorkflowType{Name: workflowType},
				TaskList:                            &tasklistpb.TaskList{Name: taskListName},
				ExecutionStartToCloseTimeoutSeconds: 2,
				TaskStartToCloseTimeoutSeconds:      1,
			},
		},
	)
	s.Nil(err)

	di := addDecisionTaskScheduledEvent(mutableState)
	event := addDecisionTaskStartedEvent(mutableState, di.ScheduleID, taskListName, uuid.New())
	di.StartedID = event.GetEventId()
	event = addDecisionTaskCompletedEvent(mutableState, di.ScheduleID, di.StartedID, nil, "some random identity")

	taskID := int64(59)
	activityID := "activity-1"
	activityType := "some random activity type"
	event, ai := addActivityTaskScheduledEvent(mutableState, event.GetEventId(), activityID, activityType, taskListName, []byte{}, 1, 1, 1, 1)

	transferTask := &persistenceblobs.TransferTaskInfo{
		Version:           s.version,
		NamespaceId:       s.GetNamespaceIDBytes(),
		TargetNamespaceId: primitives.MustParseUUID(testTargetNamespaceID),
		WorkflowId:        execution.GetWorkflowId(),
		RunId:             primitives.MustParseUUID(execution.GetRunId()),
		TaskId:            taskID,
		TaskList:          taskListName,
		TaskType:          persistence.TransferTaskTypeActivityTask,
		ScheduleId:        event.GetEventId(),
	}

	persistenceMutableState := s.createPersistenceMutableState(mutableState, event.GetEventId(), event.GetVersion())
	s.mockExecutionMgr.On("GetWorkflowExecution", mock.Anything).Return(&persistence.GetWorkflowExecutionResponse{State: persistenceMutableState}, nil)
	s.mockMatchingClient.EXPECT().AddActivityTask(gomock.Any(), s.createAddActivityTaskRequest(transferTask, ai)).Return(&matchingservice.AddActivityTaskResponse{}, nil).Times(1)

	err = s.transferQueueActiveTaskExecutor.execute(transferTask, true)
	s.Nil(err)
}

func (s *transferQueueActiveTaskExecutorSuite) GetNamespaceIDBytes() primitives.UUID {
	return primitives.MustParseUUID(s.namespaceID)
}

func (s *transferQueueActiveTaskExecutorSuite) TestProcessActivityTask_Duplication() {

	execution := executionpb.WorkflowExecution{
		WorkflowId: "some random workflow ID",
		RunId:      uuid.New(),
	}
	workflowType := "some random workflow type"
	taskListName := "some random task list"

	mutableState := newMutableStateBuilderWithReplicationStateWithEventV2(s.mockShard, s.mockShard.GetEventsCache(), s.logger, s.version, execution.GetRunId())
	_, err := mutableState.AddWorkflowExecutionStartedEvent(
		execution,
		&historyservice.StartWorkflowExecutionRequest{
			NamespaceId: s.namespaceID,
			StartRequest: &workflowservice.StartWorkflowExecutionRequest{
				WorkflowType:                        &commonpb.WorkflowType{Name: workflowType},
				TaskList:                            &tasklistpb.TaskList{Name: taskListName},
				ExecutionStartToCloseTimeoutSeconds: 2,
				TaskStartToCloseTimeoutSeconds:      1,
			},
		},
	)
	s.Nil(err)

	di := addDecisionTaskScheduledEvent(mutableState)
	event := addDecisionTaskStartedEvent(mutableState, di.ScheduleID, taskListName, uuid.New())
	di.StartedID = event.GetEventId()
	event = addDecisionTaskCompletedEvent(mutableState, di.ScheduleID, di.StartedID, nil, "some random identity")

	taskID := int64(59)
	activityID := "activity-1"
	activityType := "some random activity type"
	event, ai := addActivityTaskScheduledEvent(mutableState, event.GetEventId(), activityID, activityType, taskListName, []byte{}, 1, 1, 1, 1)

	transferTask := &persistenceblobs.TransferTaskInfo{
		Version:           s.version,
		NamespaceId:       s.GetNamespaceIDBytes(),
		TargetNamespaceId: primitives.MustParseUUID(s.targetNamespaceID),
		WorkflowId:        execution.GetWorkflowId(),
		RunId:             primitives.MustParseUUID(execution.GetRunId()),
		TaskId:            taskID,
		TaskList:          taskListName,
		TaskType:          persistence.TransferTaskTypeActivityTask,
		ScheduleId:        event.GetEventId(),
	}

	event = addActivityTaskStartedEvent(mutableState, event.GetEventId(), "")
	ai.StartedID = event.GetEventId()
	event = addActivityTaskCompletedEvent(mutableState, ai.ScheduleID, ai.StartedID, nil, "")

	persistenceMutableState := s.createPersistenceMutableState(mutableState, event.GetEventId(), event.GetVersion())
	s.mockExecutionMgr.On("GetWorkflowExecution", mock.Anything).Return(&persistence.GetWorkflowExecutionResponse{State: persistenceMutableState}, nil)

	err = s.transferQueueActiveTaskExecutor.execute(transferTask, true)
	s.Nil(err)
}

func (s *transferQueueActiveTaskExecutorSuite) TestProcessDecisionTask_FirstDecision() {

	execution := executionpb.WorkflowExecution{
		WorkflowId: "some random workflow ID",
		RunId:      uuid.New(),
	}
	workflowType := "some random workflow type"
	taskListName := "some random task list"

	mutableState := newMutableStateBuilderWithReplicationStateWithEventV2(s.mockShard, s.mockShard.GetEventsCache(), s.logger, s.version, execution.GetRunId())
	_, err := mutableState.AddWorkflowExecutionStartedEvent(
		execution,
		&historyservice.StartWorkflowExecutionRequest{
			NamespaceId: s.namespaceID,
			StartRequest: &workflowservice.StartWorkflowExecutionRequest{
				WorkflowType:                        &commonpb.WorkflowType{Name: workflowType},
				TaskList:                            &tasklistpb.TaskList{Name: taskListName},
				ExecutionStartToCloseTimeoutSeconds: 2,
				TaskStartToCloseTimeoutSeconds:      1,
			},
		},
	)
	s.Nil(err)

	taskID := int64(59)
	di := addDecisionTaskScheduledEvent(mutableState)

	transferTask := &persistenceblobs.TransferTaskInfo{
		Version:     s.version,
		NamespaceId: s.GetNamespaceIDBytes(),
		WorkflowId:  execution.GetWorkflowId(),
		RunId:       primitives.MustParseUUID(execution.GetRunId()),
		TaskId:      taskID,
		TaskList:    taskListName,
		TaskType:    persistence.TransferTaskTypeDecisionTask,
		ScheduleId:  di.ScheduleID,
	}

	persistenceMutableState := s.createPersistenceMutableState(mutableState, di.ScheduleID, di.Version)
	s.mockExecutionMgr.On("GetWorkflowExecution", mock.Anything).Return(&persistence.GetWorkflowExecutionResponse{State: persistenceMutableState}, nil)
	s.mockMatchingClient.EXPECT().AddDecisionTask(gomock.Any(), s.createAddDecisionTaskRequest(transferTask, mutableState)).Return(&matchingservice.AddDecisionTaskResponse{}, nil).Times(1)

	err = s.transferQueueActiveTaskExecutor.execute(transferTask, true)
	s.Nil(err)
}

func (s *transferQueueActiveTaskExecutorSuite) TestProcessDecisionTask_NonFirstDecision() {

	execution := executionpb.WorkflowExecution{
		WorkflowId: "some random workflow ID",
		RunId:      uuid.New(),
	}
	workflowType := "some random workflow type"
	taskListName := "some random task list"

	mutableState := newMutableStateBuilderWithReplicationStateWithEventV2(s.mockShard, s.mockShard.GetEventsCache(), s.logger, s.version, execution.GetRunId())
	_, err := mutableState.AddWorkflowExecutionStartedEvent(
		execution,
		&historyservice.StartWorkflowExecutionRequest{
			NamespaceId: s.namespaceID,
			StartRequest: &workflowservice.StartWorkflowExecutionRequest{
				WorkflowType:                        &commonpb.WorkflowType{Name: workflowType},
				TaskList:                            &tasklistpb.TaskList{Name: taskListName},
				ExecutionStartToCloseTimeoutSeconds: 2,
				TaskStartToCloseTimeoutSeconds:      1,
			},
		},
	)
	s.Nil(err)

	di := addDecisionTaskScheduledEvent(mutableState)
	event := addDecisionTaskStartedEvent(mutableState, di.ScheduleID, taskListName, uuid.New())
	di.StartedID = event.GetEventId()
	event = addDecisionTaskCompletedEvent(mutableState, di.ScheduleID, di.StartedID, nil, "some random identity")
	s.NotNil(event)

	// make another round of decision
	taskID := int64(59)
	di = addDecisionTaskScheduledEvent(mutableState)

	transferTask := &persistenceblobs.TransferTaskInfo{
		Version:     s.version,
		NamespaceId: s.GetNamespaceIDBytes(),
		WorkflowId:  execution.GetWorkflowId(),
		RunId:       primitives.MustParseUUID(execution.GetRunId()),
		TaskId:      taskID,
		TaskList:    taskListName,
		TaskType:    persistence.TransferTaskTypeDecisionTask,
		ScheduleId:  di.ScheduleID,
	}

	persistenceMutableState := s.createPersistenceMutableState(mutableState, di.ScheduleID, di.Version)
	s.mockExecutionMgr.On("GetWorkflowExecution", mock.Anything).Return(&persistence.GetWorkflowExecutionResponse{State: persistenceMutableState}, nil)
	s.mockMatchingClient.EXPECT().AddDecisionTask(gomock.Any(), s.createAddDecisionTaskRequest(transferTask, mutableState)).Return(&matchingservice.AddDecisionTaskResponse{}, nil).Times(1)

	err = s.transferQueueActiveTaskExecutor.execute(transferTask, true)
	s.Nil(err)
}

func (s *transferQueueActiveTaskExecutorSuite) TestProcessDecisionTask_Sticky_NonFirstDecision() {

	execution := executionpb.WorkflowExecution{
		WorkflowId: "some random workflow ID",
		RunId:      uuid.New(),
	}
	workflowType := "some random workflow type"
	taskListName := "some random task list"
	stickyTaskListName := "some random sticky task list"
	stickyTaskListTimeout := int32(233)

	mutableState := newMutableStateBuilderWithReplicationStateWithEventV2(s.mockShard, s.mockShard.GetEventsCache(), s.logger, s.version, execution.GetRunId())
	_, err := mutableState.AddWorkflowExecutionStartedEvent(
		execution,
		&historyservice.StartWorkflowExecutionRequest{
			NamespaceId: s.namespaceID,
			StartRequest: &workflowservice.StartWorkflowExecutionRequest{
				WorkflowType:                        &commonpb.WorkflowType{Name: workflowType},
				TaskList:                            &tasklistpb.TaskList{Name: taskListName},
				ExecutionStartToCloseTimeoutSeconds: 2,
				TaskStartToCloseTimeoutSeconds:      1,
			},
		},
	)
	s.Nil(err)

	di := addDecisionTaskScheduledEvent(mutableState)
	event := addDecisionTaskStartedEvent(mutableState, di.ScheduleID, taskListName, uuid.New())
	di.StartedID = event.GetEventId()
	event = addDecisionTaskCompletedEvent(mutableState, di.ScheduleID, di.StartedID, nil, "some random identity")
	s.NotNil(event)
	// set the sticky tasklist attr
	executionInfo := mutableState.GetExecutionInfo()
	executionInfo.StickyTaskList = stickyTaskListName
	executionInfo.StickyScheduleToStartTimeout = stickyTaskListTimeout

	// make another round of decision
	taskID := int64(59)
	di = addDecisionTaskScheduledEvent(mutableState)

	transferTask := &persistenceblobs.TransferTaskInfo{
		Version:     s.version,
		NamespaceId: s.GetNamespaceIDBytes(),
		WorkflowId:  execution.GetWorkflowId(),
		RunId:       primitives.MustParseUUID(execution.GetRunId()),
		TaskId:      taskID,
		TaskList:    stickyTaskListName,
		TaskType:    persistence.TransferTaskTypeDecisionTask,
		ScheduleId:  di.ScheduleID,
	}

	persistenceMutableState := s.createPersistenceMutableState(mutableState, di.ScheduleID, di.Version)
	s.mockExecutionMgr.On("GetWorkflowExecution", mock.Anything).Return(&persistence.GetWorkflowExecutionResponse{State: persistenceMutableState}, nil)
	s.mockMatchingClient.EXPECT().AddDecisionTask(gomock.Any(), s.createAddDecisionTaskRequest(transferTask, mutableState)).Return(&matchingservice.AddDecisionTaskResponse{}, nil).Times(1)

	err = s.transferQueueActiveTaskExecutor.execute(transferTask, true)
	s.Nil(err)
}

func (s *transferQueueActiveTaskExecutorSuite) TestProcessDecisionTask_DecisionNotSticky_MutableStateSticky() {

	execution := executionpb.WorkflowExecution{
		WorkflowId: "some random workflow ID",
		RunId:      uuid.New(),
	}
	workflowType := "some random workflow type"
	taskListName := "some random task list"
	stickyTaskListName := "some random sticky task list"
	stickyTaskListTimeout := int32(233)

	mutableState := newMutableStateBuilderWithReplicationStateWithEventV2(s.mockShard, s.mockShard.GetEventsCache(), s.logger, s.version, execution.GetRunId())
	_, err := mutableState.AddWorkflowExecutionStartedEvent(
		execution,
		&historyservice.StartWorkflowExecutionRequest{
			NamespaceId: s.namespaceID,
			StartRequest: &workflowservice.StartWorkflowExecutionRequest{
				WorkflowType:                        &commonpb.WorkflowType{Name: workflowType},
				TaskList:                            &tasklistpb.TaskList{Name: taskListName},
				ExecutionStartToCloseTimeoutSeconds: 2,
				TaskStartToCloseTimeoutSeconds:      1,
			},
		},
	)
	s.Nil(err)

	di := addDecisionTaskScheduledEvent(mutableState)
	event := addDecisionTaskStartedEvent(mutableState, di.ScheduleID, taskListName, uuid.New())
	di.StartedID = event.GetEventId()
	event = addDecisionTaskCompletedEvent(mutableState, di.ScheduleID, di.StartedID, nil, "some random identity")
	s.NotNil(event)
	// set the sticky tasklist attr
	executionInfo := mutableState.GetExecutionInfo()
	executionInfo.StickyTaskList = stickyTaskListName
	executionInfo.StickyScheduleToStartTimeout = stickyTaskListTimeout

	// make another round of decision
	taskID := int64(59)
	di = addDecisionTaskScheduledEvent(mutableState)

	transferTask := &persistenceblobs.TransferTaskInfo{
		Version:     s.version,
		NamespaceId: s.GetNamespaceIDBytes(),
		WorkflowId:  execution.GetWorkflowId(),
		RunId:       primitives.MustParseUUID(execution.GetRunId()),
		TaskId:      taskID,
		TaskList:    taskListName,
		TaskType:    persistence.TransferTaskTypeDecisionTask,
		ScheduleId:  di.ScheduleID,
	}

	persistenceMutableState := s.createPersistenceMutableState(mutableState, di.ScheduleID, di.Version)
	s.mockExecutionMgr.On("GetWorkflowExecution", mock.Anything).Return(&persistence.GetWorkflowExecutionResponse{State: persistenceMutableState}, nil)
	s.mockMatchingClient.EXPECT().AddDecisionTask(gomock.Any(), s.createAddDecisionTaskRequest(transferTask, mutableState)).Return(&matchingservice.AddDecisionTaskResponse{}, nil).Times(1)

	err = s.transferQueueActiveTaskExecutor.execute(transferTask, true)
	s.Nil(err)
}

func (s *transferQueueActiveTaskExecutorSuite) TestProcessDecisionTask_Duplication() {

	execution := executionpb.WorkflowExecution{
		WorkflowId: "some random workflow ID",
		RunId:      uuid.New(),
	}
	workflowType := "some random workflow type"
	taskListName := "some random task list"

	mutableState := newMutableStateBuilderWithReplicationStateWithEventV2(s.mockShard, s.mockShard.GetEventsCache(), s.logger, s.version, execution.GetRunId())
	_, err := mutableState.AddWorkflowExecutionStartedEvent(
		execution,
		&historyservice.StartWorkflowExecutionRequest{
			NamespaceId: s.namespaceID,
			StartRequest: &workflowservice.StartWorkflowExecutionRequest{
				WorkflowType:                        &commonpb.WorkflowType{Name: workflowType},
				TaskList:                            &tasklistpb.TaskList{Name: taskListName},
				ExecutionStartToCloseTimeoutSeconds: 2,
				TaskStartToCloseTimeoutSeconds:      1,
			},
		},
	)
	s.Nil(err)

	taskID := int64(4096)
	di := addDecisionTaskScheduledEvent(mutableState)
	event := addDecisionTaskStartedEvent(mutableState, di.ScheduleID, taskListName, uuid.New())
	di.StartedID = event.GetEventId()
	event = addDecisionTaskCompletedEvent(mutableState, di.ScheduleID, di.StartedID, nil, "some random identity")

	transferTask := &persistenceblobs.TransferTaskInfo{
		Version:     s.version,
		NamespaceId: s.GetNamespaceIDBytes(),
		WorkflowId:  execution.GetWorkflowId(),
		RunId:       primitives.MustParseUUID(execution.GetRunId()),
		TaskId:      taskID,
		TaskList:    taskListName,
		TaskType:    persistence.TransferTaskTypeDecisionTask,
		ScheduleId:  di.ScheduleID,
	}

	persistenceMutableState := s.createPersistenceMutableState(mutableState, event.GetEventId(), event.GetVersion())
	s.mockExecutionMgr.On("GetWorkflowExecution", mock.Anything).Return(&persistence.GetWorkflowExecutionResponse{State: persistenceMutableState}, nil)

	err = s.transferQueueActiveTaskExecutor.execute(transferTask, true)
	s.Nil(err)
}

func (s *transferQueueActiveTaskExecutorSuite) TestProcessCloseExecution_HasParent() {

	execution := executionpb.WorkflowExecution{
		WorkflowId: "some random workflow ID",
		RunId:      uuid.New(),
	}
	workflowType := "some random workflow type"
	taskListName := "some random task list"

	parentNamespaceID := "some random parent namespace ID"
	parentInitiatedID := int64(3222)
	parentNamespace := "some random parent namespace Name"
	parentExecution := &executionpb.WorkflowExecution{
		WorkflowId: "some random parent workflow ID",
		RunId:      uuid.New(),
	}

	mutableState := newMutableStateBuilderWithReplicationStateWithEventV2(s.mockShard, s.mockShard.GetEventsCache(), s.logger, s.version, execution.GetRunId())
	_, err := mutableState.AddWorkflowExecutionStartedEvent(
		execution,
		&historyservice.StartWorkflowExecutionRequest{
			NamespaceId: s.namespaceID,
			StartRequest: &workflowservice.StartWorkflowExecutionRequest{
				WorkflowType:                        &commonpb.WorkflowType{Name: workflowType},
				TaskList:                            &tasklistpb.TaskList{Name: taskListName},
				ExecutionStartToCloseTimeoutSeconds: 2,
				TaskStartToCloseTimeoutSeconds:      1,
			},
			ParentExecutionInfo: &executiongenpb.ParentExecutionInfo{
				NamespaceId: parentNamespaceID,
				Namespace:   parentNamespace,
				Execution:   parentExecution,
				InitiatedId: parentInitiatedID,
			},
		},
	)
	s.Nil(err)

	di := addDecisionTaskScheduledEvent(mutableState)
	event := addDecisionTaskStartedEvent(mutableState, di.ScheduleID, taskListName, uuid.New())
	di.StartedID = event.GetEventId()
	event = addDecisionTaskCompletedEvent(mutableState, di.ScheduleID, di.StartedID, nil, "some random identity")

	taskID := int64(59)
	event = addCompleteWorkflowEvent(mutableState, event.GetEventId(), nil)

	transferTask := &persistenceblobs.TransferTaskInfo{
		Version:     s.version,
		NamespaceId: s.GetNamespaceIDBytes(),
		WorkflowId:  execution.GetWorkflowId(),
		RunId:       primitives.MustParseUUID(execution.GetRunId()),
		TaskId:      taskID,
		TaskList:    taskListName,
		TaskType:    persistence.TransferTaskTypeCloseExecution,
		ScheduleId:  event.GetEventId(),
	}

	persistenceMutableState := s.createPersistenceMutableState(mutableState, event.GetEventId(), event.GetVersion())
	s.mockExecutionMgr.On("GetWorkflowExecution", mock.Anything).Return(&persistence.GetWorkflowExecutionResponse{State: persistenceMutableState}, nil)
	s.mockHistoryClient.EXPECT().RecordChildExecutionCompleted(gomock.Any(), &historyservice.RecordChildExecutionCompletedRequest{
		NamespaceId:        parentNamespaceID,
		WorkflowExecution:  parentExecution,
		InitiatedId:        parentInitiatedID,
		CompletedExecution: &execution,
		CompletionEvent:    event,
	}).Return(nil, nil).Times(1)
	s.mockVisibilityMgr.On("RecordWorkflowExecutionClosed", mock.Anything).Return(nil).Once()
	s.mockArchivalMetadata.On("GetVisibilityConfig").Return(archiver.NewDisabledArchvialConfig())

	err = s.transferQueueActiveTaskExecutor.execute(transferTask, true)
	s.Nil(err)
}

func (s *transferQueueActiveTaskExecutorSuite) TestProcessCloseExecution_NoParent() {

	execution := executionpb.WorkflowExecution{
		WorkflowId: "some random workflow ID",
		RunId:      uuid.New(),
	}
	workflowType := "some random workflow type"
	taskListName := "some random task list"

	mutableState := newMutableStateBuilderWithReplicationStateWithEventV2(s.mockShard, s.mockShard.GetEventsCache(), s.logger, s.version, execution.GetRunId())
	_, err := mutableState.AddWorkflowExecutionStartedEvent(
		execution,
		&historyservice.StartWorkflowExecutionRequest{
			NamespaceId: s.namespaceID,
			StartRequest: &workflowservice.StartWorkflowExecutionRequest{
				WorkflowType:                        &commonpb.WorkflowType{Name: workflowType},
				TaskList:                            &tasklistpb.TaskList{Name: taskListName},
				ExecutionStartToCloseTimeoutSeconds: 2,
				TaskStartToCloseTimeoutSeconds:      1,
			},
		},
	)
	s.Nil(err)

	di := addDecisionTaskScheduledEvent(mutableState)
	event := addDecisionTaskStartedEvent(mutableState, di.ScheduleID, taskListName, uuid.New())
	di.StartedID = event.GetEventId()
	event = addDecisionTaskCompletedEvent(mutableState, di.ScheduleID, di.StartedID, nil, "some random identity")

	taskID := int64(59)
	event = addCompleteWorkflowEvent(mutableState, event.GetEventId(), nil)

	transferTask := &persistenceblobs.TransferTaskInfo{
		Version:     s.version,
		NamespaceId: s.GetNamespaceIDBytes(),
		WorkflowId:  execution.GetWorkflowId(),
		RunId:       primitives.MustParseUUID(execution.GetRunId()),
		TaskId:      taskID,
		TaskList:    taskListName,
		TaskType:    persistence.TransferTaskTypeCloseExecution,
		ScheduleId:  event.GetEventId(),
	}

	persistenceMutableState := s.createPersistenceMutableState(mutableState, event.GetEventId(), event.GetVersion())
	s.mockExecutionMgr.On("GetWorkflowExecution", mock.Anything).Return(&persistence.GetWorkflowExecutionResponse{State: persistenceMutableState}, nil)
	s.mockVisibilityMgr.On("RecordWorkflowExecutionClosed", mock.Anything).Return(nil).Once()
	s.mockArchivalMetadata.On("GetVisibilityConfig").Return(archiver.NewArchivalConfig("enabled", dc.GetStringPropertyFn("enabled"), dc.GetBoolPropertyFn(true), "disabled", "random URI"))
	s.mockArchivalClient.On("Archive", mock.Anything, mock.Anything).Return(nil, nil).Once()

	err = s.transferQueueActiveTaskExecutor.execute(transferTask, true)
	s.Nil(err)
}

func (s *transferQueueActiveTaskExecutorSuite) TestProcessCloseExecution_NoParent_HasFewChildren() {

	execution := executionpb.WorkflowExecution{
		WorkflowId: "some random workflow ID",
		RunId:      uuid.New(),
	}
	workflowType := "some random workflow type"
	taskListName := "some random task list"

	mutableState := newMutableStateBuilderWithReplicationStateWithEventV2(s.mockShard, s.mockShard.GetEventsCache(), s.logger, s.version, execution.GetRunId())
	_, err := mutableState.AddWorkflowExecutionStartedEvent(
		execution,
		&historyservice.StartWorkflowExecutionRequest{
			NamespaceId: s.namespaceID,
			StartRequest: &workflowservice.StartWorkflowExecutionRequest{
				WorkflowType:                        &commonpb.WorkflowType{Name: workflowType},
				TaskList:                            &tasklistpb.TaskList{Name: taskListName},
				ExecutionStartToCloseTimeoutSeconds: 2,
				TaskStartToCloseTimeoutSeconds:      1,
			},
		},
	)
	s.Nil(err)

	di := addDecisionTaskScheduledEvent(mutableState)
	event := addDecisionTaskStartedEvent(mutableState, di.ScheduleID, taskListName, uuid.New())
	di.StartedID = event.GetEventId()

	dt := decisionpb.DecisionType_StartChildWorkflowExecution
	parentClosePolicy1 := commonpb.ParentClosePolicy_Abandon
	parentClosePolicy2 := commonpb.ParentClosePolicy_Terminate
	parentClosePolicy3 := commonpb.ParentClosePolicy_RequestCancel

	event, _ = mutableState.AddDecisionTaskCompletedEvent(di.ScheduleID, di.StartedID, &workflowservice.RespondDecisionTaskCompletedRequest{
		ExecutionContext: nil,
		Identity:         "some random identity",
		Decisions: []*decisionpb.Decision{
			{
				DecisionType: dt,
				Attributes: &decisionpb.Decision_StartChildWorkflowExecutionDecisionAttributes{StartChildWorkflowExecutionDecisionAttributes: &decisionpb.StartChildWorkflowExecutionDecisionAttributes{
					WorkflowId: "child workflow1",
					WorkflowType: &commonpb.WorkflowType{
						Name: "child workflow type",
					},
					TaskList:          &tasklistpb.TaskList{Name: taskListName},
					Input:             []byte("random input"),
					ParentClosePolicy: parentClosePolicy1,
				}},
			},
			{
				DecisionType: dt,
				Attributes: &decisionpb.Decision_StartChildWorkflowExecutionDecisionAttributes{StartChildWorkflowExecutionDecisionAttributes: &decisionpb.StartChildWorkflowExecutionDecisionAttributes{
					WorkflowId: "child workflow2",
					WorkflowType: &commonpb.WorkflowType{
						Name: "child workflow type",
					},
					TaskList:          &tasklistpb.TaskList{Name: taskListName},
					Input:             []byte("random input"),
					ParentClosePolicy: parentClosePolicy2,
				}},
			},
			{
				DecisionType: dt,
				Attributes: &decisionpb.Decision_StartChildWorkflowExecutionDecisionAttributes{StartChildWorkflowExecutionDecisionAttributes: &decisionpb.StartChildWorkflowExecutionDecisionAttributes{
					WorkflowId: "child workflow3",
					WorkflowType: &commonpb.WorkflowType{
						Name: "child workflow type",
					},
					TaskList:          &tasklistpb.TaskList{Name: taskListName},
					Input:             []byte("random input"),
					ParentClosePolicy: parentClosePolicy3,
				}},
			},
		},
	}, defaultHistoryMaxAutoResetPoints)

	_, _, err = mutableState.AddStartChildWorkflowExecutionInitiatedEvent(event.GetEventId(), uuid.New(), &decisionpb.StartChildWorkflowExecutionDecisionAttributes{
		WorkflowId: "child workflow1",
		WorkflowType: &commonpb.WorkflowType{
			Name: "child workflow type",
		},
		TaskList:          &tasklistpb.TaskList{Name: taskListName},
		Input:             []byte("random input"),
		ParentClosePolicy: parentClosePolicy1,
	})
	s.Nil(err)
	_, _, err = mutableState.AddStartChildWorkflowExecutionInitiatedEvent(event.GetEventId(), uuid.New(), &decisionpb.StartChildWorkflowExecutionDecisionAttributes{
		WorkflowId: "child workflow2",
		WorkflowType: &commonpb.WorkflowType{
			Name: "child workflow type",
		},
		TaskList:          &tasklistpb.TaskList{Name: taskListName},
		Input:             []byte("random input"),
		ParentClosePolicy: parentClosePolicy2,
	})
	s.Nil(err)
	_, _, err = mutableState.AddStartChildWorkflowExecutionInitiatedEvent(event.GetEventId(), uuid.New(), &decisionpb.StartChildWorkflowExecutionDecisionAttributes{
		WorkflowId: "child workflow3",
		WorkflowType: &commonpb.WorkflowType{
			Name: "child workflow type",
		},
		TaskList:          &tasklistpb.TaskList{Name: taskListName},
		Input:             []byte("random input"),
		ParentClosePolicy: parentClosePolicy3,
	})
	s.Nil(err)

	s.NoError(mutableState.FlushBufferedEvents())

	taskID := int64(59)
	event = addCompleteWorkflowEvent(mutableState, event.GetEventId(), nil)

	transferTask := &persistenceblobs.TransferTaskInfo{
		Version:     s.version,
		NamespaceId: s.GetNamespaceIDBytes(),
		WorkflowId:  execution.GetWorkflowId(),
		RunId:       primitives.MustParseUUID(execution.GetRunId()),
		TaskId:      taskID,
		TaskList:    taskListName,
		TaskType:    persistence.TransferTaskTypeCloseExecution,
		ScheduleId:  event.GetEventId(),
	}

	persistenceMutableState := s.createPersistenceMutableState(mutableState, event.GetEventId(), event.GetVersion())
	s.mockExecutionMgr.On("GetWorkflowExecution", mock.Anything).Return(&persistence.GetWorkflowExecutionResponse{State: persistenceMutableState}, nil)
	s.mockVisibilityMgr.On("RecordWorkflowExecutionClosed", mock.Anything).Return(nil).Once()
	s.mockArchivalMetadata.On("GetVisibilityConfig").Return(archiver.NewDisabledArchvialConfig())
	s.mockHistoryClient.EXPECT().RequestCancelWorkflowExecution(gomock.Any(), gomock.Any()).Return(nil, nil).Times(1)
	s.mockHistoryClient.EXPECT().TerminateWorkflowExecution(gomock.Any(), gomock.Any()).Return(nil, nil).Times(1)

	err = s.transferQueueActiveTaskExecutor.execute(transferTask, true)
	s.Nil(err)
}

func (s *transferQueueActiveTaskExecutorSuite) TestProcessCloseExecution_NoParent_HasManyChildren() {

	execution := executionpb.WorkflowExecution{
		WorkflowId: "some random workflow ID",
		RunId:      uuid.New(),
	}
	workflowType := "some random workflow type"
	taskListName := "some random task list"

	mutableState := newMutableStateBuilderWithReplicationStateWithEventV2(s.mockShard, s.mockShard.GetEventsCache(), s.logger, s.version, execution.GetRunId())
	_, err := mutableState.AddWorkflowExecutionStartedEvent(
		execution,
		&historyservice.StartWorkflowExecutionRequest{
			NamespaceId: s.namespaceID,
			StartRequest: &workflowservice.StartWorkflowExecutionRequest{
				WorkflowType:                        &commonpb.WorkflowType{Name: workflowType},
				TaskList:                            &tasklistpb.TaskList{Name: taskListName},
				ExecutionStartToCloseTimeoutSeconds: 2,
				TaskStartToCloseTimeoutSeconds:      1,
			},
		},
	)
	s.Nil(err)

	di := addDecisionTaskScheduledEvent(mutableState)
	event := addDecisionTaskStartedEvent(mutableState, di.ScheduleID, taskListName, uuid.New())
	di.StartedID = event.GetEventId()

	dt := decisionpb.DecisionType_StartChildWorkflowExecution
	parentClosePolicy := commonpb.ParentClosePolicy_Terminate
	var decisions []*decisionpb.Decision
	for i := 0; i < 10; i++ {
		decisions = append(decisions, &decisionpb.Decision{
			DecisionType: dt,
			Attributes: &decisionpb.Decision_StartChildWorkflowExecutionDecisionAttributes{StartChildWorkflowExecutionDecisionAttributes: &decisionpb.StartChildWorkflowExecutionDecisionAttributes{
				WorkflowId: "child workflow" + string(i),
				WorkflowType: &commonpb.WorkflowType{
					Name: "child workflow type",
				},
				TaskList:          &tasklistpb.TaskList{Name: taskListName},
				Input:             []byte("random input"),
				ParentClosePolicy: parentClosePolicy,
			}},
		})
	}

	event, _ = mutableState.AddDecisionTaskCompletedEvent(di.ScheduleID, di.StartedID, &workflowservice.RespondDecisionTaskCompletedRequest{
		ExecutionContext: nil,
		Identity:         "some random identity",
		Decisions:        decisions,
	}, defaultHistoryMaxAutoResetPoints)

	for i := 0; i < 10; i++ {
		_, _, err = mutableState.AddStartChildWorkflowExecutionInitiatedEvent(event.GetEventId(), uuid.New(), &decisionpb.StartChildWorkflowExecutionDecisionAttributes{
			WorkflowId: "child workflow" + string(i),
			WorkflowType: &commonpb.WorkflowType{
				Name: "child workflow type",
			},
			TaskList:          &tasklistpb.TaskList{Name: taskListName},
			Input:             []byte("random input"),
			ParentClosePolicy: parentClosePolicy,
		})
		s.Nil(err)
	}

	s.NoError(mutableState.FlushBufferedEvents())

	taskID := int64(59)
	event = addCompleteWorkflowEvent(mutableState, event.GetEventId(), nil)

	transferTask := &persistenceblobs.TransferTaskInfo{
		Version:     s.version,
		NamespaceId: s.GetNamespaceIDBytes(),
		WorkflowId:  execution.GetWorkflowId(),
		RunId:       primitives.MustParseUUID(execution.GetRunId()),
		TaskId:      taskID,
		TaskList:    taskListName,
		TaskType:    persistence.TransferTaskTypeCloseExecution,
		ScheduleId:  event.GetEventId(),
	}

	persistenceMutableState := s.createPersistenceMutableState(mutableState, event.GetEventId(), event.GetVersion())
	s.mockExecutionMgr.On("GetWorkflowExecution", mock.Anything).Return(&persistence.GetWorkflowExecutionResponse{State: persistenceMutableState}, nil)
	s.mockVisibilityMgr.On("RecordWorkflowExecutionClosed", mock.Anything).Return(nil).Once()
	s.mockArchivalMetadata.On("GetVisibilityConfig").Return(archiver.NewDisabledArchvialConfig())
	s.mockParentClosePolicyClient.On("SendParentClosePolicyRequest", mock.Anything).Return(nil).Times(1)

	err = s.transferQueueActiveTaskExecutor.execute(transferTask, true)
	s.Nil(err)
}

func (s *transferQueueActiveTaskExecutorSuite) TestProcessCloseExecution_NoParent_HasManyAbandonedChildren() {

	execution := executionpb.WorkflowExecution{
		WorkflowId: "some random workflow ID",
		RunId:      uuid.New(),
	}
	workflowType := "some random workflow type"
	taskListName := "some random task list"

	mutableState := newMutableStateBuilderWithReplicationStateWithEventV2(s.mockShard, s.mockShard.GetEventsCache(), s.logger, s.version, execution.GetRunId())
	_, err := mutableState.AddWorkflowExecutionStartedEvent(
		execution,
		&historyservice.StartWorkflowExecutionRequest{
			NamespaceId: s.namespaceID,
			StartRequest: &workflowservice.StartWorkflowExecutionRequest{
				WorkflowType:                        &commonpb.WorkflowType{Name: workflowType},
				TaskList:                            &tasklistpb.TaskList{Name: taskListName},
				ExecutionStartToCloseTimeoutSeconds: 2,
				TaskStartToCloseTimeoutSeconds:      1,
			},
		},
	)
	s.Nil(err)

	di := addDecisionTaskScheduledEvent(mutableState)
	event := addDecisionTaskStartedEvent(mutableState, di.ScheduleID, taskListName, uuid.New())
	di.StartedID = event.GetEventId()

	dt := decisionpb.DecisionType_StartChildWorkflowExecution
	parentClosePolicy := commonpb.ParentClosePolicy_Abandon
	var decisions []*decisionpb.Decision
	for i := 0; i < 10; i++ {
		decisions = append(decisions, &decisionpb.Decision{
			DecisionType: dt,
			Attributes: &decisionpb.Decision_StartChildWorkflowExecutionDecisionAttributes{StartChildWorkflowExecutionDecisionAttributes: &decisionpb.StartChildWorkflowExecutionDecisionAttributes{
				WorkflowId: "child workflow" + string(i),
				WorkflowType: &commonpb.WorkflowType{
					Name: "child workflow type",
				},
				TaskList:          &tasklistpb.TaskList{Name: taskListName},
				Input:             []byte("random input"),
				ParentClosePolicy: parentClosePolicy,
			}},
		})
	}

	event, _ = mutableState.AddDecisionTaskCompletedEvent(di.ScheduleID, di.StartedID, &workflowservice.RespondDecisionTaskCompletedRequest{
		ExecutionContext: nil,
		Identity:         "some random identity",
		Decisions:        decisions,
	}, defaultHistoryMaxAutoResetPoints)

	for i := 0; i < 10; i++ {
		_, _, err = mutableState.AddStartChildWorkflowExecutionInitiatedEvent(event.GetEventId(), uuid.New(), &decisionpb.StartChildWorkflowExecutionDecisionAttributes{
			WorkflowId: "child workflow" + string(i),
			WorkflowType: &commonpb.WorkflowType{
				Name: "child workflow type",
			},
			TaskList:          &tasklistpb.TaskList{Name: taskListName},
			Input:             []byte("random input"),
			ParentClosePolicy: parentClosePolicy,
		})
		s.Nil(err)
	}

	s.NoError(mutableState.FlushBufferedEvents())

	taskID := int64(59)
	event = addCompleteWorkflowEvent(mutableState, event.GetEventId(), nil)

	transferTask := &persistenceblobs.TransferTaskInfo{
		Version:     s.version,
		NamespaceId: s.GetNamespaceIDBytes(),
		WorkflowId:  execution.GetWorkflowId(),
		RunId:       primitives.MustParseUUID(execution.GetRunId()),
		TaskId:      taskID,
		TaskList:    taskListName,
		TaskType:    persistence.TransferTaskTypeCloseExecution,
		ScheduleId:  event.GetEventId(),
	}

	persistenceMutableState := s.createPersistenceMutableState(mutableState, event.GetEventId(), event.GetVersion())
	s.mockExecutionMgr.On("GetWorkflowExecution", mock.Anything).Return(&persistence.GetWorkflowExecutionResponse{State: persistenceMutableState}, nil)
	s.mockVisibilityMgr.On("RecordWorkflowExecutionClosed", mock.Anything).Return(nil).Once()
	s.mockArchivalMetadata.On("GetVisibilityConfig").Return(archiver.NewDisabledArchvialConfig())

	err = s.transferQueueActiveTaskExecutor.execute(transferTask, true)
	s.Nil(err)
}

func (s *transferQueueActiveTaskExecutorSuite) TestProcessCancelExecution_Success() {

	execution := executionpb.WorkflowExecution{
		WorkflowId: "some random workflow ID",
		RunId:      uuid.New(),
	}
	workflowType := "some random workflow type"
	taskListName := "some random task list"

	targetExecution := executionpb.WorkflowExecution{
		WorkflowId: "some random target workflow ID",
		RunId:      uuid.New(),
	}

	mutableState := newMutableStateBuilderWithReplicationStateWithEventV2(s.mockShard, s.mockShard.GetEventsCache(), s.logger, s.version, execution.GetRunId())
	_, err := mutableState.AddWorkflowExecutionStartedEvent(
		execution,
		&historyservice.StartWorkflowExecutionRequest{
			NamespaceId: s.namespaceID,
			StartRequest: &workflowservice.StartWorkflowExecutionRequest{
				WorkflowType:                        &commonpb.WorkflowType{Name: workflowType},
				TaskList:                            &tasklistpb.TaskList{Name: taskListName},
				ExecutionStartToCloseTimeoutSeconds: 2,
				TaskStartToCloseTimeoutSeconds:      1,
			},
		},
	)
	s.Nil(err)

	di := addDecisionTaskScheduledEvent(mutableState)
	event := addDecisionTaskStartedEvent(mutableState, di.ScheduleID, taskListName, uuid.New())
	di.StartedID = event.GetEventId()
	event = addDecisionTaskCompletedEvent(mutableState, di.ScheduleID, di.StartedID, nil, "some random identity")

	taskID := int64(59)
	event, rci := addRequestCancelInitiatedEvent(mutableState, event.GetEventId(), uuid.New(), testTargetNamespace, targetExecution.GetWorkflowId(), targetExecution.GetRunId())

	transferTask := &persistenceblobs.TransferTaskInfo{
		Version:           s.version,
		NamespaceId:       s.GetNamespaceIDBytes(),
		WorkflowId:        execution.GetWorkflowId(),
		RunId:             primitives.MustParseUUID(execution.GetRunId()),
		TargetNamespaceId: primitives.MustParseUUID(s.targetNamespaceID),
		TargetWorkflowId:  targetExecution.GetWorkflowId(),
		TargetRunId:       primitives.MustParseUUID(targetExecution.GetRunId()),
		TaskId:            taskID,
		TaskList:          taskListName,
		TaskType:          persistence.TransferTaskTypeCancelExecution,
		ScheduleId:        event.GetEventId(),
	}

	persistenceMutableState := s.createPersistenceMutableState(mutableState, event.GetEventId(), event.GetVersion())
	s.mockExecutionMgr.On("GetWorkflowExecution", mock.Anything).Return(&persistence.GetWorkflowExecutionResponse{State: persistenceMutableState}, nil)
	s.mockHistoryClient.EXPECT().RequestCancelWorkflowExecution(gomock.Any(), s.createRequestCancelWorkflowExecutionRequest(s.targetNamespace, transferTask, rci)).Return(nil, nil).Times(1)
	s.mockHistoryV2Mgr.On("AppendHistoryNodes", mock.Anything).Return(&p.AppendHistoryNodesResponse{Size: 0}, nil).Once()
	s.mockExecutionMgr.On("UpdateWorkflowExecution", mock.Anything).Return(&p.UpdateWorkflowExecutionResponse{MutableStateUpdateSessionStats: &p.MutableStateUpdateSessionStats{}}, nil).Once()
	s.mockClusterMetadata.EXPECT().ClusterNameForFailoverVersion(s.version).Return(cluster.TestCurrentClusterName).AnyTimes()

	err = s.transferQueueActiveTaskExecutor.execute(transferTask, true)
	s.Nil(err)
}

func (s *transferQueueActiveTaskExecutorSuite) TestProcessCancelExecution_Failure() {

	execution := executionpb.WorkflowExecution{
		WorkflowId: "some random workflow ID",
		RunId:      uuid.New(),
	}
	workflowType := "some random workflow type"
	taskListName := "some random task list"

	targetExecution := executionpb.WorkflowExecution{
		WorkflowId: "some random target workflow ID",
		RunId:      uuid.New(),
	}

	mutableState := newMutableStateBuilderWithReplicationStateWithEventV2(s.mockShard, s.mockShard.GetEventsCache(), s.logger, s.version, execution.GetRunId())
	_, err := mutableState.AddWorkflowExecutionStartedEvent(
		execution,
		&historyservice.StartWorkflowExecutionRequest{
			NamespaceId: s.namespaceID,
			StartRequest: &workflowservice.StartWorkflowExecutionRequest{
				WorkflowType:                        &commonpb.WorkflowType{Name: workflowType},
				TaskList:                            &tasklistpb.TaskList{Name: taskListName},
				ExecutionStartToCloseTimeoutSeconds: 2,
				TaskStartToCloseTimeoutSeconds:      1,
			},
		},
	)
	s.Nil(err)

	di := addDecisionTaskScheduledEvent(mutableState)
	event := addDecisionTaskStartedEvent(mutableState, di.ScheduleID, taskListName, uuid.New())
	di.StartedID = event.GetEventId()
	event = addDecisionTaskCompletedEvent(mutableState, di.ScheduleID, di.StartedID, nil, "some random identity")

	taskID := int64(59)
	event, rci := addRequestCancelInitiatedEvent(mutableState, event.GetEventId(), uuid.New(), testTargetNamespace, targetExecution.GetWorkflowId(), targetExecution.GetRunId())

	transferTask := &persistenceblobs.TransferTaskInfo{
		Version:           s.version,
		NamespaceId:       s.GetNamespaceIDBytes(),
		WorkflowId:        execution.GetWorkflowId(),
		RunId:             primitives.MustParseUUID(execution.GetRunId()),
		TargetNamespaceId: primitives.MustParseUUID(s.targetNamespaceID),
		TargetWorkflowId:  targetExecution.GetWorkflowId(),
		TargetRunId:       primitives.MustParseUUID(targetExecution.GetRunId()),
		TaskId:            taskID,
		TaskList:          taskListName,
		TaskType:          persistence.TransferTaskTypeCancelExecution,
		ScheduleId:        event.GetEventId(),
	}

	persistenceMutableState := s.createPersistenceMutableState(mutableState, event.GetEventId(), event.GetVersion())
	s.mockExecutionMgr.On("GetWorkflowExecution", mock.Anything).Return(&persistence.GetWorkflowExecutionResponse{State: persistenceMutableState}, nil)
	s.mockHistoryClient.EXPECT().RequestCancelWorkflowExecution(gomock.Any(), s.createRequestCancelWorkflowExecutionRequest(s.targetNamespace, transferTask, rci)).Return(nil, serviceerror.NewNotFound("")).Times(1)
	s.mockHistoryV2Mgr.On("AppendHistoryNodes", mock.Anything).Return(&p.AppendHistoryNodesResponse{Size: 0}, nil).Once()
	s.mockExecutionMgr.On("UpdateWorkflowExecution", mock.Anything).Return(&p.UpdateWorkflowExecutionResponse{MutableStateUpdateSessionStats: &p.MutableStateUpdateSessionStats{}}, nil).Once()
	s.mockClusterMetadata.EXPECT().ClusterNameForFailoverVersion(s.version).Return(cluster.TestCurrentClusterName).AnyTimes()

	err = s.transferQueueActiveTaskExecutor.execute(transferTask, true)
	s.Nil(err)
}

func (s *transferQueueActiveTaskExecutorSuite) TestProcessCancelExecution_Duplication() {

	execution := executionpb.WorkflowExecution{
		WorkflowId: "some random workflow ID",
		RunId:      uuid.New(),
	}
	workflowType := "some random workflow type"
	taskListName := "some random task list"

	targetExecution := executionpb.WorkflowExecution{
		WorkflowId: "some random target workflow ID",
		RunId:      uuid.New(),
	}

	mutableState := newMutableStateBuilderWithReplicationStateWithEventV2(s.mockShard, s.mockShard.GetEventsCache(), s.logger, s.version, execution.GetRunId())
	_, err := mutableState.AddWorkflowExecutionStartedEvent(
		execution,
		&historyservice.StartWorkflowExecutionRequest{
			NamespaceId: s.namespaceID,
			StartRequest: &workflowservice.StartWorkflowExecutionRequest{
				WorkflowType:                        &commonpb.WorkflowType{Name: workflowType},
				TaskList:                            &tasklistpb.TaskList{Name: taskListName},
				ExecutionStartToCloseTimeoutSeconds: 2,
				TaskStartToCloseTimeoutSeconds:      1,
			},
		},
	)
	s.Nil(err)

	di := addDecisionTaskScheduledEvent(mutableState)
	event := addDecisionTaskStartedEvent(mutableState, di.ScheduleID, taskListName, uuid.New())
	di.StartedID = event.GetEventId()
	event = addDecisionTaskCompletedEvent(mutableState, di.ScheduleID, di.StartedID, nil, "some random identity")

	taskID := int64(59)
	event, _ = addRequestCancelInitiatedEvent(mutableState, event.GetEventId(), uuid.New(), testTargetNamespace, targetExecution.GetWorkflowId(), targetExecution.GetRunId())

	transferTask := &persistenceblobs.TransferTaskInfo{
		Version:           s.version,
		NamespaceId:       s.GetNamespaceIDBytes(),
		WorkflowId:        execution.GetWorkflowId(),
		RunId:             primitives.MustParseUUID(execution.GetRunId()),
		TargetNamespaceId: primitives.MustParseUUID(s.targetNamespaceID),
		TargetWorkflowId:  targetExecution.GetWorkflowId(),
		TargetRunId:       primitives.MustParseUUID(targetExecution.GetRunId()),
		TaskId:            taskID,
		TaskList:          taskListName,
		TaskType:          persistence.TransferTaskTypeCancelExecution,
		ScheduleId:        event.GetEventId(),
	}

	event = addCancelRequestedEvent(mutableState, event.GetEventId(), testTargetNamespaceID, targetExecution.GetWorkflowId(), targetExecution.GetRunId())

	persistenceMutableState := s.createPersistenceMutableState(mutableState, event.GetEventId(), event.GetVersion())
	s.mockExecutionMgr.On("GetWorkflowExecution", mock.Anything).Return(&persistence.GetWorkflowExecutionResponse{State: persistenceMutableState}, nil)

	err = s.transferQueueActiveTaskExecutor.execute(transferTask, true)
	s.Nil(err)
}

func (s *transferQueueActiveTaskExecutorSuite) TestProcessSignalExecution_Success() {

	execution := executionpb.WorkflowExecution{
		WorkflowId: "some random workflow ID",
		RunId:      uuid.New(),
	}
	workflowType := "some random workflow type"
	taskListName := "some random task list"

	targetExecution := executionpb.WorkflowExecution{
		WorkflowId: "some random target workflow ID",
		RunId:      uuid.New(),
	}
	signalName := "some random signal name"
	signalInput := []byte("some random signal input")
	signalControl := []byte("some random signal control")

	mutableState := newMutableStateBuilderWithReplicationStateWithEventV2(s.mockShard, s.mockShard.GetEventsCache(), s.logger, s.version, execution.GetRunId())
	_, err := mutableState.AddWorkflowExecutionStartedEvent(
		execution,
		&historyservice.StartWorkflowExecutionRequest{
			NamespaceId: s.namespaceID,
			StartRequest: &workflowservice.StartWorkflowExecutionRequest{
				WorkflowType:                        &commonpb.WorkflowType{Name: workflowType},
				TaskList:                            &tasklistpb.TaskList{Name: taskListName},
				ExecutionStartToCloseTimeoutSeconds: 2,
				TaskStartToCloseTimeoutSeconds:      1,
			},
		},
	)
	s.Nil(err)

	di := addDecisionTaskScheduledEvent(mutableState)
	event := addDecisionTaskStartedEvent(mutableState, di.ScheduleID, taskListName, uuid.New())
	di.StartedID = event.GetEventId()
	event = addDecisionTaskCompletedEvent(mutableState, di.ScheduleID, di.StartedID, nil, "some random identity")

	taskID := int64(59)
	event, si := addRequestSignalInitiatedEvent(mutableState, event.GetEventId(), uuid.New(),
		testTargetNamespace, targetExecution.GetWorkflowId(), targetExecution.GetRunId(), signalName, signalInput, signalControl)

	transferTask := &persistenceblobs.TransferTaskInfo{
		Version:           s.version,
		NamespaceId:       s.GetNamespaceIDBytes(),
		WorkflowId:        execution.GetWorkflowId(),
		RunId:             primitives.MustParseUUID(execution.GetRunId()),
		TargetNamespaceId: primitives.MustParseUUID(s.targetNamespaceID),
		TargetWorkflowId:  targetExecution.GetWorkflowId(),
		TargetRunId:       primitives.MustParseUUID(targetExecution.GetRunId()),
		TaskId:            taskID,
		TaskList:          taskListName,
		TaskType:          persistence.TransferTaskTypeSignalExecution,
		ScheduleId:        event.GetEventId(),
	}

	persistenceMutableState := s.createPersistenceMutableState(mutableState, event.GetEventId(), event.GetVersion())
	s.mockExecutionMgr.On("GetWorkflowExecution", mock.Anything).Return(&persistence.GetWorkflowExecutionResponse{State: persistenceMutableState}, nil)
	s.mockHistoryClient.EXPECT().SignalWorkflowExecution(gomock.Any(), s.createSignalWorkflowExecutionRequest(s.targetNamespace, transferTask, si)).Return(nil, nil).Times(1)
	s.mockHistoryV2Mgr.On("AppendHistoryNodes", mock.Anything).Return(&p.AppendHistoryNodesResponse{Size: 0}, nil).Once()
	s.mockExecutionMgr.On("UpdateWorkflowExecution", mock.Anything).Return(&p.UpdateWorkflowExecutionResponse{MutableStateUpdateSessionStats: &p.MutableStateUpdateSessionStats{}}, nil).Once()
	s.mockClusterMetadata.EXPECT().ClusterNameForFailoverVersion(s.version).Return(cluster.TestCurrentClusterName).AnyTimes()

	s.mockHistoryClient.EXPECT().RemoveSignalMutableState(gomock.Any(), &historyservice.RemoveSignalMutableStateRequest{
		NamespaceId: primitives.UUID(transferTask.GetTargetNamespaceId()).String(),
		WorkflowExecution: &executionpb.WorkflowExecution{
			WorkflowId: transferTask.GetTargetWorkflowId(),
			RunId:      primitives.UUID(transferTask.GetTargetRunId()).String(),
		},
		RequestId: si.GetRequestId(),
	}).Return(nil, nil).Times(1)

	err = s.transferQueueActiveTaskExecutor.execute(transferTask, true)
	s.Nil(err)
}

func (s *transferQueueActiveTaskExecutorSuite) TestProcessSignalExecution_Failure() {

	execution := executionpb.WorkflowExecution{
		WorkflowId: "some random workflow ID",
		RunId:      uuid.New(),
	}
	workflowType := "some random workflow type"
	taskListName := "some random task list"

	targetExecution := executionpb.WorkflowExecution{
		WorkflowId: "some random target workflow ID",
		RunId:      uuid.New(),
	}
	signalName := "some random signal name"
	signalInput := []byte("some random signal input")
	signalControl := []byte("some random signal control")

	mutableState := newMutableStateBuilderWithReplicationStateWithEventV2(s.mockShard, s.mockShard.GetEventsCache(), s.logger, s.version, execution.GetRunId())
	_, err := mutableState.AddWorkflowExecutionStartedEvent(
		execution,
		&historyservice.StartWorkflowExecutionRequest{
			NamespaceId: s.namespaceID,
			StartRequest: &workflowservice.StartWorkflowExecutionRequest{
				WorkflowType:                        &commonpb.WorkflowType{Name: workflowType},
				TaskList:                            &tasklistpb.TaskList{Name: taskListName},
				ExecutionStartToCloseTimeoutSeconds: 2,
				TaskStartToCloseTimeoutSeconds:      1,
			},
		},
	)
	s.Nil(err)

	di := addDecisionTaskScheduledEvent(mutableState)
	event := addDecisionTaskStartedEvent(mutableState, di.ScheduleID, taskListName, uuid.New())
	di.StartedID = event.GetEventId()
	event = addDecisionTaskCompletedEvent(mutableState, di.ScheduleID, di.StartedID, nil, "some random identity")

	taskID := int64(59)
	event, si := addRequestSignalInitiatedEvent(mutableState, event.GetEventId(), uuid.New(),
		testTargetNamespace, targetExecution.GetWorkflowId(), targetExecution.GetRunId(), signalName, signalInput, signalControl)

	transferTask := &persistenceblobs.TransferTaskInfo{
		Version:           s.version,
		NamespaceId:       s.GetNamespaceIDBytes(),
		WorkflowId:        execution.GetWorkflowId(),
		RunId:             primitives.MustParseUUID(execution.GetRunId()),
		TargetNamespaceId: primitives.MustParseUUID(s.targetNamespaceID),
		TargetWorkflowId:  targetExecution.GetWorkflowId(),
		TargetRunId:       primitives.MustParseUUID(targetExecution.GetRunId()),
		TaskId:            taskID,
		TaskList:          taskListName,
		TaskType:          persistence.TransferTaskTypeSignalExecution,
		ScheduleId:        event.GetEventId(),
	}

	persistenceMutableState := s.createPersistenceMutableState(mutableState, event.GetEventId(), event.GetVersion())
	s.mockExecutionMgr.On("GetWorkflowExecution", mock.Anything).Return(&persistence.GetWorkflowExecutionResponse{State: persistenceMutableState}, nil)
	s.mockHistoryClient.EXPECT().SignalWorkflowExecution(gomock.Any(), s.createSignalWorkflowExecutionRequest(s.targetNamespace, transferTask, si)).Return(nil, serviceerror.NewNotFound("")).Times(1)
	s.mockHistoryV2Mgr.On("AppendHistoryNodes", mock.Anything).Return(&p.AppendHistoryNodesResponse{Size: 0}, nil).Once()
	s.mockExecutionMgr.On("UpdateWorkflowExecution", mock.Anything).Return(&p.UpdateWorkflowExecutionResponse{MutableStateUpdateSessionStats: &p.MutableStateUpdateSessionStats{}}, nil).Once()
	s.mockClusterMetadata.EXPECT().ClusterNameForFailoverVersion(s.version).Return(cluster.TestCurrentClusterName).AnyTimes()

	err = s.transferQueueActiveTaskExecutor.execute(transferTask, true)
	s.Nil(err)
}

func (s *transferQueueActiveTaskExecutorSuite) TestProcessSignalExecution_Duplication() {

	execution := executionpb.WorkflowExecution{
		WorkflowId: "some random workflow ID",
		RunId:      uuid.New(),
	}
	workflowType := "some random workflow type"
	taskListName := "some random task list"

	targetExecution := executionpb.WorkflowExecution{
		WorkflowId: "some random target workflow ID",
		RunId:      uuid.New(),
	}
	signalName := "some random signal name"
	signalInput := []byte("some random signal input")
	signalControl := []byte("some random signal control")

	mutableState := newMutableStateBuilderWithReplicationStateWithEventV2(s.mockShard, s.mockShard.GetEventsCache(), s.logger, s.version, execution.GetRunId())
	_, err := mutableState.AddWorkflowExecutionStartedEvent(
		execution,
		&historyservice.StartWorkflowExecutionRequest{
			NamespaceId: s.namespaceID,
			StartRequest: &workflowservice.StartWorkflowExecutionRequest{
				WorkflowType:                        &commonpb.WorkflowType{Name: workflowType},
				TaskList:                            &tasklistpb.TaskList{Name: taskListName},
				ExecutionStartToCloseTimeoutSeconds: 2,
				TaskStartToCloseTimeoutSeconds:      1,
			},
		},
	)
	s.Nil(err)

	di := addDecisionTaskScheduledEvent(mutableState)
	event := addDecisionTaskStartedEvent(mutableState, di.ScheduleID, taskListName, uuid.New())
	di.StartedID = event.GetEventId()
	event = addDecisionTaskCompletedEvent(mutableState, di.ScheduleID, di.StartedID, nil, "some random identity")

	taskID := int64(59)
	event, _ = addRequestSignalInitiatedEvent(mutableState, event.GetEventId(), uuid.New(),
		testTargetNamespace, targetExecution.GetWorkflowId(), targetExecution.GetRunId(), signalName, signalInput, signalControl)

	transferTask := &persistenceblobs.TransferTaskInfo{
		Version:           s.version,
		NamespaceId:       s.GetNamespaceIDBytes(),
		WorkflowId:        execution.GetWorkflowId(),
		RunId:             primitives.MustParseUUID(execution.GetRunId()),
		TargetNamespaceId: primitives.MustParseUUID(s.targetNamespaceID),
		TargetWorkflowId:  targetExecution.GetWorkflowId(),
		TargetRunId:       primitives.MustParseUUID(targetExecution.GetRunId()),
		TaskId:            taskID,
		TaskList:          taskListName,
		TaskType:          persistence.TransferTaskTypeSignalExecution,
		ScheduleId:        event.GetEventId(),
	}

	event = addSignaledEvent(mutableState, event.GetEventId(), testTargetNamespace, targetExecution.GetWorkflowId(), targetExecution.GetRunId(), nil)

	persistenceMutableState := s.createPersistenceMutableState(mutableState, event.GetEventId(), event.GetVersion())
	s.mockExecutionMgr.On("GetWorkflowExecution", mock.Anything).Return(&persistence.GetWorkflowExecutionResponse{State: persistenceMutableState}, nil)

	err = s.transferQueueActiveTaskExecutor.execute(transferTask, true)
	s.Nil(err)
}

func (s *transferQueueActiveTaskExecutorSuite) TestProcessStartChildExecution_Success() {

	execution := executionpb.WorkflowExecution{
		WorkflowId: "some random workflow ID",
		RunId:      uuid.New(),
	}
	workflowType := "some random workflow type"
	taskListName := "some random task list"

	childWorkflowID := "some random child workflow ID"
	childRunID := uuid.New()
	childWorkflowType := "some random child workflow type"
	childTaskListName := "some random child task list"

	mutableState := newMutableStateBuilderWithReplicationStateWithEventV2(s.mockShard, s.mockShard.GetEventsCache(), s.logger, s.version, execution.GetRunId())
	_, err := mutableState.AddWorkflowExecutionStartedEvent(
		execution,
		&historyservice.StartWorkflowExecutionRequest{
			NamespaceId: s.namespaceID,
			StartRequest: &workflowservice.StartWorkflowExecutionRequest{
				WorkflowType:                        &commonpb.WorkflowType{Name: workflowType},
				TaskList:                            &tasklistpb.TaskList{Name: taskListName},
				ExecutionStartToCloseTimeoutSeconds: 2,
				TaskStartToCloseTimeoutSeconds:      1,
			},
		},
	)
	s.Nil(err)

	di := addDecisionTaskScheduledEvent(mutableState)
	event := addDecisionTaskStartedEvent(mutableState, di.ScheduleID, taskListName, uuid.New())
	di.StartedID = event.GetEventId()
	event = addDecisionTaskCompletedEvent(mutableState, di.ScheduleID, di.StartedID, nil, "some random identity")

	taskID := int64(59)

	event, ci := addStartChildWorkflowExecutionInitiatedEvent(mutableState, event.GetEventId(), uuid.New(),
		s.childNamespace, childWorkflowID, childWorkflowType, childTaskListName, nil, 1, 1)

	transferTask := &persistenceblobs.TransferTaskInfo{
		Version:           s.version,
		NamespaceId:       s.GetNamespaceIDBytes(),
		WorkflowId:        execution.GetWorkflowId(),
		RunId:             primitives.MustParseUUID(execution.GetRunId()),
		TargetNamespaceId: primitives.MustParseUUID(testChildNamespaceID),
		TargetWorkflowId:  childWorkflowID,
		TargetRunId:       nil,
		TaskId:            taskID,
		TaskList:          taskListName,
		TaskType:          persistence.TransferTaskTypeStartChildExecution,
		ScheduleId:        event.GetEventId(),
	}

	persistenceMutableState := s.createPersistenceMutableState(mutableState, event.GetEventId(), event.GetVersion())
	s.mockExecutionMgr.On("GetWorkflowExecution", mock.Anything).Return(&persistence.GetWorkflowExecutionResponse{State: persistenceMutableState}, nil)
	s.mockHistoryClient.EXPECT().StartWorkflowExecution(gomock.Any(), s.createChildWorkflowExecutionRequest(
		s.namespace,
		s.childNamespace,
		transferTask,
		mutableState,
		ci,
	)).Return(&historyservice.StartWorkflowExecutionResponse{RunId: childRunID}, nil).Times(1)
	s.mockHistoryV2Mgr.On("AppendHistoryNodes", mock.Anything).Return(&p.AppendHistoryNodesResponse{Size: 0}, nil).Once()
	s.mockExecutionMgr.On("UpdateWorkflowExecution", mock.Anything).Return(&p.UpdateWorkflowExecutionResponse{MutableStateUpdateSessionStats: &p.MutableStateUpdateSessionStats{}}, nil).Once()
	s.mockClusterMetadata.EXPECT().ClusterNameForFailoverVersion(s.version).Return(cluster.TestCurrentClusterName).AnyTimes()
	s.mockHistoryClient.EXPECT().ScheduleDecisionTask(gomock.Any(), &historyservice.ScheduleDecisionTaskRequest{
		NamespaceId: testChildNamespaceID,
		WorkflowExecution: &executionpb.WorkflowExecution{
			WorkflowId: childWorkflowID,
			RunId:      childRunID,
		},
		IsFirstDecision: true,
	}).Return(nil, nil).Times(1)

	err = s.transferQueueActiveTaskExecutor.execute(transferTask, true)
	s.Nil(err)
}

func (s *transferQueueActiveTaskExecutorSuite) TestProcessStartChildExecution_Failure() {

	execution := executionpb.WorkflowExecution{
		WorkflowId: "some random workflow ID",
		RunId:      uuid.New(),
	}
	workflowType := "some random workflow type"
	taskListName := "some random task list"

	childWorkflowID := "some random child workflow ID"
	childWorkflowType := "some random child workflow type"
	childTaskListName := "some random child task list"

	mutableState := newMutableStateBuilderWithReplicationStateWithEventV2(s.mockShard, s.mockShard.GetEventsCache(), s.logger, s.version, execution.GetRunId())
	_, err := mutableState.AddWorkflowExecutionStartedEvent(
		execution,
		&historyservice.StartWorkflowExecutionRequest{
			NamespaceId: s.namespaceID,
			StartRequest: &workflowservice.StartWorkflowExecutionRequest{
				WorkflowType:                        &commonpb.WorkflowType{Name: workflowType},
				TaskList:                            &tasklistpb.TaskList{Name: taskListName},
				ExecutionStartToCloseTimeoutSeconds: 2,
				TaskStartToCloseTimeoutSeconds:      1,
			},
		},
	)
	s.Nil(err)

	di := addDecisionTaskScheduledEvent(mutableState)
	event := addDecisionTaskStartedEvent(mutableState, di.ScheduleID, taskListName, uuid.New())
	di.StartedID = event.GetEventId()
	event = addDecisionTaskCompletedEvent(mutableState, di.ScheduleID, di.StartedID, nil, "some random identity")

	taskID := int64(59)

	event, ci := addStartChildWorkflowExecutionInitiatedEvent(
		mutableState,
		event.GetEventId(),
		uuid.New(),
		s.childNamespace,
		childWorkflowID,
		childWorkflowType,
		childTaskListName,
		nil,
		1,
		1,
	)

	transferTask := &persistenceblobs.TransferTaskInfo{
		Version:           s.version,
		NamespaceId:       s.GetNamespaceIDBytes(),
		WorkflowId:        execution.GetWorkflowId(),
		RunId:             primitives.MustParseUUID(execution.GetRunId()),
		TargetNamespaceId: primitives.MustParseUUID(testChildNamespaceID),
		TargetWorkflowId:  childWorkflowID,
		TargetRunId:       nil,
		TaskId:            taskID,
		TaskList:          taskListName,
		TaskType:          persistence.TransferTaskTypeStartChildExecution,
		ScheduleId:        event.GetEventId(),
	}

	persistenceMutableState := s.createPersistenceMutableState(mutableState, event.GetEventId(), event.GetVersion())
	s.mockExecutionMgr.On("GetWorkflowExecution", mock.Anything).Return(&persistence.GetWorkflowExecutionResponse{State: persistenceMutableState}, nil)
	s.mockHistoryClient.EXPECT().StartWorkflowExecution(gomock.Any(), s.createChildWorkflowExecutionRequest(
		s.namespace,
		s.childNamespace,
		transferTask,
		mutableState,
		ci,
	)).Return(nil, serviceerror.NewWorkflowExecutionAlreadyStarted("msg", "", "")).Times(1)
	s.mockHistoryV2Mgr.On("AppendHistoryNodes", mock.Anything).Return(&p.AppendHistoryNodesResponse{Size: 0}, nil).Once()
	s.mockExecutionMgr.On("UpdateWorkflowExecution", mock.Anything).Return(&p.UpdateWorkflowExecutionResponse{MutableStateUpdateSessionStats: &p.MutableStateUpdateSessionStats{}}, nil).Once()
	s.mockClusterMetadata.EXPECT().ClusterNameForFailoverVersion(s.version).Return(cluster.TestCurrentClusterName).AnyTimes()

	err = s.transferQueueActiveTaskExecutor.execute(transferTask, true)
	s.Nil(err)
}

func (s *transferQueueActiveTaskExecutorSuite) TestProcessStartChildExecution_Success_Dup() {

	execution := executionpb.WorkflowExecution{
		WorkflowId: "some random workflow ID",
		RunId:      uuid.New(),
	}
	workflowType := "some random workflow type"
	taskListName := "some random task list"

	childWorkflowID := "some random child workflow ID"
	childRunID := uuid.New()
	childWorkflowType := "some random child workflow type"
	childTaskListName := "some random child task list"

	mutableState := newMutableStateBuilderWithReplicationStateWithEventV2(s.mockShard, s.mockShard.GetEventsCache(), s.logger, s.version, execution.GetRunId())
	_, err := mutableState.AddWorkflowExecutionStartedEvent(
		execution,
		&historyservice.StartWorkflowExecutionRequest{
			NamespaceId: s.namespaceID,
			StartRequest: &workflowservice.StartWorkflowExecutionRequest{
				WorkflowType:                        &commonpb.WorkflowType{Name: workflowType},
				TaskList:                            &tasklistpb.TaskList{Name: taskListName},
				ExecutionStartToCloseTimeoutSeconds: 2,
				TaskStartToCloseTimeoutSeconds:      1,
			},
		},
	)
	s.Nil(err)

	di := addDecisionTaskScheduledEvent(mutableState)
	event := addDecisionTaskStartedEvent(mutableState, di.ScheduleID, taskListName, uuid.New())
	di.StartedID = event.GetEventId()
	event = addDecisionTaskCompletedEvent(mutableState, di.ScheduleID, di.StartedID, nil, "some random identity")

	taskID := int64(59)

	event, ci := addStartChildWorkflowExecutionInitiatedEvent(
		mutableState,
		event.GetEventId(),
		uuid.New(),
		s.childNamespace,
		childWorkflowID,
		childWorkflowType,
		childTaskListName,
		nil,
		1,
		1,
	)

	transferTask := &persistenceblobs.TransferTaskInfo{
		Version:           s.version,
		NamespaceId:       s.GetNamespaceIDBytes(),
		WorkflowId:        execution.GetWorkflowId(),
		RunId:             primitives.MustParseUUID(execution.GetRunId()),
		TargetNamespaceId: primitives.MustParseUUID(testChildNamespaceID),
		TargetWorkflowId:  childWorkflowID,
		TargetRunId:       nil,
		TaskId:            taskID,
		TaskList:          taskListName,
		TaskType:          persistence.TransferTaskTypeStartChildExecution,
		ScheduleId:        event.GetEventId(),
	}

	event = addChildWorkflowExecutionStartedEvent(mutableState, event.GetEventId(), testChildNamespaceID, childWorkflowID, childRunID, childWorkflowType)
	ci.StartedID = event.GetEventId()

	persistenceMutableState := s.createPersistenceMutableState(mutableState, event.GetEventId(), event.GetVersion())
	s.mockExecutionMgr.On("GetWorkflowExecution", mock.Anything).Return(&persistence.GetWorkflowExecutionResponse{State: persistenceMutableState}, nil)
	s.mockHistoryClient.EXPECT().ScheduleDecisionTask(gomock.Any(), &historyservice.ScheduleDecisionTaskRequest{
		NamespaceId: testChildNamespaceID,
		WorkflowExecution: &executionpb.WorkflowExecution{
			WorkflowId: childWorkflowID,
			RunId:      childRunID,
		},
		IsFirstDecision: true,
	}).Return(nil, nil).Times(1)

	err = s.transferQueueActiveTaskExecutor.execute(transferTask, true)
	s.Nil(err)
}

func (s *transferQueueActiveTaskExecutorSuite) TestProcessStartChildExecution_Duplication() {

	execution := executionpb.WorkflowExecution{
		WorkflowId: "some random workflow ID",
		RunId:      uuid.New(),
	}
	workflowType := "some random workflow type"
	taskListName := "some random task list"

	childExecution := executionpb.WorkflowExecution{
		WorkflowId: "some random child workflow ID",
		RunId:      uuid.New(),
	}
	childWorkflowType := "some random child workflow type"
	childTaskListName := "some random child task list"

	mutableState := newMutableStateBuilderWithReplicationStateWithEventV2(s.mockShard, s.mockShard.GetEventsCache(), s.logger, s.version, execution.GetRunId())
	_, err := mutableState.AddWorkflowExecutionStartedEvent(
		execution,
		&historyservice.StartWorkflowExecutionRequest{
			NamespaceId: s.namespaceID,
			StartRequest: &workflowservice.StartWorkflowExecutionRequest{
				WorkflowType:                        &commonpb.WorkflowType{Name: workflowType},
				TaskList:                            &tasklistpb.TaskList{Name: taskListName},
				ExecutionStartToCloseTimeoutSeconds: 2,
				TaskStartToCloseTimeoutSeconds:      1,
			},
		},
	)
	s.Nil(err)

	di := addDecisionTaskScheduledEvent(mutableState)
	event := addDecisionTaskStartedEvent(mutableState, di.ScheduleID, taskListName, uuid.New())
	di.StartedID = event.GetEventId()
	event = addDecisionTaskCompletedEvent(mutableState, di.ScheduleID, di.StartedID, nil, "some random identity")

	taskID := int64(59)

	event, ci := addStartChildWorkflowExecutionInitiatedEvent(
		mutableState,
		event.GetEventId(),
		uuid.New(),
		s.childNamespace,
		childExecution.GetWorkflowId(),
		childWorkflowType,
		childTaskListName,
		nil,
		1,
		1,
	)

	transferTask := &persistenceblobs.TransferTaskInfo{
		Version:           s.version,
		NamespaceId:       s.GetNamespaceIDBytes(),
		WorkflowId:        execution.GetWorkflowId(),
		RunId:             primitives.MustParseUUID(execution.GetRunId()),
		TargetNamespaceId: primitives.MustParseUUID(testChildNamespaceID),
		TargetWorkflowId:  childExecution.GetWorkflowId(),
		TargetRunId:       nil,
		TaskId:            taskID,
		TaskList:          taskListName,
		TaskType:          persistence.TransferTaskTypeStartChildExecution,
		ScheduleId:        event.GetEventId(),
	}

	event = addChildWorkflowExecutionStartedEvent(mutableState, event.GetEventId(), testChildNamespaceID, childExecution.GetWorkflowId(), childExecution.GetRunId(), childWorkflowType)
	ci.StartedID = event.GetEventId()
	event = addChildWorkflowExecutionCompletedEvent(mutableState, ci.InitiatedID, &childExecution, &eventpb.WorkflowExecutionCompletedEventAttributes{
		Result:                       []byte("some random child workflow execution result"),
		DecisionTaskCompletedEventId: transferTask.GetScheduleId(),
	})

	persistenceMutableState := s.createPersistenceMutableState(mutableState, event.GetEventId(), event.GetVersion())
	s.mockExecutionMgr.On("GetWorkflowExecution", mock.Anything).Return(&persistence.GetWorkflowExecutionResponse{State: persistenceMutableState}, nil)

	err = s.transferQueueActiveTaskExecutor.execute(transferTask, true)
	s.Nil(err)
}

func (s *transferQueueActiveTaskExecutorSuite) TestProcessRecordWorkflowStartedTask() {

	execution := executionpb.WorkflowExecution{
		WorkflowId: "some random workflow ID",
		RunId:      uuid.New(),
	}
	workflowType := "some random workflow type"
	taskListName := "some random task list"
	cronSchedule := "@every 5s"
	backoffSeconds := int32(5)

	mutableState := newMutableStateBuilderWithReplicationStateWithEventV2(s.mockShard, s.mockShard.GetEventsCache(), s.logger, s.version, execution.GetRunId())

	event, err := mutableState.AddWorkflowExecutionStartedEvent(
		execution,
		&historyservice.StartWorkflowExecutionRequest{
			NamespaceId: s.namespaceID,
			StartRequest: &workflowservice.StartWorkflowExecutionRequest{
				WorkflowType:                        &commonpb.WorkflowType{Name: workflowType},
				TaskList:                            &tasklistpb.TaskList{Name: taskListName},
				ExecutionStartToCloseTimeoutSeconds: 2,
				TaskStartToCloseTimeoutSeconds:      1,
				CronSchedule:                        cronSchedule,
			},
			FirstDecisionTaskBackoffSeconds: backoffSeconds,
		},
	)
	s.Nil(err)

	taskID := int64(59)
	di := addDecisionTaskScheduledEvent(mutableState)

	transferTask := &persistenceblobs.TransferTaskInfo{
		Version:     s.version,
		NamespaceId: s.GetNamespaceIDBytes(),
		WorkflowId:  execution.GetWorkflowId(),
		RunId:       primitives.MustParseUUID(execution.GetRunId()),
		TaskId:      taskID,
		TaskList:    taskListName,
		TaskType:    persistence.TransferTaskTypeRecordWorkflowStarted,
		ScheduleId:  event.GetEventId(),
	}

	persistenceMutableState := s.createPersistenceMutableState(mutableState, di.ScheduleID, di.Version)
	s.mockExecutionMgr.On("GetWorkflowExecution", mock.Anything).Return(&persistence.GetWorkflowExecutionResponse{State: persistenceMutableState}, nil)
	s.mockVisibilityMgr.On("RecordWorkflowExecutionStarted", s.createRecordWorkflowExecutionStartedRequest(s.namespace, event, transferTask, mutableState, backoffSeconds)).Once().Return(nil)

	err = s.transferQueueActiveTaskExecutor.execute(transferTask, true)
	s.Nil(err)
}

func (s *transferQueueActiveTaskExecutorSuite) TestProcessUpsertWorkflowSearchAttributes() {

	execution := executionpb.WorkflowExecution{
		WorkflowId: "some random workflow ID",
		RunId:      uuid.New(),
	}
	workflowType := "some random workflow type"
	taskListName := "some random task list"

	mutableState := newMutableStateBuilderWithReplicationStateWithEventV2(s.mockShard, s.mockShard.GetEventsCache(), s.logger, s.version, execution.GetRunId())

	event, err := mutableState.AddWorkflowExecutionStartedEvent(
		execution,
		&historyservice.StartWorkflowExecutionRequest{
			NamespaceId: s.namespaceID,
			StartRequest: &workflowservice.StartWorkflowExecutionRequest{
				WorkflowType:                        &commonpb.WorkflowType{Name: workflowType},
				TaskList:                            &tasklistpb.TaskList{Name: taskListName},
				ExecutionStartToCloseTimeoutSeconds: 2,
				TaskStartToCloseTimeoutSeconds:      1,
			},
		},
	)
	s.Nil(err)

	taskID := int64(59)
	di := addDecisionTaskScheduledEvent(mutableState)

	transferTask := &persistenceblobs.TransferTaskInfo{
		Version:     s.version,
		NamespaceId: s.GetNamespaceIDBytes(),
		WorkflowId:  execution.GetWorkflowId(),
		RunId:       primitives.MustParseUUID(execution.GetRunId()),
		TaskId:      taskID,
		TaskList:    taskListName,
		TaskType:    persistence.TransferTaskTypeUpsertWorkflowSearchAttributes,
		ScheduleId:  event.GetEventId(),
	}

	persistenceMutableState := s.createPersistenceMutableState(mutableState, di.ScheduleID, di.Version)
	s.mockExecutionMgr.On("GetWorkflowExecution", mock.Anything).Return(&persistence.GetWorkflowExecutionResponse{State: persistenceMutableState}, nil)
	s.mockVisibilityMgr.On("UpsertWorkflowExecution", s.createUpsertWorkflowSearchAttributesRequest(s.namespace, event, transferTask, mutableState)).Once().Return(nil)

	err = s.transferQueueActiveTaskExecutor.execute(transferTask, true)
	s.Nil(err)
}

func (s *transferQueueActiveTaskExecutorSuite) TestCopySearchAttributes() {
	var input map[string][]byte
	s.Nil(copySearchAttributes(input))

	key := "key"
	val := []byte{'1', '2', '3'}
	input = map[string][]byte{
		key: val,
	}
	result := copySearchAttributes(input)
	s.Equal(input, result)
	result[key][0] = '0'
	s.Equal(byte('1'), val[0])
}

func (s *transferQueueActiveTaskExecutorSuite) createAddActivityTaskRequest(
	task *persistenceblobs.TransferTaskInfo,
	ai *persistence.ActivityInfo,
) *matchingservice.AddActivityTaskRequest {
	return &matchingservice.AddActivityTaskRequest{
		NamespaceId:       primitives.UUID(task.GetTargetNamespaceId()).String(),
		SourceNamespaceId: primitives.UUID(task.GetNamespaceId()).String(),
		Execution: &executionpb.WorkflowExecution{
			WorkflowId: task.GetWorkflowId(),
			RunId:      primitives.UUID(task.GetRunId()).String(),
		},
		TaskList:                      &tasklistpb.TaskList{Name: task.TaskList},
		ScheduleId:                    task.GetScheduleId(),
		ScheduleToStartTimeoutSeconds: ai.ScheduleToStartTimeout,
	}
}

func (s *transferQueueActiveTaskExecutorSuite) createAddDecisionTaskRequest(
	task *persistenceblobs.TransferTaskInfo,
	mutableState mutableState,
) *matchingservice.AddDecisionTaskRequest {

	execution := executionpb.WorkflowExecution{
		WorkflowId: task.GetWorkflowId(),
		RunId:      primitives.UUID(task.GetRunId()).String(),
	}
	taskList := &tasklistpb.TaskList{Name: task.TaskList}
	executionInfo := mutableState.GetExecutionInfo()
	timeout := executionInfo.WorkflowTimeout
	if mutableState.GetExecutionInfo().TaskList != task.TaskList {
		taskList.Kind = tasklistpb.TaskListKind_Sticky
		timeout = executionInfo.StickyScheduleToStartTimeout
	}

	return &matchingservice.AddDecisionTaskRequest{
		NamespaceId:                   primitives.UUID(task.GetNamespaceId()).String(),
		Execution:                     &execution,
		TaskList:                      taskList,
		ScheduleId:                    task.GetScheduleId(),
		ScheduleToStartTimeoutSeconds: timeout,
	}
}

func (s *transferQueueActiveTaskExecutorSuite) createRecordWorkflowExecutionStartedRequest(
	namespace string,
	startEvent *eventpb.HistoryEvent,
	task *persistenceblobs.TransferTaskInfo,
	mutableState mutableState,
	backoffSeconds int32,
) *persistence.RecordWorkflowExecutionStartedRequest {
	execution := &executionpb.WorkflowExecution{
		WorkflowId: task.GetWorkflowId(),
		RunId:      primitives.UUID(task.GetRunId()).String(),
	}
	executionInfo := mutableState.GetExecutionInfo()
	executionTimestamp := time.Unix(0, startEvent.GetTimestamp()).Add(time.Duration(backoffSeconds) * time.Second)

	return &persistence.RecordWorkflowExecutionStartedRequest{
		Namespace:          namespace,
		NamespaceID:        primitives.UUID(task.GetNamespaceId()).String(),
		Execution:          *execution,
		WorkflowTypeName:   executionInfo.WorkflowTypeName,
		StartTimestamp:     startEvent.GetTimestamp(),
		ExecutionTimestamp: executionTimestamp.UnixNano(),
		WorkflowTimeout:    int64(executionInfo.WorkflowTimeout),
<<<<<<< HEAD
		TaskID:             task.GetTaskId(),
=======
		TaskID:             task.TaskID,
		TaskList:           task.TaskList,
>>>>>>> 58c0ccf7
	}
}

func (s *transferQueueActiveTaskExecutorSuite) createRequestCancelWorkflowExecutionRequest(
	targetNamespace string,
	task *persistenceblobs.TransferTaskInfo,
	rci *persistenceblobs.RequestCancelInfo,
) *historyservice.RequestCancelWorkflowExecutionRequest {

	sourceExecution := executionpb.WorkflowExecution{
		WorkflowId: task.GetWorkflowId(),
		RunId:      primitives.UUID(task.GetRunId()).String(),
	}
	targetExecution := executionpb.WorkflowExecution{
		WorkflowId: task.GetTargetWorkflowId(),
		RunId:      primitives.UUID(task.GetTargetRunId()).String(),
	}

	return &historyservice.RequestCancelWorkflowExecutionRequest{
		NamespaceId: primitives.UUID(task.GetTargetNamespaceId()).String(),
		CancelRequest: &workflowservice.RequestCancelWorkflowExecutionRequest{
			Namespace:         targetNamespace,
			WorkflowExecution: &targetExecution,
			Identity:          identityHistoryService,
			// Use the same request ID to dedupe RequestCancelWorkflowExecution calls
			RequestId: rci.GetCancelRequestId(),
		},
		ExternalInitiatedEventId:  task.GetScheduleId(),
		ExternalWorkflowExecution: &sourceExecution,
		ChildWorkflowOnly:         task.TargetChildWorkflowOnly,
	}
}

func (s *transferQueueActiveTaskExecutorSuite) createSignalWorkflowExecutionRequest(
	targetNamespace string,
	task *persistenceblobs.TransferTaskInfo,
	si *persistenceblobs.SignalInfo,
) *historyservice.SignalWorkflowExecutionRequest {

	sourceExecution := executionpb.WorkflowExecution{
		WorkflowId: task.GetWorkflowId(),
		RunId:      primitives.UUID(task.GetRunId()).String(),
	}
	targetExecution := executionpb.WorkflowExecution{
		WorkflowId: task.GetTargetWorkflowId(),
		RunId:      primitives.UUID(task.GetTargetRunId()).String(),
	}

	return &historyservice.SignalWorkflowExecutionRequest{
		NamespaceId: primitives.UUID(task.GetTargetNamespaceId()).String(),
		SignalRequest: &workflowservice.SignalWorkflowExecutionRequest{
			Namespace:         targetNamespace,
			WorkflowExecution: &targetExecution,
			Identity:          identityHistoryService,
			SignalName:        si.Name,
			Input:             si.Input,
			RequestId:         si.GetRequestId(),
			Control:           si.Control,
		},
		ExternalWorkflowExecution: &sourceExecution,
		ChildWorkflowOnly:         task.TargetChildWorkflowOnly,
	}
}

func (s *transferQueueActiveTaskExecutorSuite) createChildWorkflowExecutionRequest(
	namespace string,
	childNamespace string,
	task *persistenceblobs.TransferTaskInfo,
	mutableState mutableState,
	ci *persistence.ChildExecutionInfo,
) *historyservice.StartWorkflowExecutionRequest {

	event, err := mutableState.GetChildExecutionInitiatedEvent(task.GetScheduleId())
	s.NoError(err)
	attributes := event.GetStartChildWorkflowExecutionInitiatedEventAttributes()
	execution := executionpb.WorkflowExecution{
		WorkflowId: task.GetWorkflowId(),
		RunId:      primitives.UUID(task.GetRunId()).String(),
	}
	now := time.Now()
	return &historyservice.StartWorkflowExecutionRequest{
		NamespaceId: primitives.UUID(task.GetTargetNamespaceId()).String(),
		StartRequest: &workflowservice.StartWorkflowExecutionRequest{
			Namespace:                           childNamespace,
			WorkflowId:                          attributes.WorkflowId,
			WorkflowType:                        attributes.WorkflowType,
			TaskList:                            attributes.TaskList,
			Input:                               attributes.Input,
			ExecutionStartToCloseTimeoutSeconds: attributes.ExecutionStartToCloseTimeoutSeconds,
			TaskStartToCloseTimeoutSeconds:      attributes.TaskStartToCloseTimeoutSeconds,
			// Use the same request ID to dedupe StartWorkflowExecution calls
			RequestId:             ci.CreateRequestID,
			WorkflowIdReusePolicy: attributes.WorkflowIdReusePolicy,
		},
		ParentExecutionInfo: &executiongenpb.ParentExecutionInfo{
			NamespaceId: primitives.UUID(task.GetNamespaceId()).String(),
			Namespace:   testNamespace,
			Execution:   &execution,
			InitiatedId: task.GetScheduleId(),
		},
		FirstDecisionTaskBackoffSeconds: backoff.GetBackoffForNextScheduleInSeconds(attributes.GetCronSchedule(), now, now),
	}
}

func (s *transferQueueActiveTaskExecutorSuite) createUpsertWorkflowSearchAttributesRequest(
	namespace string,
	startEvent *eventpb.HistoryEvent,
	task *persistenceblobs.TransferTaskInfo,
	mutableState mutableState,
) *persistence.UpsertWorkflowExecutionRequest {

	execution := &executionpb.WorkflowExecution{
		WorkflowId: task.GetWorkflowId(),
		RunId:      primitives.UUID(task.GetRunId()).String(),
	}
	executionInfo := mutableState.GetExecutionInfo()

	return &persistence.UpsertWorkflowExecutionRequest{
		Namespace:        namespace,
		NamespaceID:      primitives.UUID(task.GetNamespaceId()).String(),
		Execution:        *execution,
		WorkflowTypeName: executionInfo.WorkflowTypeName,
		StartTimestamp:   startEvent.GetTimestamp(),
		WorkflowTimeout:  int64(executionInfo.WorkflowTimeout),
<<<<<<< HEAD
		TaskID:           task.GetTaskId(),
=======
		TaskID:           task.TaskID,
		TaskList:         task.TaskList,
>>>>>>> 58c0ccf7
	}
}

func (s *transferQueueActiveTaskExecutorSuite) createPersistenceMutableState(
	ms mutableState,
	lastEventID int64,
	lastEventVersion int64,
) *persistence.WorkflowMutableState {

	if ms.GetReplicationState() != nil {
		ms.UpdateReplicationStateLastEventID(lastEventVersion, lastEventID)
	} else if ms.GetVersionHistories() != nil {
		currentVersionHistory, err := ms.GetVersionHistories().GetCurrentVersionHistory()
		s.NoError(err)
		err = currentVersionHistory.AddOrUpdateItem(persistence.NewVersionHistoryItem(
			lastEventID, lastEventVersion,
		))
		s.NoError(err)
	}

	return createMutableState(ms)
}<|MERGE_RESOLUTION|>--- conflicted
+++ resolved
@@ -1926,12 +1926,8 @@
 		StartTimestamp:     startEvent.GetTimestamp(),
 		ExecutionTimestamp: executionTimestamp.UnixNano(),
 		WorkflowTimeout:    int64(executionInfo.WorkflowTimeout),
-<<<<<<< HEAD
 		TaskID:             task.GetTaskId(),
-=======
-		TaskID:             task.TaskID,
 		TaskList:           task.TaskList,
->>>>>>> 58c0ccf7
 	}
 }
 
@@ -2056,12 +2052,8 @@
 		WorkflowTypeName: executionInfo.WorkflowTypeName,
 		StartTimestamp:   startEvent.GetTimestamp(),
 		WorkflowTimeout:  int64(executionInfo.WorkflowTimeout),
-<<<<<<< HEAD
 		TaskID:           task.GetTaskId(),
-=======
-		TaskID:           task.TaskID,
 		TaskList:         task.TaskList,
->>>>>>> 58c0ccf7
 	}
 }
 
