--- conflicted
+++ resolved
@@ -697,12 +697,8 @@
 			startTimestamp,
 			executionTimestamp.UnixNano(),
 			workflowTimeout,
-<<<<<<< HEAD
 			task.GetTaskId(),
-=======
-			task.GetTaskID(),
 			executionInfo.TaskList,
->>>>>>> 651a26b2
 			visibilityMemo,
 			searchAttr,
 		)
@@ -715,12 +711,8 @@
 		startTimestamp,
 		executionTimestamp.UnixNano(),
 		workflowTimeout,
-<<<<<<< HEAD
 		task.GetTaskId(),
-=======
-		task.GetTaskID(),
 		executionInfo.TaskList,
->>>>>>> 651a26b2
 		visibilityMemo,
 		searchAttr,
 	)
