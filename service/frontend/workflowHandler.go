// The MIT License
//
// Copyright (c) 2020 Temporal Technologies Inc.  All rights reserved.
//
// Copyright (c) 2020 Uber Technologies, Inc.
//
// Permission is hereby granted, free of charge, to any person obtaining a copy
// of this software and associated documentation files (the "Software"), to deal
// in the Software without restriction, including without limitation the rights
// to use, copy, modify, merge, publish, distribute, sublicense, and/or sell
// copies of the Software, and to permit persons to whom the Software is
// furnished to do so, subject to the following conditions:
//
// The above copyright notice and this permission notice shall be included in
// all copies or substantial portions of the Software.
//
// THE SOFTWARE IS PROVIDED "AS IS", WITHOUT WARRANTY OF ANY KIND, EXPRESS OR
// IMPLIED, INCLUDING BUT NOT LIMITED TO THE WARRANTIES OF MERCHANTABILITY,
// FITNESS FOR A PARTICULAR PURPOSE AND NONINFRINGEMENT. IN NO EVENT SHALL THE
// AUTHORS OR COPYRIGHT HOLDERS BE LIABLE FOR ANY CLAIM, DAMAGES OR OTHER
// LIABILITY, WHETHER IN AN ACTION OF CONTRACT, TORT OR OTHERWISE, ARISING FROM,
// OUT OF OR IN CONNECTION WITH THE SOFTWARE OR THE USE OR OTHER DEALINGS IN
// THE SOFTWARE.

package frontend

import (
	"context"
	"fmt"
	"sync/atomic"
	"time"

	"github.com/pborman/uuid"
	eventgenpb "github.com/temporalio/temporal/.gen/proto/event"
	"github.com/temporalio/temporal/.gen/proto/historyservice"
	"github.com/temporalio/temporal/.gen/proto/matchingservice"
	tokengenpb "github.com/temporalio/temporal/.gen/proto/token"
	"github.com/temporalio/temporal/common"
	"github.com/temporalio/temporal/common/archiver"
	"github.com/temporalio/temporal/common/backoff"
	"github.com/temporalio/temporal/common/cache"
	"github.com/temporalio/temporal/common/convert"
	"github.com/temporalio/temporal/common/elasticsearch/validator"
	"github.com/temporalio/temporal/common/headers"
	"github.com/temporalio/temporal/common/log"
	"github.com/temporalio/temporal/common/log/tag"
	"github.com/temporalio/temporal/common/messaging"
	"github.com/temporalio/temporal/common/metrics"
	"github.com/temporalio/temporal/common/namespace"
	"github.com/temporalio/temporal/common/persistence"
	"github.com/temporalio/temporal/common/primitives"
	"github.com/temporalio/temporal/common/quotas"
	"github.com/temporalio/temporal/common/resource"
	commonpb "go.temporal.io/temporal-proto/common"
	eventpb "go.temporal.io/temporal-proto/event"
	executionpb "go.temporal.io/temporal-proto/execution"
	filterpb "go.temporal.io/temporal-proto/filter"
	namespacepb "go.temporal.io/temporal-proto/namespace"
	querypb "go.temporal.io/temporal-proto/query"
	"go.temporal.io/temporal-proto/serviceerror"
	tasklistpb "go.temporal.io/temporal-proto/tasklist"
	versionpb "go.temporal.io/temporal-proto/version"
	"go.temporal.io/temporal-proto/workflowservice"

	healthpb "google.golang.org/grpc/health/grpc_health_v1"
)

const (
	// HealthStatusOK is used when this node is healthy and rpc requests are allowed
	HealthStatusOK HealthStatus = iota + 1
	// HealthStatusShuttingDown is used when the rpc handler is shutting down
	HealthStatusShuttingDown
)

var _ Handler = (*WorkflowHandler)(nil)

type (
<<<<<<< HEAD
	// ServerHandler is the interface for the frontend rpc handler
	ServerHandler interface {
		common.Daemon
		workflowservice.WorkflowServiceServer
		// Health is the health check method for this rpc handler
		healthpb.HealthServer
		// UpdateHealthStatus sets the health status for this rpc handler.
		// This health status will be used within the rpc health check handler
		UpdateHealthStatus(status HealthStatus)
	}
	// WorkflowHandler - gRPC handler interface for workflowservice
=======
	// WorkflowHandler - Thrift handler interface for workflow service
>>>>>>> 0e8aeccc
	WorkflowHandler struct {
		resource.Resource

		shuttingDown              int32
		healthStatus              int32
		tokenSerializer           common.TaskTokenSerializer
		rateLimiter               quotas.Policy
		config                    *Config
		versionChecker            headers.VersionChecker
		namespaceHandler          namespace.Handler
		visibilityQueryValidator  *validator.VisibilityQueryValidator
		searchAttributesValidator *validator.SearchAttributesValidator
	}

	// HealthStatus is an enum that refers to the rpc handler health status
	HealthStatus int32
)

var (
	frontendServiceRetryPolicy = common.CreateFrontendServiceRetryPolicy()
)

// NewWorkflowHandler creates a gRPC handler for workflowservice
func NewWorkflowHandler(
	resource resource.Resource,
	config *Config,
	replicationMessageSink messaging.Producer,
<<<<<<< HEAD
) *WorkflowHandler {
	handler := &WorkflowHandler{
=======
) Handler {
	return &WorkflowHandler{
>>>>>>> 0e8aeccc
		Resource:        resource,
		config:          config,
		healthStatus:    int32(HealthStatusOK),
		tokenSerializer: common.NewProtoTaskTokenSerializer(),
		rateLimiter: quotas.NewMultiStageRateLimiter(
			func() float64 {
				return float64(config.RPS())
			},
			func(namespace string) float64 {
				return float64(config.NamespaceRPS(namespace))
			},
		),
		versionChecker: headers.NewVersionChecker(),
		namespaceHandler: namespace.NewHandler(
			config.MinRetentionDays(),
			config.MaxBadBinaries,
			resource.GetLogger(),
			resource.GetMetadataManager(),
			resource.GetClusterMetadata(),
			namespace.NewNamespaceReplicator(replicationMessageSink, resource.GetLogger()),
			resource.GetArchivalMetadata(),
			resource.GetArchiverProvider(),
		),
		visibilityQueryValidator: validator.NewQueryValidator(config.ValidSearchAttributes),
		searchAttributesValidator: validator.NewSearchAttributesValidator(
			resource.GetLogger(),
			config.ValidSearchAttributes,
			config.SearchAttributesNumberOfKeysLimit,
			config.SearchAttributesSizeOfValueLimit,
			config.SearchAttributesTotalSizeLimit,
		),
	}

	return handler
}

// Start starts the handler
func (wh *WorkflowHandler) Start() {
}

// Stop stops the handler
func (wh *WorkflowHandler) Stop() {
	atomic.StoreInt32(&wh.shuttingDown, 1)
}

// UpdateHealthStatus sets the health status for this rpc handler.
// This health status will be used within the rpc health check handler
func (wh *WorkflowHandler) UpdateHealthStatus(status HealthStatus) {
	atomic.StoreInt32(&wh.healthStatus, int32(status))
}

func (wh *WorkflowHandler) isShuttingDown() bool {
	return atomic.LoadInt32(&wh.shuttingDown) != 0
}

<<<<<<< HEAD
// https://github.com/grpc/grpc/blob/master/doc/health-checking.md
func (wh *WorkflowHandler) Check(context.Context, *healthpb.HealthCheckRequest) (*healthpb.HealthCheckResponse, error) {
	wh.GetLogger().Debug("Frontend service health check endpoint (gRPC) reached.")
=======
// GetResource return resource
func (wh *WorkflowHandler) GetResource() resource.Resource {
	return wh.Resource
}

// GetConfig return config
func (wh *WorkflowHandler) GetConfig() *Config {
	return wh.config
}

// Health is for health check
func (wh *WorkflowHandler) Health(ctx context.Context) (*health.HealthStatus, error) {
>>>>>>> 0e8aeccc
	status := HealthStatus(atomic.LoadInt32(&wh.healthStatus))
	if status == HealthStatusOK {
		return &healthpb.HealthCheckResponse{
			Status: healthpb.HealthCheckResponse_SERVING,
		}, nil
	}

	return &healthpb.HealthCheckResponse{
		Status: healthpb.HealthCheckResponse_NOT_SERVING,
	}, nil
}

func (wh *WorkflowHandler) Watch(*healthpb.HealthCheckRequest, healthpb.Health_WatchServer) error {
	return serviceerror.NewUnimplemented("Watch is not implemented.")
}

// RegisterNamespace creates a new namespace which can be used as a container for all resources.  Namespace is a top level
// entity within Temporal, used as a container for all resources like workflow executions, tasklists, etc.  Namespace
// acts as a sandbox and provides isolation for all resources within the namespace.  All resources belongs to exactly one
// namespace.
func (wh *WorkflowHandler) RegisterNamespace(ctx context.Context, request *workflowservice.RegisterNamespaceRequest) (_ *workflowservice.RegisterNamespaceResponse, retError error) {
	defer log.CapturePanicGRPC(wh.GetLogger(), &retError)

	scope, sw := wh.startRequestProfile(metrics.FrontendRegisterNamespaceScope)
	defer sw.Stop()

	if wh.isShuttingDown() {
		return nil, errShuttingDown
	}

	if err := wh.versionChecker.ClientSupported(ctx, wh.config.EnableClientVersionCheck()); err != nil {
		return nil, wh.error(err, scope)
	}

	if request == nil {
		return nil, errRequestNotSet
	}

	if request.GetWorkflowExecutionRetentionPeriodInDays() > common.MaxWorkflowRetentionPeriodInDays {
		return nil, errInvalidRetention
	}

	if err := wh.checkPermission(wh.config, request.SecurityToken); err != nil {
		return nil, err
	}

	if request.GetName() == "" {
		return nil, errNamespaceNotSet
	}

	resp, err := wh.namespaceHandler.RegisterNamespace(ctx, request)
	if err != nil {
		return nil, wh.error(err, scope)
	}

	return resp, nil
}

// DescribeNamespace returns the information and configuration for a registered namespace.
func (wh *WorkflowHandler) DescribeNamespace(ctx context.Context, request *workflowservice.DescribeNamespaceRequest) (_ *workflowservice.DescribeNamespaceResponse, retError error) {
	defer log.CapturePanicGRPC(wh.GetLogger(), &retError)

	scope, sw := wh.startRequestProfile(metrics.FrontendDescribeNamespaceScope)
	defer sw.Stop()

	if wh.isShuttingDown() {
		return nil, errShuttingDown
	}

	if err := wh.versionChecker.ClientSupported(ctx, wh.config.EnableClientVersionCheck()); err != nil {
		return nil, wh.error(err, scope)
	}

	if request == nil {
		return nil, errRequestNotSet
	}

	if request.GetName() == "" && request.GetId() == "" {
		return nil, errNamespaceNotSet
	}

	resp, err := wh.namespaceHandler.DescribeNamespace(ctx, request)
	if err != nil {
		return resp, wh.error(err, scope)
	}
	return resp, err
}

// ListNamespaces returns the information and configuration for all namespaces.
func (wh *WorkflowHandler) ListNamespaces(ctx context.Context, request *workflowservice.ListNamespacesRequest) (_ *workflowservice.ListNamespacesResponse, retError error) {
	defer log.CapturePanicGRPC(wh.GetLogger(), &retError)

	scope, sw := wh.startRequestProfile(metrics.FrontendListNamespacesScope)
	defer sw.Stop()

	if wh.isShuttingDown() {
		return nil, errShuttingDown
	}

	if err := wh.versionChecker.ClientSupported(ctx, wh.config.EnableClientVersionCheck()); err != nil {
		return nil, wh.error(err, scope)
	}

	if request == nil {
		return nil, errRequestNotSet
	}

	resp, err := wh.namespaceHandler.ListNamespaces(ctx, request)
	if err != nil {
		return resp, wh.error(err, scope)
	}
	return resp, err
}

// UpdateNamespace is used to update the information and configuration for a registered namespace.
func (wh *WorkflowHandler) UpdateNamespace(ctx context.Context, request *workflowservice.UpdateNamespaceRequest) (_ *workflowservice.UpdateNamespaceResponse, retError error) {
	defer log.CapturePanicGRPC(wh.GetLogger(), &retError)

	scope, sw := wh.startRequestProfile(metrics.FrontendUpdateNamespaceScope)
	defer sw.Stop()

	if wh.isShuttingDown() {
		return nil, errShuttingDown
	}

	if err := wh.versionChecker.ClientSupported(ctx, wh.config.EnableClientVersionCheck()); err != nil {
		return nil, wh.error(err, scope)
	}

	if request == nil {
		return nil, errRequestNotSet
	}

	// don't require permission for failover request
	if !wh.isFailoverRequest(request) {
		if err := wh.checkPermission(wh.config, request.SecurityToken); err != nil {
			return nil, err
		}
	}

	if request.GetName() == "" {
		return nil, errNamespaceNotSet
	}

	resp, err := wh.namespaceHandler.UpdateNamespace(ctx, request)
	if err != nil {
		return resp, wh.error(err, scope)
	}
	return resp, err
}

// DeprecateNamespace us used to update status of a registered namespace to DEPRECATED.  Once the namespace is deprecated
// it cannot be used to start new workflow executions.  Existing workflow executions will continue to run on
// deprecated namespaces.
func (wh *WorkflowHandler) DeprecateNamespace(ctx context.Context, request *workflowservice.DeprecateNamespaceRequest) (_ *workflowservice.DeprecateNamespaceResponse, retError error) {
	defer log.CapturePanicGRPC(wh.GetLogger(), &retError)

	scope, sw := wh.startRequestProfile(metrics.FrontendDeprecateNamespaceScope)
	defer sw.Stop()

	if wh.isShuttingDown() {
		return nil, errShuttingDown
	}

	if err := wh.versionChecker.ClientSupported(ctx, wh.config.EnableClientVersionCheck()); err != nil {
		return nil, wh.error(err, scope)
	}

	if request == nil {
		return nil, errRequestNotSet
	}

	if err := wh.checkPermission(wh.config, request.SecurityToken); err != nil {
		return nil, err
	}

	if request.GetName() == "" {
		return nil, errNamespaceNotSet
	}

	resp, err := wh.namespaceHandler.DeprecateNamespace(ctx, request)
	if err != nil {
		return nil, wh.error(err, scope)
	}
	return resp, err
}

// StartWorkflowExecution starts a new long running workflow instance.  It will create the instance with
// 'WorkflowExecutionStarted' event in history and also schedule the first DecisionTask for the worker to make the
// first decision for this instance.  It will return 'WorkflowExecutionAlreadyStartedError', if an instance already
// exists with same workflowId.
func (wh *WorkflowHandler) StartWorkflowExecution(ctx context.Context, request *workflowservice.StartWorkflowExecutionRequest) (_ *workflowservice.StartWorkflowExecutionResponse, retError error) {
	defer log.CapturePanicGRPC(wh.GetLogger(), &retError)

	scope, sw := wh.startRequestProfileWithNamespace(metrics.FrontendStartWorkflowExecutionScope, request.GetNamespace())
	defer sw.Stop()

	if wh.isShuttingDown() {
		return nil, errShuttingDown
	}

	if err := wh.versionChecker.ClientSupported(ctx, wh.config.EnableClientVersionCheck()); err != nil {
		return nil, wh.error(err, scope)
	}

	if request == nil {
		return nil, wh.error(errRequestNotSet, scope)
	}

	if ok := wh.allow(request.GetNamespace()); !ok {
		return nil, wh.error(errServiceBusy, scope)
	}

	namespace := request.GetNamespace()
	if namespace == "" {
		return nil, wh.error(errNamespaceNotSet, scope)
	}

	if len(namespace) > wh.config.MaxIDLengthLimit() {
		return nil, wh.error(errNamespaceTooLong, scope)
	}

	if request.GetWorkflowId() == "" {
		return nil, wh.error(errWorkflowIDNotSet, scope)
	}

	if len(request.GetWorkflowId()) > wh.config.MaxIDLengthLimit() {
		return nil, wh.error(errWorkflowIDTooLong, scope)
	}

	if err := common.ValidateRetryPolicy(request.RetryPolicy); err != nil {
		return nil, wh.error(err, scope)
	}

	if err := backoff.ValidateSchedule(request.GetCronSchedule()); err != nil {
		return nil, wh.error(err, scope)
	}

	wh.GetLogger().Debug(
		"Received StartWorkflowExecution",
		tag.WorkflowID(request.GetWorkflowId()))

	if request.WorkflowType == nil || request.WorkflowType.GetName() == "" {
		return nil, wh.error(errWorkflowTypeNotSet, scope)
	}

	if len(request.WorkflowType.GetName()) > wh.config.MaxIDLengthLimit() {
		return nil, wh.error(errWorkflowTypeTooLong, scope)
	}

	if err := wh.validateTaskList(request.TaskList, scope); err != nil {
		return nil, err
	}

	if request.GetExecutionStartToCloseTimeoutSeconds() <= 0 {
		return nil, wh.error(errInvalidExecutionStartToCloseTimeoutSeconds, scope)
	}

	if request.GetTaskStartToCloseTimeoutSeconds() < 0 {
		return nil, wh.error(errInvalidTaskStartToCloseTimeoutSeconds, scope)
	}

	if request.GetRequestId() == "" {
		return nil, wh.error(errRequestIDNotSet, scope)
	}

	if len(request.GetRequestId()) > wh.config.MaxIDLengthLimit() {
		return nil, wh.error(errRequestIDTooLong, scope)
	}

	if err := wh.searchAttributesValidator.ValidateSearchAttributes(request.SearchAttributes, namespace); err != nil {
		return nil, wh.error(err, scope)
	}

	wh.GetLogger().Debug("Start workflow execution request namespace", tag.WorkflowNamespace(namespace))
	namespaceID, err := wh.GetNamespaceCache().GetNamespaceID(namespace)
	if err != nil {
		return nil, wh.error(err, scope)
	}

	// add namespace tag to scope, so further metrics will have the namespace tag
	scope = scope.Tagged(metrics.NamespaceTag(namespace))

	sizeLimitError := wh.config.BlobSizeLimitError(namespace)
	sizeLimitWarn := wh.config.BlobSizeLimitWarn(namespace)
	actualSize := len(request.Input)
	if request.Memo != nil {
		actualSize += common.GetSizeOfMapStringToByteArray(request.Memo.GetFields())
	}
	if err := common.CheckEventBlobSizeLimit(
		actualSize,
		sizeLimitWarn,
		sizeLimitError,
		namespaceID,
		request.GetWorkflowId(),
		"",
		scope,
		wh.GetThrottledLogger(),
	); err != nil {
		return nil, wh.error(err, scope)
	}

	wh.GetLogger().Debug("Start workflow execution request namespaceID", tag.WorkflowNamespaceID(namespaceID))
	resp, err := wh.GetHistoryClient().StartWorkflowExecution(ctx, common.CreateHistoryStartWorkflowRequest(namespaceID, request))

	if err != nil {
		return nil, wh.error(err, scope)
	}
	return &workflowservice.StartWorkflowExecutionResponse{RunId: resp.GetRunId()}, nil
}

// GetWorkflowExecutionHistory returns the history of specified workflow execution.  It fails with 'EntityNotExistError' if speficied workflow
// execution in unknown to the service.
func (wh *WorkflowHandler) GetWorkflowExecutionHistory(ctx context.Context, request *workflowservice.GetWorkflowExecutionHistoryRequest) (_ *workflowservice.GetWorkflowExecutionHistoryResponse, retError error) {
	defer log.CapturePanicGRPC(wh.GetLogger(), &retError)

	scope, sw := wh.startRequestProfileWithNamespace(metrics.FrontendGetWorkflowExecutionHistoryScope, request.GetNamespace())
	defer sw.Stop()

	if wh.isShuttingDown() {
		return nil, errShuttingDown
	}

	if err := wh.versionChecker.ClientSupported(ctx, wh.config.EnableClientVersionCheck()); err != nil {
		return nil, wh.error(err, scope)
	}

	if request == nil {
		return nil, wh.error(errRequestNotSet, scope)
	}

	if ok := wh.allow(request.GetNamespace()); !ok {
		return nil, wh.error(errServiceBusy, scope)
	}

	if request.GetNamespace() == "" {
		return nil, wh.error(errNamespaceNotSet, scope)
	}

	if err := wh.validateExecutionAndEmitMetrics(request.Execution, scope); err != nil {
		return nil, err
	}

	if request.GetMaximumPageSize() <= 0 {
		request.MaximumPageSize = int32(wh.config.HistoryMaxPageSize(request.GetNamespace()))
	}

	namespaceID, err := wh.GetNamespaceCache().GetNamespaceID(request.GetNamespace())
	if err != nil {
		return nil, wh.error(err, scope)
	}

	// force limit page size if exceed
	if request.GetMaximumPageSize() > common.GetHistoryMaxPageSize {
		wh.GetThrottledLogger().Warn("GetHistory page size is larger than threshold",
			tag.WorkflowID(request.Execution.GetWorkflowId()),
			tag.WorkflowRunID(request.Execution.GetRunId()),
			tag.WorkflowNamespaceID(namespaceID), tag.WorkflowSize(int64(request.GetMaximumPageSize())))
		request.MaximumPageSize = common.GetHistoryMaxPageSize
	}

	// TODO: Need proto changes before we can enable this
	//if !request.GetSkipArchival() {
	enableArchivalRead := wh.GetArchivalMetadata().GetHistoryConfig().ReadEnabled()
	historyArchived := wh.historyArchived(ctx, request, namespaceID)
	if enableArchivalRead && historyArchived {
		return wh.getArchivedHistory(ctx, request, namespaceID, scope)
	}
	//}

	// this function return the following 5 things,
	// 1. the workflow run ID
	// 2. the last first event ID (the event ID of the last batch of events in the history)
	// 3. the next event ID
	// 4. whether the workflow is closed
	// 5. error if any
	queryHistory := func(
		namespaceUUID string,
		execution *executionpb.WorkflowExecution,
		expectedNextEventID int64,
		currentBranchToken []byte,
	) ([]byte, string, int64, int64, bool, error) {
		response, err := wh.GetHistoryClient().PollMutableState(ctx, &historyservice.PollMutableStateRequest{
			NamespaceId:         namespaceUUID,
			Execution:           execution,
			ExpectedNextEventId: expectedNextEventID,
			CurrentBranchToken:  currentBranchToken,
		})

		if err != nil {
			return nil, "", 0, 0, false, err
		}
		isWorkflowRunning := response.GetWorkflowStatus() == executionpb.WorkflowExecutionStatus_Running

		return response.CurrentBranchToken,
			response.Execution.GetRunId(),
			response.GetLastFirstEventId(),
			response.GetNextEventId(),
			isWorkflowRunning,
			nil
	}

	isLongPoll := request.GetWaitForNewEvent()
	isCloseEventOnly := request.GetHistoryEventFilterType() == filterpb.HistoryEventFilterType_CloseEvent
	execution := request.Execution
	var continuationToken *tokengenpb.HistoryContinuation

	var runID string
	lastFirstEventID := common.FirstEventID
	var nextEventID int64
	var isWorkflowRunning bool

	// process the token for paging
	queryNextEventID := common.EndEventID
	if request.NextPageToken != nil {
		continuationToken, err = deserializeHistoryToken(request.NextPageToken)
		if err != nil {
			return nil, wh.error(errInvalidNextPageToken, scope)
		}
		if execution.GetRunId() != "" && execution.GetRunId() != continuationToken.GetRunId() {
			return nil, wh.error(errNextPageTokenRunIDMismatch, scope)
		}

		execution.RunId = continuationToken.GetRunId()

		// we need to update the current next event ID and whether workflow is running
		if len(continuationToken.PersistenceToken) == 0 && isLongPoll && continuationToken.IsWorkflowRunning {
			if !isCloseEventOnly {
				queryNextEventID = continuationToken.GetNextEventId()
			}
			continuationToken.BranchToken, _, lastFirstEventID, nextEventID, isWorkflowRunning, err =
				queryHistory(namespaceID, execution, queryNextEventID, continuationToken.BranchToken)
			if err != nil {
				return nil, wh.error(err, scope)
			}
			continuationToken.FirstEventId = continuationToken.GetNextEventId()
			continuationToken.NextEventId = nextEventID
			continuationToken.IsWorkflowRunning = isWorkflowRunning
		}
	} else {
		continuationToken = &tokengenpb.HistoryContinuation{}
		if !isCloseEventOnly {
			queryNextEventID = common.FirstEventID
		}
		continuationToken.BranchToken, runID, lastFirstEventID, nextEventID, isWorkflowRunning, err =
			queryHistory(namespaceID, execution, queryNextEventID, nil)
		if err != nil {
			return nil, wh.error(err, scope)
		}

		execution.RunId = runID

		continuationToken.RunId = runID
		continuationToken.FirstEventId = common.FirstEventID
		continuationToken.NextEventId = nextEventID
		continuationToken.IsWorkflowRunning = isWorkflowRunning
		continuationToken.PersistenceToken = nil
	}
	rawHistoryQueryEnabled := wh.config.SendRawWorkflowHistory(request.GetNamespace())

	history := &eventpb.History{}
	history.Events = []*eventpb.HistoryEvent{}
	var historyBlob []*commonpb.DataBlob
	if isCloseEventOnly {
		if !isWorkflowRunning {
			if rawHistoryQueryEnabled {
				historyBlob, _, err = wh.getRawHistory(
					scope,
					namespaceID,
					*execution,
					lastFirstEventID,
					nextEventID,
					request.GetMaximumPageSize(),
					nil,
					continuationToken.TransientDecision,
					continuationToken.BranchToken,
				)
				if err != nil {
					return nil, wh.error(err, scope)
				}

				// since getHistory func will not return empty history, so the below is safe
				historyBlob = historyBlob[len(historyBlob)-1 : len(historyBlob)]
			} else {
				history, _, err = wh.getHistory(
					scope,
					namespaceID,
					*execution,
					lastFirstEventID,
					nextEventID,
					request.GetMaximumPageSize(),
					nil,
					continuationToken.TransientDecision,
					continuationToken.BranchToken,
				)
				if err != nil {
					return nil, wh.error(err, scope)
				}
				// since getHistory func will not return empty history, so the below is safe
				history.Events = history.Events[len(history.Events)-1 : len(history.Events)]
			}
			continuationToken = nil
		} else if isLongPoll {
			// set the persistence token to be nil so next time we will query history for updates
			continuationToken.PersistenceToken = nil
		} else {
			continuationToken = nil
		}
	} else {
		// return all events
		if continuationToken.FirstEventId >= continuationToken.NextEventId {
			// currently there is no new event
			history.Events = []*eventpb.HistoryEvent{}
			if !isWorkflowRunning {
				continuationToken = nil
			}
		} else {
			if rawHistoryQueryEnabled {
				historyBlob, continuationToken.PersistenceToken, err = wh.getRawHistory(
					scope,
					namespaceID,
					*execution,
					continuationToken.FirstEventId,
					continuationToken.NextEventId,
					request.GetMaximumPageSize(),
					continuationToken.PersistenceToken,
					continuationToken.TransientDecision,
					continuationToken.BranchToken,
				)
			} else {
				history, continuationToken.PersistenceToken, err = wh.getHistory(
					scope,
					namespaceID,
					*execution,
					continuationToken.FirstEventId,
					continuationToken.NextEventId,
					request.GetMaximumPageSize(),
					continuationToken.PersistenceToken,
					continuationToken.TransientDecision,
					continuationToken.BranchToken,
				)
			}

			if err != nil {
				return nil, wh.error(err, scope)
			}

			// here, for long pull on history events, we need to intercept the paging token from cassandra
			// and do something clever
			if len(continuationToken.PersistenceToken) == 0 && (!continuationToken.IsWorkflowRunning || !isLongPoll) {
				// meaning, there is no more history to be returned
				continuationToken = nil
			}
		}
	}

	nextToken, err := serializeHistoryToken(continuationToken)
	if err != nil {
		return nil, wh.error(err, scope)
	}
	return &workflowservice.GetWorkflowExecutionHistoryResponse{
		History:       history,
		RawHistory:    historyBlob,
		NextPageToken: nextToken,
		Archived:      false,
	}, nil
}

// PollForDecisionTask is called by application worker to process DecisionTask from a specific taskList.  A
// DecisionTask is dispatched to callers for active workflow executions, with pending decisions.
// Application is then expected to call 'RespondDecisionTaskCompleted' API when it is done processing the DecisionTask.
// It will also create a 'DecisionTaskStarted' event in the history for that session before handing off DecisionTask to
// application worker.
func (wh *WorkflowHandler) PollForDecisionTask(ctx context.Context, request *workflowservice.PollForDecisionTaskRequest) (_ *workflowservice.PollForDecisionTaskResponse, retError error) {
	defer log.CapturePanicGRPC(wh.GetLogger(), &retError)

	tagsForErrorLog := []tag.Tag{tag.WorkflowNamespace(request.GetNamespace())}
	callTime := time.Now()

	scope, sw := wh.startRequestProfileWithNamespace(metrics.FrontendPollForDecisionTaskScope, request.GetNamespace())
	defer sw.Stop()

	if err := wh.versionChecker.ClientSupported(ctx, wh.config.EnableClientVersionCheck()); err != nil {
		return nil, wh.error(err, scope, tagsForErrorLog...)
	}

	if request == nil {
		return nil, wh.error(errRequestNotSet, scope, tagsForErrorLog...)
	}

	wh.GetLogger().Debug("Received PollForDecisionTask")
	if err := common.ValidateLongPollContextTimeout(
		ctx,
		"PollForDecisionTask",
		wh.GetThrottledLogger(),
	); err != nil {
		return nil, wh.error(err, scope, tagsForErrorLog...)
	}

	if request.GetNamespace() == "" {
		return nil, wh.error(errNamespaceNotSet, scope, tagsForErrorLog...)
	}
	if len(request.GetNamespace()) > wh.config.MaxIDLengthLimit() {
		return nil, wh.error(errNamespaceTooLong, scope, tagsForErrorLog...)
	}

	if len(request.GetIdentity()) > wh.config.MaxIDLengthLimit() {
		return nil, wh.error(errIdentityTooLong, scope, tagsForErrorLog...)
	}

	if err := wh.validateTaskList(request.TaskList, scope); err != nil {
		return nil, err
	}

	namespace := request.GetNamespace()
	namespaceEntry, err := wh.GetNamespaceCache().GetNamespace(namespace)
	if err != nil {
		return nil, wh.error(err, scope, tagsForErrorLog...)
	}
	namespaceID := primitives.UUIDString(namespaceEntry.GetInfo().Id)

	wh.GetLogger().Debug("Poll for decision.", tag.WorkflowNamespace(namespace), tag.WorkflowNamespaceID(namespaceID))
	if err := wh.checkBadBinary(namespaceEntry, request.GetBinaryChecksum()); err != nil {
		return nil, wh.error(err, scope, tagsForErrorLog...)
	}

	pollerID := uuid.New()
	var matchingResp *matchingservice.PollForDecisionTaskResponse
	op := func() error {
		var err error
		matchingResp, err = wh.GetMatchingClient().PollForDecisionTask(ctx, &matchingservice.PollForDecisionTaskRequest{
			NamespaceId: namespaceID,
			PollerId:    pollerID,
			PollRequest: request,
		})
		return err
	}

	err = backoff.Retry(op, frontendServiceRetryPolicy, common.IsServiceTransientError)
	if err != nil {
		err = wh.cancelOutstandingPoll(ctx, err, namespaceID, persistence.TaskListTypeDecision, request.TaskList, pollerID)
		if err != nil {
			// For all other errors log an error and return it back to client.
			ctxTimeout := "not-set"
			ctxDeadline, ok := ctx.Deadline()
			if ok {
				ctxTimeout = ctxDeadline.Sub(callTime).String()
			}
			wh.GetLogger().Error("PollForDecisionTask failed.",
				tag.WorkflowTaskListName(request.GetTaskList().GetName()),
				tag.Value(ctxTimeout),
				tag.Error(err))
			return nil, wh.error(err, scope)
		}

		// Must be cancellation error.  Does'nt matter what we return here.  Client already went away.
		return nil, nil
	}

	tagsForErrorLog = append(tagsForErrorLog, []tag.Tag{tag.WorkflowID(
		matchingResp.GetWorkflowExecution().GetWorkflowId()),
		tag.WorkflowRunID(matchingResp.GetWorkflowExecution().GetRunId())}...)
	resp, err := wh.createPollForDecisionTaskResponse(ctx, scope, namespaceID, matchingResp, matchingResp.GetBranchToken())
	if err != nil {
		return nil, wh.error(err, scope, tagsForErrorLog...)
	}
	return resp, nil
}

// RespondDecisionTaskCompleted is called by application worker to complete a DecisionTask handed as a result of
// 'PollForDecisionTask' API call.  Completing a DecisionTask will result in new events for the workflow execution and
// potentially new ActivityTask being created for corresponding decisions.  It will also create a DecisionTaskCompleted
// event in the history for that session.  Use the 'taskToken' provided as response of PollForDecisionTask API call
// for completing the DecisionTask.
// The response could contain a new decision task if there is one or if the request asking for one.
func (wh *WorkflowHandler) RespondDecisionTaskCompleted(ctx context.Context, request *workflowservice.RespondDecisionTaskCompletedRequest) (_ *workflowservice.RespondDecisionTaskCompletedResponse, retError error) {
	defer log.CapturePanicGRPC(wh.GetLogger(), &retError)

	scope := wh.getDefaultScope(metrics.FrontendRespondDecisionTaskCompletedScope)
	if err := wh.versionChecker.ClientSupported(ctx, wh.config.EnableClientVersionCheck()); err != nil {
		return nil, wh.error(err, scope)
	}

	if request == nil {
		return nil, wh.error(errRequestNotSet, scope)
	}

	// Count the request in the RPS, but we still accept it even if RPS is exceeded
	wh.allow("")

	if request.TaskToken == nil {
		return nil, wh.error(errTaskTokenNotSet, scope)
	}
	taskToken, err := wh.tokenSerializer.Deserialize(request.TaskToken)
	if err != nil {
		return nil, wh.error(err, scope)
	}

	namespaceId := primitives.UUIDString(taskToken.GetNamespaceId())
	if namespaceId == "" {
		return nil, wh.error(errNamespaceNotSet, scope)
	}

	namespaceEntry, err := wh.GetNamespaceCache().GetNamespaceByID(namespaceId)
	if err != nil {
		return nil, wh.error(err, scope)
	}

	scope, sw := wh.startRequestProfileWithNamespace(
		metrics.FrontendRespondDecisionTaskCompletedScope, namespaceEntry.GetInfo().Name,
	)
	defer sw.Stop()

	if wh.isShuttingDown() {
		return nil, errShuttingDown
	}

	histResp, err := wh.GetHistoryClient().RespondDecisionTaskCompleted(ctx, &historyservice.RespondDecisionTaskCompletedRequest{
		NamespaceId:     namespaceId,
		CompleteRequest: request},
	)
	if err != nil {
		return nil, wh.error(err, scope)
	}

	if len(request.GetIdentity()) > wh.config.MaxIDLengthLimit() {
		return nil, wh.error(errIdentityTooLong, scope)
	}

	completedResp := &workflowservice.RespondDecisionTaskCompletedResponse{}
	if request.GetReturnNewDecisionTask() && histResp != nil && histResp.StartedResponse != nil {
		taskToken := &tokengenpb.Task{
			NamespaceId:     taskToken.GetNamespaceId(),
			WorkflowId:      taskToken.GetWorkflowId(),
			RunId:           taskToken.GetRunId(),
			ScheduleId:      histResp.StartedResponse.GetScheduledEventId(),
			ScheduleAttempt: histResp.StartedResponse.GetAttempt(),
		}
		token, _ := wh.tokenSerializer.Serialize(taskToken)
		workflowExecution := &executionpb.WorkflowExecution{
			WorkflowId: taskToken.GetWorkflowId(),
			RunId:      primitives.UUIDString(taskToken.GetRunId()),
		}
		matchingResp := common.CreateMatchingPollForDecisionTaskResponse(histResp.StartedResponse, workflowExecution, token)

		newDecisionTask, err := wh.createPollForDecisionTaskResponse(ctx, scope, namespaceId, matchingResp, matchingResp.GetBranchToken())
		if err != nil {
			return nil, wh.error(err, scope)
		}
		completedResp.DecisionTask = newDecisionTask
	}

	return completedResp, nil
}

// RespondDecisionTaskFailed is called by application worker to indicate failure.  This results in
// DecisionTaskFailedEvent written to the history and a new DecisionTask created.  This API can be used by client to
// either clear sticky tasklist or report any panics during DecisionTask processing.  Temporal will only append first
// DecisionTaskFailed event to the history of workflow execution for consecutive failures.
func (wh *WorkflowHandler) RespondDecisionTaskFailed(ctx context.Context, request *workflowservice.RespondDecisionTaskFailedRequest) (_ *workflowservice.RespondDecisionTaskFailedResponse, retError error) {
	defer log.CapturePanicGRPC(wh.GetLogger(), &retError)

	scope := wh.getDefaultScope(metrics.FrontendRespondDecisionTaskFailedScope)
	if err := wh.versionChecker.ClientSupported(ctx, wh.config.EnableClientVersionCheck()); err != nil {
		return nil, wh.error(err, scope)
	}

	if request == nil {
		return nil, wh.error(errRequestNotSet, scope)
	}

	// Count the request in the RPS, but we still accept it even if RPS is exceeded
	wh.allow("")

	if request.TaskToken == nil {
		return nil, wh.error(errTaskTokenNotSet, scope)
	}
	taskToken, err := wh.tokenSerializer.Deserialize(request.TaskToken)
	if err != nil {
		return nil, wh.error(err, scope)
	}
	namespaceId := primitives.UUIDString(taskToken.GetNamespaceId())
	if namespaceId == "" {
		return nil, wh.error(errNamespaceNotSet, scope)
	}

	namespaceEntry, err := wh.GetNamespaceCache().GetNamespaceByID(namespaceId)
	if err != nil {
		return nil, wh.error(err, scope)
	}

	scope, sw := wh.startRequestProfileWithNamespace(
		metrics.FrontendRespondDecisionTaskFailedScope, namespaceEntry.GetInfo().Name,
	)
	defer sw.Stop()

	if wh.isShuttingDown() {
		return nil, errShuttingDown
	}

	if len(request.GetIdentity()) > wh.config.MaxIDLengthLimit() {
		return nil, wh.error(errIdentityTooLong, scope)
	}

	sizeLimitError := wh.config.BlobSizeLimitError(namespaceEntry.GetInfo().Name)
	sizeLimitWarn := wh.config.BlobSizeLimitWarn(namespaceEntry.GetInfo().Name)

	if err := common.CheckEventBlobSizeLimit(
		len(request.Details),
		sizeLimitWarn,
		sizeLimitError,
		namespaceId,
		taskToken.GetWorkflowId(),
		primitives.UUIDString(taskToken.GetRunId()),
		scope,
		wh.GetThrottledLogger(),
	); err != nil {
		// details exceed, we would just truncate the size for decision task failed as the details is not used anywhere by client code
		request.Details = request.Details[0:sizeLimitError]
	}

	_, err = wh.GetHistoryClient().RespondDecisionTaskFailed(ctx, &historyservice.RespondDecisionTaskFailedRequest{
		NamespaceId:   namespaceId,
		FailedRequest: request,
	})
	if err != nil {
		return nil, wh.error(err, scope)
	}

	return &workflowservice.RespondDecisionTaskFailedResponse{}, nil
}

// PollForActivityTask is called by application worker to process ActivityTask from a specific taskList.  ActivityTask
// is dispatched to callers whenever a ScheduleTask decision is made for a workflow execution.
// Application is expected to call 'RespondActivityTaskCompleted' or 'RespondActivityTaskFailed' once it is done
// processing the task.
// Application also needs to call 'RecordActivityTaskHeartbeat' API within 'heartbeatTimeoutSeconds' interval to
// prevent the task from getting timed out.  An event 'ActivityTaskStarted' event is also written to workflow execution
// history before the ActivityTask is dispatched to application worker.
func (wh *WorkflowHandler) PollForActivityTask(ctx context.Context, request *workflowservice.PollForActivityTaskRequest) (_ *workflowservice.PollForActivityTaskResponse, retError error) {
	defer log.CapturePanicGRPC(wh.GetLogger(), &retError)

	callTime := time.Now()

	scope, sw := wh.startRequestProfileWithNamespace(metrics.FrontendPollForActivityTaskScope, request.GetNamespace())
	defer sw.Stop()

	if err := wh.versionChecker.ClientSupported(ctx, wh.config.EnableClientVersionCheck()); err != nil {
		return nil, wh.error(err, scope)
	}

	if request == nil {
		return nil, wh.error(errRequestNotSet, scope)
	}

	wh.GetLogger().Debug("Received PollForActivityTask")
	if err := common.ValidateLongPollContextTimeout(
		ctx,
		"PollForActivityTask",
		wh.GetThrottledLogger(),
	); err != nil {
		return nil, wh.error(err, scope)
	}

	if request.GetNamespace() == "" {
		return nil, wh.error(errNamespaceNotSet, scope)
	}

	if len(request.GetNamespace()) > wh.config.MaxIDLengthLimit() {
		return nil, wh.error(errNamespaceTooLong, scope)
	}

	if err := wh.validateTaskList(request.TaskList, scope); err != nil {
		return nil, err
	}
	if len(request.GetIdentity()) > wh.config.MaxIDLengthLimit() {
		return nil, wh.error(errIdentityTooLong, scope)
	}

	namespaceID, err := wh.GetNamespaceCache().GetNamespaceID(request.GetNamespace())
	if err != nil {
		return nil, wh.error(err, scope)
	}

	pollerID := uuid.New()
	var matchingResponse *matchingservice.PollForActivityTaskResponse
	op := func() error {
		var err error
		matchingResponse, err = wh.GetMatchingClient().PollForActivityTask(ctx, &matchingservice.PollForActivityTaskRequest{
			NamespaceId: namespaceID,
			PollerId:    pollerID,
			PollRequest: request,
		})
		return err
	}

	err = backoff.Retry(op, frontendServiceRetryPolicy, common.IsServiceTransientError)
	if err != nil {
		err = wh.cancelOutstandingPoll(ctx, err, namespaceID, persistence.TaskListTypeActivity, request.TaskList, pollerID)
		if err != nil {
			// For all other errors log an error and return it back to client.
			ctxTimeout := "not-set"
			ctxDeadline, ok := ctx.Deadline()
			if ok {
				ctxTimeout = ctxDeadline.Sub(callTime).String()
			}
			wh.GetLogger().Error("PollForActivityTask failed.",
				tag.WorkflowTaskListName(request.GetTaskList().GetName()),
				tag.Value(ctxTimeout),
				tag.Error(err))
			return nil, wh.error(err, scope)
		}
	}

	if matchingResponse == nil {
		return nil, nil
	}

	return &workflowservice.PollForActivityTaskResponse{
		TaskToken:                       matchingResponse.TaskToken,
		WorkflowExecution:               matchingResponse.WorkflowExecution,
		ActivityId:                      matchingResponse.ActivityId,
		ActivityType:                    matchingResponse.ActivityType,
		Input:                           matchingResponse.Input,
		ScheduledTimestamp:              matchingResponse.ScheduledTimestamp,
		ScheduleToCloseTimeoutSeconds:   matchingResponse.ScheduleToCloseTimeoutSeconds,
		StartedTimestamp:                matchingResponse.StartedTimestamp,
		StartToCloseTimeoutSeconds:      matchingResponse.StartToCloseTimeoutSeconds,
		HeartbeatTimeoutSeconds:         matchingResponse.HeartbeatTimeoutSeconds,
		Attempt:                         matchingResponse.Attempt,
		ScheduledTimestampOfThisAttempt: matchingResponse.ScheduledTimestampOfThisAttempt,
		HeartbeatDetails:                matchingResponse.HeartbeatDetails,
		WorkflowType:                    matchingResponse.WorkflowType,
		WorkflowNamespace:               matchingResponse.WorkflowNamespace,
		Header:                          matchingResponse.Header,
	}, nil
}

// RecordActivityTaskHeartbeat is called by application worker while it is processing an ActivityTask.  If worker fails
// to heartbeat within 'heartbeatTimeoutSeconds' interval for the ActivityTask, then it will be marked as timedout and
// 'ActivityTaskTimedOut' event will be written to the workflow history.  Calling 'RecordActivityTaskHeartbeat' will
// fail with 'EntityNotExistsError' in such situations.  Use the 'taskToken' provided as response of
// PollForActivityTask API call for heartbeating.
func (wh *WorkflowHandler) RecordActivityTaskHeartbeat(ctx context.Context, request *workflowservice.RecordActivityTaskHeartbeatRequest) (_ *workflowservice.RecordActivityTaskHeartbeatResponse, retError error) {
	defer log.CapturePanicGRPC(wh.GetLogger(), &retError)

	scope := wh.getDefaultScope(metrics.FrontendRecordActivityTaskHeartbeatScope)

	if err := wh.versionChecker.ClientSupported(ctx, wh.config.EnableClientVersionCheck()); err != nil {
		return nil, wh.error(err, scope)
	}

	if request == nil {
		return nil, wh.error(errRequestNotSet, scope)
	}

	// Count the request in the RPS, but we still accept it even if RPS is exceeded
	wh.allow("")

	wh.GetLogger().Debug("Received RecordActivityTaskHeartbeat")
	if request.TaskToken == nil {
		return nil, wh.error(errTaskTokenNotSet, scope)
	}
	taskToken, err := wh.tokenSerializer.Deserialize(request.TaskToken)
	if err != nil {
		return nil, wh.error(err, scope)
	}
	namespaceId := primitives.UUIDString(taskToken.GetNamespaceId())
	if namespaceId == "" {
		return nil, wh.error(errNamespaceNotSet, scope)
	}

	namespaceEntry, err := wh.GetNamespaceCache().GetNamespaceByID(namespaceId)
	if err != nil {
		return nil, wh.error(err, scope)
	}

	scope, sw := wh.startRequestProfileWithNamespace(
		metrics.FrontendRecordActivityTaskHeartbeatScope, namespaceEntry.GetInfo().Name,
	)
	defer sw.Stop()

	if wh.isShuttingDown() {
		return nil, errShuttingDown
	}

	sizeLimitError := wh.config.BlobSizeLimitError(namespaceEntry.GetInfo().Name)
	sizeLimitWarn := wh.config.BlobSizeLimitWarn(namespaceEntry.GetInfo().Name)

	if err := common.CheckEventBlobSizeLimit(
		len(request.Details),
		sizeLimitWarn,
		sizeLimitError,
		namespaceId,
		taskToken.GetWorkflowId(),
		primitives.UUIDString(taskToken.GetRunId()),
		scope,
		wh.GetThrottledLogger(),
	); err != nil {
		// heartbeat details exceed size limit, we would fail the activity immediately with explicit error reason
		failRequest := &workflowservice.RespondActivityTaskFailedRequest{
			TaskToken: request.TaskToken,
			Reason:    common.FailureReasonHeartbeatExceedsLimit,
			Details:   request.Details[0:sizeLimitError],
			Identity:  request.Identity,
		}
		_, err = wh.GetHistoryClient().RespondActivityTaskFailed(ctx, &historyservice.RespondActivityTaskFailedRequest{
			NamespaceId:   namespaceId,
			FailedRequest: failRequest,
		})
		if err != nil {
			return nil, wh.error(err, scope)
		}
		return &workflowservice.RecordActivityTaskHeartbeatResponse{CancelRequested: true}, nil
	}

	resp, err := wh.GetHistoryClient().RecordActivityTaskHeartbeat(ctx, &historyservice.RecordActivityTaskHeartbeatRequest{
		NamespaceId:      namespaceId,
		HeartbeatRequest: request,
	})
	if err != nil {
		return nil, wh.error(err, scope)
	}

	return &workflowservice.RecordActivityTaskHeartbeatResponse{CancelRequested: resp.GetCancelRequested()}, nil
}

// RecordActivityTaskHeartbeatById is called by application worker while it is processing an ActivityTask.  If worker fails
// to heartbeat within 'heartbeatTimeoutSeconds' interval for the ActivityTask, then it will be marked as timedout and
// 'ActivityTaskTimedOut' event will be written to the workflow history.  Calling 'RecordActivityTaskHeartbeatById' will
// fail with 'EntityNotExistsError' in such situations.  Instead of using 'taskToken' like in RecordActivityTaskHeartbeat,
// use Namespace, WorkflowID and ActivityID
func (wh *WorkflowHandler) RecordActivityTaskHeartbeatById(ctx context.Context, request *workflowservice.RecordActivityTaskHeartbeatByIdRequest) (_ *workflowservice.RecordActivityTaskHeartbeatByIdResponse, retError error) {
	defer log.CapturePanicGRPC(wh.GetLogger(), &retError)

	scope, sw := wh.startRequestProfileWithNamespace(metrics.FrontendRecordActivityTaskHeartbeatByIdScope, request.GetNamespace())
	defer sw.Stop()

	if wh.isShuttingDown() {
		return nil, errShuttingDown
	}

	if err := wh.versionChecker.ClientSupported(ctx, wh.config.EnableClientVersionCheck()); err != nil {
		return nil, wh.error(err, scope)
	}

	if request == nil {
		return nil, wh.error(errRequestNotSet, scope)
	}

	// Count the request in the RPS, but we still accept it even if RPS is exceeded
	wh.allow("")

	wh.GetLogger().Debug("Received RecordActivityTaskHeartbeatById")
	namespaceID, err := wh.GetNamespaceCache().GetNamespaceID(request.GetNamespace())
	if err != nil {
		return nil, wh.error(err, scope)
	}
	workflowID := request.GetWorkflowId()
	runID := request.GetRunId() // runID is optional so can be empty
	activityID := request.GetActivityId()

	if namespaceID == "" {
		return nil, wh.error(errNamespaceNotSet, scope)
	}
	if workflowID == "" {
		return nil, wh.error(errWorkflowIDNotSet, scope)
	}
	if activityID == "" {
		return nil, wh.error(errActivityIDNotSet, scope)
	}

	taskToken := &tokengenpb.Task{
		NamespaceId: primitives.MustParseUUID(namespaceID),
		RunId:       primitives.MustParseUUID(runID),
		WorkflowId:  workflowID,
		ScheduleId:  common.EmptyEventID,
		ActivityId:  activityID,
	}
	token, err := wh.tokenSerializer.Serialize(taskToken)
	if err != nil {
		return nil, wh.error(err, scope)
	}

	namespaceEntry, err := wh.GetNamespaceCache().GetNamespaceByID(namespaceID)
	if err != nil {
		return nil, wh.error(err, scope)
	}

	// add namespace tag to scope, so further metrics will have the namespace tag
	scope = scope.Tagged(metrics.NamespaceTag(namespaceEntry.GetInfo().Name))

	sizeLimitError := wh.config.BlobSizeLimitError(namespaceEntry.GetInfo().Name)
	sizeLimitWarn := wh.config.BlobSizeLimitWarn(namespaceEntry.GetInfo().Name)

	if err := common.CheckEventBlobSizeLimit(
		len(request.Details),
		sizeLimitWarn,
		sizeLimitError,
		namespaceID,
		taskToken.GetWorkflowId(),
		primitives.UUIDString(taskToken.GetRunId()),
		scope,
		wh.GetThrottledLogger(),
	); err != nil {
		// heartbeat details exceed size limit, we would fail the activity immediately with explicit error reason
		failRequest := &workflowservice.RespondActivityTaskFailedRequest{
			TaskToken: token,
			Reason:    common.FailureReasonHeartbeatExceedsLimit,
			Details:   request.Details[0:sizeLimitError],
			Identity:  request.Identity,
		}
		_, err = wh.GetHistoryClient().RespondActivityTaskFailed(ctx, &historyservice.RespondActivityTaskFailedRequest{
			NamespaceId:   namespaceID,
			FailedRequest: failRequest,
		})
		if err != nil {
			return nil, wh.error(err, scope)
		}
		return &workflowservice.RecordActivityTaskHeartbeatByIdResponse{CancelRequested: true}, nil
	}

	req := &workflowservice.RecordActivityTaskHeartbeatRequest{
		TaskToken: token,
		Details:   request.Details,
		Identity:  request.Identity,
	}

	resp, err := wh.GetHistoryClient().RecordActivityTaskHeartbeat(ctx, &historyservice.RecordActivityTaskHeartbeatRequest{
		NamespaceId:      namespaceID,
		HeartbeatRequest: req,
	})
	if err != nil {
		return nil, wh.error(err, scope)
	}
	return &workflowservice.RecordActivityTaskHeartbeatByIdResponse{CancelRequested: resp.GetCancelRequested()}, nil
}

// RespondActivityTaskCompleted is called by application worker when it is done processing an ActivityTask.  It will
// result in a new 'ActivityTaskCompleted' event being written to the workflow history and a new DecisionTask
// created for the workflow so new decisions could be made.  Use the 'taskToken' provided as response of
// PollForActivityTask API call for completion. It fails with 'EntityNotExistsError' if the taskToken is not valid
// anymore due to activity timeout.
func (wh *WorkflowHandler) RespondActivityTaskCompleted(ctx context.Context, request *workflowservice.RespondActivityTaskCompletedRequest) (_ *workflowservice.RespondActivityTaskCompletedResponse, retError error) {
	defer log.CapturePanicGRPC(wh.GetLogger(), &retError)

	scope := wh.getDefaultScope(metrics.FrontendRespondActivityTaskCompletedScope)
	if err := wh.versionChecker.ClientSupported(ctx, wh.config.EnableClientVersionCheck()); err != nil {
		return nil, wh.error(err, scope)
	}

	if request == nil {
		return nil, wh.error(errRequestNotSet, scope)
	}

	// Count the request in the RPS, but we still accept it even if RPS is exceeded
	wh.allow("")

	if request.TaskToken == nil {
		return nil, wh.error(errTaskTokenNotSet, scope)
	}
	taskToken, err := wh.tokenSerializer.Deserialize(request.TaskToken)
	if err != nil {
		return nil, wh.error(err, scope)
	}
	namespaceId := primitives.UUIDString(taskToken.GetNamespaceId())
	if namespaceId == "" {
		return nil, wh.error(errNamespaceNotSet, scope)
	}

	namespaceEntry, err := wh.GetNamespaceCache().GetNamespaceByID(namespaceId)
	if err != nil {
		return nil, wh.error(err, scope)
	}
	if len(request.GetIdentity()) > wh.config.MaxIDLengthLimit() {
		return nil, wh.error(errIdentityTooLong, scope)
	}

	scope, sw := wh.startRequestProfileWithNamespace(
		metrics.FrontendRespondActivityTaskCompletedScope,
		namespaceEntry.GetInfo().Name,
	)
	defer sw.Stop()

	if wh.isShuttingDown() {
		return nil, errShuttingDown
	}

	sizeLimitError := wh.config.BlobSizeLimitError(namespaceEntry.GetInfo().Name)
	sizeLimitWarn := wh.config.BlobSizeLimitWarn(namespaceEntry.GetInfo().Name)

	if err := common.CheckEventBlobSizeLimit(
		len(request.Result),
		sizeLimitWarn,
		sizeLimitError,
		namespaceId,
		taskToken.GetWorkflowId(),
		primitives.UUIDString(taskToken.GetRunId()),
		scope,
		wh.GetThrottledLogger(),
	); err != nil {
		// result exceeds blob size limit, we would record it as failure
		failRequest := &workflowservice.RespondActivityTaskFailedRequest{
			TaskToken: request.TaskToken,
			Reason:    common.FailureReasonCompleteResultExceedsLimit,
			Details:   request.Result[0:sizeLimitError],
			Identity:  request.Identity,
		}
		_, err = wh.GetHistoryClient().RespondActivityTaskFailed(ctx, &historyservice.RespondActivityTaskFailedRequest{
			NamespaceId:   namespaceId,
			FailedRequest: failRequest,
		})
		if err != nil {
			return nil, wh.error(err, scope)
		}
	} else {
		_, err = wh.GetHistoryClient().RespondActivityTaskCompleted(ctx, &historyservice.RespondActivityTaskCompletedRequest{
			NamespaceId:     namespaceId,
			CompleteRequest: request,
		})
		if err != nil {
			return nil, wh.error(err, scope)
		}
	}

	return &workflowservice.RespondActivityTaskCompletedResponse{}, nil
}

// RespondActivityTaskCompletedById is called by application worker when it is done processing an ActivityTask.
// It will result in a new 'ActivityTaskCompleted' event being written to the workflow history and a new DecisionTask
// created for the workflow so new decisions could be made.  Similar to RespondActivityTaskCompleted but use Namespace,
// WorkflowID and ActivityID instead of 'taskToken' for completion. It fails with 'EntityNotExistsError'
// if the these IDs are not valid anymore due to activity timeout.
func (wh *WorkflowHandler) RespondActivityTaskCompletedById(ctx context.Context, request *workflowservice.RespondActivityTaskCompletedByIdRequest) (_ *workflowservice.RespondActivityTaskCompletedByIdResponse, retError error) {
	defer log.CapturePanicGRPC(wh.GetLogger(), &retError)

	scope, sw := wh.startRequestProfileWithNamespace(metrics.FrontendRespondActivityTaskCompletedByIdScope, request.GetNamespace())
	defer sw.Stop()

	if wh.isShuttingDown() {
		return nil, errShuttingDown
	}

	if err := wh.versionChecker.ClientSupported(ctx, wh.config.EnableClientVersionCheck()); err != nil {
		return nil, wh.error(err, scope)
	}

	if request == nil {
		return nil, wh.error(errRequestNotSet, scope)
	}

	// Count the request in the RPS, but we still accept it even if RPS is exceeded
	wh.allow("")

	namespaceID, err := wh.GetNamespaceCache().GetNamespaceID(request.GetNamespace())
	if err != nil {
		return nil, wh.error(err, scope)
	}
	workflowID := request.GetWorkflowId()
	runID := request.GetRunId() // runID is optional so can be empty
	activityID := request.GetActivityId()

	if namespaceID == "" {
		return nil, wh.error(errNamespaceNotSet, scope)
	}
	if workflowID == "" {
		return nil, wh.error(errWorkflowIDNotSet, scope)
	}
	if activityID == "" {
		return nil, wh.error(errActivityIDNotSet, scope)
	}

	if len(request.GetIdentity()) > wh.config.MaxIDLengthLimit() {
		return nil, wh.error(errIdentityTooLong, scope)
	}

	taskToken := &tokengenpb.Task{
		NamespaceId: primitives.MustParseUUID(namespaceID),
		RunId:       primitives.MustParseUUID(runID),
		WorkflowId:  workflowID,
		ScheduleId:  common.EmptyEventID,
		ActivityId:  activityID,
	}
	token, err := wh.tokenSerializer.Serialize(taskToken)
	if err != nil {
		return nil, wh.error(err, scope)
	}

	namespaceEntry, err := wh.GetNamespaceCache().GetNamespaceByID(namespaceID)
	if err != nil {
		return nil, wh.error(err, scope)
	}

	// add namespace tag to scope, so further metrics will have the namespace tag
	scope = scope.Tagged(metrics.NamespaceTag(namespaceEntry.GetInfo().Name))

	sizeLimitError := wh.config.BlobSizeLimitError(namespaceEntry.GetInfo().Name)
	sizeLimitWarn := wh.config.BlobSizeLimitWarn(namespaceEntry.GetInfo().Name)

	if err := common.CheckEventBlobSizeLimit(
		len(request.Result),
		sizeLimitWarn,
		sizeLimitError,
		namespaceID,
		taskToken.GetWorkflowId(),
		runID,
		scope,
		wh.GetThrottledLogger(),
	); err != nil {
		// result exceeds blob size limit, we would record it as failure
		failRequest := &workflowservice.RespondActivityTaskFailedRequest{
			TaskToken: token,
			Reason:    common.FailureReasonCompleteResultExceedsLimit,
			Details:   request.Result[0:sizeLimitError],
			Identity:  request.Identity,
		}
		_, err = wh.GetHistoryClient().RespondActivityTaskFailed(ctx, &historyservice.RespondActivityTaskFailedRequest{
			NamespaceId:   namespaceID,
			FailedRequest: failRequest,
		})
		if err != nil {
			return nil, wh.error(err, scope)
		}
	} else {
		req := &workflowservice.RespondActivityTaskCompletedRequest{
			TaskToken: token,
			Result:    request.Result,
			Identity:  request.Identity,
		}

		_, err = wh.GetHistoryClient().RespondActivityTaskCompleted(ctx, &historyservice.RespondActivityTaskCompletedRequest{
			NamespaceId:     namespaceID,
			CompleteRequest: req,
		})
		if err != nil {
			return nil, wh.error(err, scope)
		}
	}

	return &workflowservice.RespondActivityTaskCompletedByIdResponse{}, nil
}

// RespondActivityTaskFailed is called by application worker when it is done processing an ActivityTask.  It will
// result in a new 'ActivityTaskFailed' event being written to the workflow history and a new DecisionTask
// created for the workflow instance so new decisions could be made.  Use the 'taskToken' provided as response of
// PollForActivityTask API call for completion. It fails with 'EntityNotExistsError' if the taskToken is not valid
// anymore due to activity timeout.
func (wh *WorkflowHandler) RespondActivityTaskFailed(ctx context.Context, request *workflowservice.RespondActivityTaskFailedRequest) (_ *workflowservice.RespondActivityTaskFailedResponse, retError error) {
	defer log.CapturePanicGRPC(wh.GetLogger(), &retError)

	scope := wh.getDefaultScope(metrics.FrontendRespondActivityTaskFailedScope)
	if err := wh.versionChecker.ClientSupported(ctx, wh.config.EnableClientVersionCheck()); err != nil {
		return nil, wh.error(err, scope)
	}

	if request == nil {
		return nil, wh.error(errRequestNotSet, scope)
	}

	// Count the request in the RPS, but we still accept it even if RPS is exceeded
	wh.allow("")

	if request.TaskToken == nil {
		return nil, wh.error(errTaskTokenNotSet, scope)
	}
	taskToken, err := wh.tokenSerializer.Deserialize(request.TaskToken)
	if err != nil {
		return nil, wh.error(err, scope)
	}
	namespaceID := primitives.UUIDString(taskToken.GetNamespaceId())
	if namespaceID == "" {
		return nil, wh.error(errNamespaceNotSet, scope)
	}

	namespaceEntry, err := wh.GetNamespaceCache().GetNamespaceByID(namespaceID)
	if err != nil {
		return nil, wh.error(err, scope)
	}

	scope, sw := wh.startRequestProfileWithNamespace(
		metrics.FrontendRespondActivityTaskFailedScope,
		namespaceEntry.GetInfo().Name,
	)
	defer sw.Stop()

	if wh.isShuttingDown() {
		return nil, errShuttingDown
	}

	if len(request.GetIdentity()) > wh.config.MaxIDLengthLimit() {
		return nil, wh.error(errIdentityTooLong, scope)
	}

	sizeLimitError := wh.config.BlobSizeLimitError(namespaceEntry.GetInfo().Name)
	sizeLimitWarn := wh.config.BlobSizeLimitWarn(namespaceEntry.GetInfo().Name)

	if err := common.CheckEventBlobSizeLimit(
		len(request.Details),
		sizeLimitWarn,
		sizeLimitError,
		namespaceID,
		taskToken.GetWorkflowId(),
		primitives.UUIDString(taskToken.GetRunId()),
		scope,
		wh.GetThrottledLogger(),
	); err != nil {
		// details exceeds blob size limit, we would truncate the details and put a specific error reason
		request.Reason = common.FailureReasonFailureDetailsExceedsLimit
		request.Details = request.Details[0:sizeLimitError]
	}

	_, err = wh.GetHistoryClient().RespondActivityTaskFailed(ctx, &historyservice.RespondActivityTaskFailedRequest{
		NamespaceId:   namespaceID,
		FailedRequest: request,
	})
	if err != nil {
		return nil, wh.error(err, scope)
	}
	return &workflowservice.RespondActivityTaskFailedResponse{}, nil
}

// RespondActivityTaskFailedById is called by application worker when it is done processing an ActivityTask.
// It will result in a new 'ActivityTaskFailed' event being written to the workflow history and a new DecisionTask
// created for the workflow instance so new decisions could be made.  Similar to RespondActivityTaskFailed but use
// Namespace, WorkflowID and ActivityID instead of 'taskToken' for completion. It fails with 'EntityNotExistsError'
// if the these IDs are not valid anymore due to activity timeout.
func (wh *WorkflowHandler) RespondActivityTaskFailedById(ctx context.Context, request *workflowservice.RespondActivityTaskFailedByIdRequest) (_ *workflowservice.RespondActivityTaskFailedByIdResponse, retError error) {
	defer log.CapturePanicGRPC(wh.GetLogger(), &retError)

	scope, sw := wh.startRequestProfileWithNamespace(metrics.FrontendRespondActivityTaskFailedByIdScope, request.GetNamespace())
	defer sw.Stop()

	if wh.isShuttingDown() {
		return nil, errShuttingDown
	}

	if err := wh.versionChecker.ClientSupported(ctx, wh.config.EnableClientVersionCheck()); err != nil {
		return nil, wh.error(err, scope)
	}

	if request == nil {
		return nil, wh.error(errRequestNotSet, scope)
	}

	// Count the request in the RPS, but we still accept it even if RPS is exceeded
	wh.allow("")

	namespaceID, err := wh.GetNamespaceCache().GetNamespaceID(request.GetNamespace())
	if err != nil {
		return nil, wh.error(err, scope)
	}
	workflowID := request.GetWorkflowId()
	runID := request.GetRunId() // runID is optional so can be empty
	activityID := request.GetActivityId()

	if namespaceID == "" {
		return nil, wh.error(errNamespaceNotSet, scope)
	}
	if workflowID == "" {
		return nil, wh.error(errWorkflowIDNotSet, scope)
	}
	if activityID == "" {
		return nil, wh.error(errActivityIDNotSet, scope)
	}
	if len(request.GetIdentity()) > wh.config.MaxIDLengthLimit() {
		return nil, wh.error(errIdentityTooLong, scope)
	}

	taskToken := &tokengenpb.Task{
		NamespaceId: primitives.MustParseUUID(namespaceID),
		RunId:       primitives.MustParseUUID(runID),
		WorkflowId:  workflowID,
		ScheduleId:  common.EmptyEventID,
		ActivityId:  activityID,
	}
	token, err := wh.tokenSerializer.Serialize(taskToken)
	if err != nil {
		return nil, wh.error(err, scope)
	}

	namespaceEntry, err := wh.GetNamespaceCache().GetNamespaceByID(namespaceID)
	if err != nil {
		return nil, wh.error(err, scope)
	}

	// add namespace tag to scope, so further metrics will have the namespace tag
	scope = scope.Tagged(metrics.NamespaceTag(namespaceEntry.GetInfo().Name))

	sizeLimitError := wh.config.BlobSizeLimitError(namespaceEntry.GetInfo().Name)
	sizeLimitWarn := wh.config.BlobSizeLimitWarn(namespaceEntry.GetInfo().Name)

	if err := common.CheckEventBlobSizeLimit(
		len(request.Details),
		sizeLimitWarn,
		sizeLimitError,
		namespaceID,
		taskToken.GetWorkflowId(),
		runID,
		scope,
		wh.GetThrottledLogger(),
	); err != nil {
		// details exceeds blob size limit, we would truncate the details and put a specific error reason
		request.Reason = common.FailureReasonFailureDetailsExceedsLimit
		request.Details = request.Details[0:sizeLimitError]
	}

	req := &workflowservice.RespondActivityTaskFailedRequest{
		TaskToken: token,
		Reason:    request.Reason,
		Details:   request.Details,
		Identity:  request.Identity,
	}

	_, err = wh.GetHistoryClient().RespondActivityTaskFailed(ctx, &historyservice.RespondActivityTaskFailedRequest{
		NamespaceId:   namespaceID,
		FailedRequest: req,
	})
	if err != nil {
		return nil, wh.error(err, scope)
	}
	return &workflowservice.RespondActivityTaskFailedByIdResponse{}, nil
}

// RespondActivityTaskCanceled is called by application worker when it is successfully canceled an ActivityTask.  It will
// result in a new 'ActivityTaskCanceled' event being written to the workflow history and a new DecisionTask
// created for the workflow instance so new decisions could be made.  Use the 'taskToken' provided as response of
// PollForActivityTask API call for completion. It fails with 'EntityNotExistsError' if the taskToken is not valid
// anymore due to activity timeout.
func (wh *WorkflowHandler) RespondActivityTaskCanceled(ctx context.Context, request *workflowservice.RespondActivityTaskCanceledRequest) (_ *workflowservice.RespondActivityTaskCanceledResponse, retError error) {
	defer log.CapturePanicGRPC(wh.GetLogger(), &retError)

	scope := wh.getDefaultScope(metrics.FrontendRespondActivityTaskCanceledScope)
	if err := wh.versionChecker.ClientSupported(ctx, wh.config.EnableClientVersionCheck()); err != nil {
		return nil, wh.error(err, scope)
	}

	if request == nil {
		return nil, wh.error(errRequestNotSet, scope)
	}

	// Count the request in the RPS, but we still accept it even if RPS is exceeded
	wh.allow("")

	if request.TaskToken == nil {
		return nil, wh.error(errTaskTokenNotSet, scope)
	}
	taskToken, err := wh.tokenSerializer.Deserialize(request.TaskToken)
	if err != nil {
		return nil, wh.error(err, scope)
	}

	namespaceID := primitives.UUIDString(taskToken.GetNamespaceId())

	if namespaceID == "" {
		return nil, wh.error(errNamespaceNotSet, scope)
	}

	namespaceEntry, err := wh.GetNamespaceCache().GetNamespaceByID(namespaceID)
	if err != nil {
		return nil, wh.error(err, scope)
	}

	scope, sw := wh.startRequestProfileWithNamespace(
		metrics.FrontendRespondActivityTaskCanceledScope,
		namespaceEntry.GetInfo().Name,
	)
	defer sw.Stop()

	if wh.isShuttingDown() {
		return nil, errShuttingDown
	}

	if len(request.GetIdentity()) > wh.config.MaxIDLengthLimit() {
		return nil, wh.error(errIdentityTooLong, scope)
	}

	sizeLimitError := wh.config.BlobSizeLimitError(namespaceEntry.GetInfo().Name)
	sizeLimitWarn := wh.config.BlobSizeLimitWarn(namespaceEntry.GetInfo().Name)

	if err := common.CheckEventBlobSizeLimit(
		len(request.Details),
		sizeLimitWarn,
		sizeLimitError,
		namespaceID,
		taskToken.GetWorkflowId(),
		primitives.UUIDString(taskToken.GetRunId()),
		scope,
		wh.GetThrottledLogger(),
	); err != nil {
		// details exceeds blob size limit, we would record it as failure
		failRequest := &workflowservice.RespondActivityTaskFailedRequest{
			TaskToken: request.TaskToken,
			Reason:    common.FailureReasonCancelDetailsExceedsLimit,
			Details:   request.Details[0:sizeLimitError],
			Identity:  request.Identity,
		}
		_, err = wh.GetHistoryClient().RespondActivityTaskFailed(ctx, &historyservice.RespondActivityTaskFailedRequest{
			NamespaceId:   primitives.UUIDString(taskToken.GetNamespaceId()),
			FailedRequest: failRequest,
		})
		if err != nil {
			return nil, wh.error(err, scope)
		}
	} else {
		_, err = wh.GetHistoryClient().RespondActivityTaskCanceled(ctx, &historyservice.RespondActivityTaskCanceledRequest{
			NamespaceId:   primitives.UUIDString(taskToken.GetNamespaceId()),
			CancelRequest: request,
		})
		if err != nil {
			return nil, wh.error(err, scope)
		}
	}

	return &workflowservice.RespondActivityTaskCanceledResponse{}, nil
}

// RespondActivityTaskCanceledById is called by application worker when it is successfully canceled an ActivityTask.
// It will result in a new 'ActivityTaskCanceled' event being written to the workflow history and a new DecisionTask
// created for the workflow instance so new decisions could be made.  Similar to RespondActivityTaskCanceled but use
// Namespace, WorkflowID and ActivityID instead of 'taskToken' for completion. It fails with 'EntityNotExistsError'
// if the these IDs are not valid anymore due to activity timeout.
func (wh *WorkflowHandler) RespondActivityTaskCanceledById(ctx context.Context, request *workflowservice.RespondActivityTaskCanceledByIdRequest) (_ *workflowservice.RespondActivityTaskCanceledByIdResponse, retError error) {
	defer log.CapturePanicGRPC(wh.GetLogger(), &retError)

	scope, sw := wh.startRequestProfileWithNamespace(metrics.FrontendRespondActivityTaskCanceledScope, request.GetNamespace())
	defer sw.Stop()

	if wh.isShuttingDown() {
		return nil, errShuttingDown
	}

	if err := wh.versionChecker.ClientSupported(ctx, wh.config.EnableClientVersionCheck()); err != nil {
		return nil, wh.error(err, scope)
	}

	if request == nil {
		return nil, wh.error(errRequestNotSet, scope)
	}

	// Count the request in the RPS, but we still accept it even if RPS is exceeded
	wh.allow("")

	namespaceID, err := wh.GetNamespaceCache().GetNamespaceID(request.GetNamespace())
	if err != nil {
		return nil, wh.error(err, scope)
	}
	workflowID := request.GetWorkflowId()
	runID := request.GetRunId() // runID is optional so can be empty
	activityID := request.GetActivityId()

	if namespaceID == "" {
		return nil, wh.error(errNamespaceNotSet, scope)
	}
	if workflowID == "" {
		return nil, wh.error(errWorkflowIDNotSet, scope)
	}
	if activityID == "" {
		return nil, wh.error(errActivityIDNotSet, scope)
	}
	if len(request.GetIdentity()) > wh.config.MaxIDLengthLimit() {
		return nil, wh.error(errIdentityTooLong, scope)
	}

	taskToken := &tokengenpb.Task{
		NamespaceId: primitives.MustParseUUID(namespaceID),
		RunId:       primitives.MustParseUUID(runID),
		WorkflowId:  workflowID,
		ScheduleId:  common.EmptyEventID,
		ActivityId:  activityID,
	}
	token, err := wh.tokenSerializer.Serialize(taskToken)
	if err != nil {
		return nil, wh.error(err, scope)
	}

	namespaceEntry, err := wh.GetNamespaceCache().GetNamespaceByID(namespaceID)
	if err != nil {
		return nil, wh.error(err, scope)
	}

	// add namespace tag to scope, so further metrics will have the namespace tag
	scope = scope.Tagged(metrics.NamespaceTag(namespaceEntry.GetInfo().Name))

	sizeLimitError := wh.config.BlobSizeLimitError(namespaceEntry.GetInfo().Name)
	sizeLimitWarn := wh.config.BlobSizeLimitWarn(namespaceEntry.GetInfo().Name)

	if err := common.CheckEventBlobSizeLimit(
		len(request.Details),
		sizeLimitWarn,
		sizeLimitError,
		namespaceID,
		taskToken.GetWorkflowId(),
		runID,
		scope,
		wh.GetThrottledLogger(),
	); err != nil {
		// details exceeds blob size limit, we would record it as failure
		failRequest := &workflowservice.RespondActivityTaskFailedRequest{
			TaskToken: token,
			Reason:    common.FailureReasonCancelDetailsExceedsLimit,
			Details:   request.Details[0:sizeLimitError],
			Identity:  request.Identity,
		}
		_, err = wh.GetHistoryClient().RespondActivityTaskFailed(ctx, &historyservice.RespondActivityTaskFailedRequest{
			NamespaceId:   namespaceID,
			FailedRequest: failRequest,
		})
		if err != nil {
			return nil, wh.error(err, scope)
		}
	} else {
		req := &workflowservice.RespondActivityTaskCanceledRequest{
			TaskToken: token,
			Details:   request.Details,
			Identity:  request.Identity,
		}

		_, err = wh.GetHistoryClient().RespondActivityTaskCanceled(ctx, &historyservice.RespondActivityTaskCanceledRequest{
			NamespaceId:   namespaceID,
			CancelRequest: req,
		})
		if err != nil {
			return nil, wh.error(err, scope)
		}
	}

	return &workflowservice.RespondActivityTaskCanceledByIdResponse{}, nil
}

// RequestCancelWorkflowExecution is called by application worker when it wants to request cancellation of a workflow instance.
// It will result in a new 'WorkflowExecutionCancelRequested' event being written to the workflow history and a new DecisionTask
// created for the workflow instance so new decisions could be made. It fails with 'EntityNotExistsError' if the workflow is not valid
// anymore due to completion or doesn't exist.
func (wh *WorkflowHandler) RequestCancelWorkflowExecution(ctx context.Context, request *workflowservice.RequestCancelWorkflowExecutionRequest) (_ *workflowservice.RequestCancelWorkflowExecutionResponse, retError error) {
	defer log.CapturePanicGRPC(wh.GetLogger(), &retError)

	scope, sw := wh.startRequestProfileWithNamespace(metrics.FrontendRequestCancelWorkflowExecutionScope, request.GetNamespace())
	defer sw.Stop()

	if wh.isShuttingDown() {
		return nil, errShuttingDown
	}

	if err := wh.versionChecker.ClientSupported(ctx, wh.config.EnableClientVersionCheck()); err != nil {
		return nil, wh.error(err, scope)
	}

	if request == nil {
		return nil, wh.error(errRequestNotSet, scope)
	}

	if ok := wh.allow(request.GetNamespace()); !ok {
		return nil, wh.error(errServiceBusy, scope)
	}

	if request.GetNamespace() == "" {
		return nil, wh.error(errNamespaceNotSet, scope)
	}

	if err := wh.validateExecutionAndEmitMetrics(request.WorkflowExecution, scope); err != nil {
		return nil, err
	}

	namespaceID, err := wh.GetNamespaceCache().GetNamespaceID(request.GetNamespace())
	if err != nil {
		return nil, wh.error(err, scope)
	}

	_, err = wh.GetHistoryClient().RequestCancelWorkflowExecution(ctx, &historyservice.RequestCancelWorkflowExecutionRequest{
		NamespaceId:   namespaceID,
		CancelRequest: request,
	})
	if err != nil {
		return nil, wh.error(err, scope)
	}

	return &workflowservice.RequestCancelWorkflowExecutionResponse{}, nil
}

// SignalWorkflowExecution is used to send a signal event to running workflow execution.  This results in
// WorkflowExecutionSignaled event recorded in the history and a decision task being created for the execution.
func (wh *WorkflowHandler) SignalWorkflowExecution(ctx context.Context, request *workflowservice.SignalWorkflowExecutionRequest) (_ *workflowservice.SignalWorkflowExecutionResponse, retError error) {
	defer log.CapturePanicGRPC(wh.GetLogger(), &retError)

	scope, sw := wh.startRequestProfileWithNamespace(metrics.FrontendSignalWorkflowExecutionScope, request.GetNamespace())
	defer sw.Stop()

	if wh.isShuttingDown() {
		return nil, errShuttingDown
	}

	if err := wh.versionChecker.ClientSupported(ctx, wh.config.EnableClientVersionCheck()); err != nil {
		return nil, wh.error(err, scope)
	}

	if request == nil {
		return nil, wh.error(errRequestNotSet, scope)
	}

	if ok := wh.allow(request.GetNamespace()); !ok {
		return nil, wh.error(errServiceBusy, scope)
	}

	if request.GetNamespace() == "" {
		return nil, wh.error(errNamespaceNotSet, scope)
	}

	if len(request.GetNamespace()) > wh.config.MaxIDLengthLimit() {
		return nil, wh.error(errNamespaceTooLong, scope)
	}

	if err := wh.validateExecutionAndEmitMetrics(request.WorkflowExecution, scope); err != nil {
		return nil, err
	}

	if request.GetSignalName() == "" {
		return nil, wh.error(errSignalNameTooLong, scope)
	}

	if len(request.GetSignalName()) > wh.config.MaxIDLengthLimit() {
		return nil, wh.error(errSignalNameTooLong, scope)
	}

	if len(request.GetRequestId()) > wh.config.MaxIDLengthLimit() {
		return nil, wh.error(errRequestIDTooLong, scope)
	}

	namespaceID, err := wh.GetNamespaceCache().GetNamespaceID(request.GetNamespace())
	if err != nil {
		return nil, wh.error(err, scope)
	}

	sizeLimitError := wh.config.BlobSizeLimitError(request.GetNamespace())
	sizeLimitWarn := wh.config.BlobSizeLimitWarn(request.GetNamespace())
	if err := common.CheckEventBlobSizeLimit(
		len(request.Input),
		sizeLimitWarn,
		sizeLimitError,
		namespaceID,
		request.GetWorkflowExecution().GetWorkflowId(),
		request.GetWorkflowExecution().GetRunId(),
		scope,
		wh.GetThrottledLogger(),
	); err != nil {
		return nil, wh.error(err, scope)
	}

	_, err = wh.GetHistoryClient().SignalWorkflowExecution(ctx, &historyservice.SignalWorkflowExecutionRequest{
		NamespaceId:   namespaceID,
		SignalRequest: request,
	})
	if err != nil {
		return nil, wh.error(err, scope)
	}

	return &workflowservice.SignalWorkflowExecutionResponse{}, nil
}

// SignalWithStartWorkflowExecution is used to ensure sending signal to a workflow.
// If the workflow is running, this results in WorkflowExecutionSignaled event being recorded in the history
// and a decision task being created for the execution.
// If the workflow is not running or not found, this results in WorkflowExecutionStarted and WorkflowExecutionSignaled
// events being recorded in history, and a decision task being created for the execution
func (wh *WorkflowHandler) SignalWithStartWorkflowExecution(ctx context.Context, request *workflowservice.SignalWithStartWorkflowExecutionRequest) (_ *workflowservice.SignalWithStartWorkflowExecutionResponse, retError error) {
	defer log.CapturePanicGRPC(wh.GetLogger(), &retError)

	scope, sw := wh.startRequestProfileWithNamespace(metrics.FrontendSignalWithStartWorkflowExecutionScope, request.GetNamespace())
	defer sw.Stop()

	if wh.isShuttingDown() {
		return nil, errShuttingDown
	}

	if err := wh.versionChecker.ClientSupported(ctx, wh.config.EnableClientVersionCheck()); err != nil {
		return nil, wh.error(err, scope)
	}

	if request == nil {
		return nil, wh.error(errRequestNotSet, scope)
	}

	if ok := wh.allow(request.GetNamespace()); !ok {
		return nil, wh.error(errServiceBusy, scope)
	}

	namespace := request.GetNamespace()
	if namespace == "" {
		return nil, wh.error(errNamespaceNotSet, scope)
	}

	if len(namespace) > wh.config.MaxIDLengthLimit() {
		return nil, wh.error(errNamespaceTooLong, scope)
	}

	if request.GetWorkflowId() == "" {
		return nil, wh.error(errWorkflowIDNotSet, scope)
	}

	if len(request.GetWorkflowId()) > wh.config.MaxIDLengthLimit() {
		return nil, wh.error(errWorkflowIDTooLong, scope)
	}

	if request.GetSignalName() == "" {
		return nil, wh.error(errSignalNameNotSet, scope)
	}

	if len(request.GetSignalName()) > wh.config.MaxIDLengthLimit() {
		return nil, wh.error(errSignalNameTooLong, scope)
	}

	if request.WorkflowType == nil || request.WorkflowType.GetName() == "" {
		return nil, wh.error(errWorkflowTypeNotSet, scope)
	}

	if len(request.WorkflowType.GetName()) > wh.config.MaxIDLengthLimit() {
		return nil, wh.error(errWorkflowTypeTooLong, scope)
	}

	if err := wh.validateTaskList(request.TaskList, scope); err != nil {
		return nil, err
	}

	if len(request.GetRequestId()) > wh.config.MaxIDLengthLimit() {
		return nil, wh.error(errRequestIDTooLong, scope)
	}

	if request.GetExecutionStartToCloseTimeoutSeconds() <= 0 {
		return nil, wh.error(errInvalidExecutionStartToCloseTimeoutSeconds, scope)
	}

	if request.GetTaskStartToCloseTimeoutSeconds() < 0 {
		return nil, wh.error(errInvalidTaskStartToCloseTimeoutSeconds, scope)
	}

	if err := common.ValidateRetryPolicy(request.RetryPolicy); err != nil {
		return nil, wh.error(err, scope)
	}

	if err := backoff.ValidateSchedule(request.GetCronSchedule()); err != nil {
		return nil, wh.error(err, scope)
	}

	if err := wh.searchAttributesValidator.ValidateSearchAttributes(request.SearchAttributes, namespace); err != nil {
		return nil, wh.error(err, scope)
	}

	namespaceID, err := wh.GetNamespaceCache().GetNamespaceID(namespace)
	if err != nil {
		return nil, wh.error(err, scope)
	}

	sizeLimitError := wh.config.BlobSizeLimitError(namespace)
	sizeLimitWarn := wh.config.BlobSizeLimitWarn(namespace)
	if err := common.CheckEventBlobSizeLimit(
		len(request.SignalInput),
		sizeLimitWarn,
		sizeLimitError,
		namespaceID,
		request.GetWorkflowId(),
		"",
		scope,
		wh.GetThrottledLogger(),
	); err != nil {
		return nil, wh.error(err, scope)
	}
	actualSize := len(request.Input) + common.GetSizeOfMapStringToByteArray(request.Memo.GetFields())
	if err := common.CheckEventBlobSizeLimit(
		actualSize,
		sizeLimitWarn,
		sizeLimitError,
		namespaceID,
		request.GetWorkflowId(),
		"",
		scope,
		wh.GetThrottledLogger(),
	); err != nil {
		return nil, wh.error(err, scope)
	}

	var runId string
	op := func() error {
		var err error
		resp, err := wh.GetHistoryClient().SignalWithStartWorkflowExecution(ctx, &historyservice.SignalWithStartWorkflowExecutionRequest{
			NamespaceId:            namespaceID,
			SignalWithStartRequest: request,
		})
		runId = resp.GetRunId()
		return err
	}

	err = backoff.Retry(op, frontendServiceRetryPolicy, common.IsServiceTransientError)
	if err != nil {
		return nil, wh.error(err, scope)
	}

	return &workflowservice.SignalWithStartWorkflowExecutionResponse{RunId: runId}, nil
}

// ResetWorkflowExecution reset an existing workflow execution to DecisionTaskCompleted event(exclusive).
// And it will immediately terminating the current execution instance.
func (wh *WorkflowHandler) ResetWorkflowExecution(ctx context.Context, request *workflowservice.ResetWorkflowExecutionRequest) (_ *workflowservice.ResetWorkflowExecutionResponse, retError error) {
	defer log.CapturePanicGRPC(wh.GetLogger(), &retError)

	scope, sw := wh.startRequestProfileWithNamespace(metrics.FrontendResetWorkflowExecutionScope, request.GetNamespace())
	defer sw.Stop()

	if wh.isShuttingDown() {
		return nil, errShuttingDown
	}

	if err := wh.versionChecker.ClientSupported(ctx, wh.config.EnableClientVersionCheck()); err != nil {
		return nil, wh.error(err, scope)
	}

	if request == nil {
		return nil, wh.error(errRequestNotSet, scope)
	}

	if ok := wh.allow(request.GetNamespace()); !ok {
		return nil, wh.error(errServiceBusy, scope)
	}

	if request.GetNamespace() == "" {
		return nil, wh.error(errNamespaceNotSet, scope)
	}

	if err := wh.validateExecutionAndEmitMetrics(request.WorkflowExecution, scope); err != nil {
		return nil, err
	}

	namespaceID, err := wh.GetNamespaceCache().GetNamespaceID(request.GetNamespace())
	if err != nil {
		return nil, wh.error(err, scope)
	}

	resp, err := wh.GetHistoryClient().ResetWorkflowExecution(ctx, &historyservice.ResetWorkflowExecutionRequest{
		NamespaceId:  namespaceID,
		ResetRequest: request,
	})
	if err != nil {
		return nil, wh.error(err, scope)
	}

	return &workflowservice.ResetWorkflowExecutionResponse{RunId: resp.GetRunId()}, nil
}

// TerminateWorkflowExecution terminates an existing workflow execution by recording WorkflowExecutionTerminated event
// in the history and immediately terminating the execution instance.
func (wh *WorkflowHandler) TerminateWorkflowExecution(ctx context.Context, request *workflowservice.TerminateWorkflowExecutionRequest) (_ *workflowservice.TerminateWorkflowExecutionResponse, retError error) {
	defer log.CapturePanicGRPC(wh.GetLogger(), &retError)

	scope, sw := wh.startRequestProfileWithNamespace(metrics.FrontendTerminateWorkflowExecutionScope, request.GetNamespace())
	defer sw.Stop()

	if wh.isShuttingDown() {
		return nil, errShuttingDown
	}

	if err := wh.versionChecker.ClientSupported(ctx, wh.config.EnableClientVersionCheck()); err != nil {
		return nil, wh.error(err, scope)
	}

	if request == nil {
		return nil, wh.error(errRequestNotSet, scope)
	}

	if ok := wh.allow(request.GetNamespace()); !ok {
		return nil, wh.error(errServiceBusy, scope)
	}

	if request.GetNamespace() == "" {
		return nil, wh.error(errNamespaceNotSet, scope)
	}

	if err := wh.validateExecutionAndEmitMetrics(request.WorkflowExecution, scope); err != nil {
		return nil, err
	}

	namespaceID, err := wh.GetNamespaceCache().GetNamespaceID(request.GetNamespace())
	if err != nil {
		return nil, wh.error(err, scope)
	}

	_, err = wh.GetHistoryClient().TerminateWorkflowExecution(ctx, &historyservice.TerminateWorkflowExecutionRequest{
		NamespaceId:      namespaceID,
		TerminateRequest: request,
	})
	if err != nil {
		return nil, wh.error(err, scope)
	}

	return &workflowservice.TerminateWorkflowExecutionResponse{}, nil
}

// ListOpenWorkflowExecutions is a visibility API to list the open executions in a specific namespace.
func (wh *WorkflowHandler) ListOpenWorkflowExecutions(ctx context.Context, request *workflowservice.ListOpenWorkflowExecutionsRequest) (_ *workflowservice.ListOpenWorkflowExecutionsResponse, retError error) {
	defer log.CapturePanicGRPC(wh.GetLogger(), &retError)

	scope, sw := wh.startRequestProfileWithNamespace(metrics.FrontendListOpenWorkflowExecutionsScope, request.GetNamespace())
	defer sw.Stop()

	if wh.isShuttingDown() {
		return nil, errShuttingDown
	}

	if err := wh.versionChecker.ClientSupported(ctx, wh.config.EnableClientVersionCheck()); err != nil {
		return nil, wh.error(err, scope)
	}

	if request == nil {
		return nil, wh.error(errRequestNotSet, scope)
	}

	if ok := wh.allow(request.GetNamespace()); !ok {
		return nil, wh.error(errServiceBusy, scope)
	}

	if request.GetNamespace() == "" {
		return nil, wh.error(errNamespaceNotSet, scope)
	}

	if request.StartTimeFilter == nil {
		return nil, wh.error(errStartTimeFilterNotSet, scope)
	}

	if request.StartTimeFilter.GetEarliestTime() > request.StartTimeFilter.GetLatestTime() {
		return nil, wh.error(errEarliestTimeIsGreaterThanLatestTime, scope)
	}

	if request.GetMaximumPageSize() <= 0 {
		request.MaximumPageSize = int32(wh.config.VisibilityMaxPageSize(request.GetNamespace()))
	}

	if wh.isListRequestPageSizeTooLarge(request.GetMaximumPageSize(), request.GetNamespace()) {
		return nil, wh.error(errPageSizeTooBig.MessageArgs(wh.config.ESIndexMaxResultWindow()), scope)
	}

	namespace := request.GetNamespace()
	namespaceID, err := wh.GetNamespaceCache().GetNamespaceID(namespace)
	if err != nil {
		return nil, wh.error(err, scope)
	}

	baseReq := persistence.ListWorkflowExecutionsRequest{
		NamespaceID:       namespaceID,
		Namespace:         namespace,
		PageSize:          int(request.GetMaximumPageSize()),
		NextPageToken:     request.NextPageToken,
		EarliestStartTime: request.StartTimeFilter.GetEarliestTime(),
		LatestStartTime:   request.StartTimeFilter.GetLatestTime(),
	}

	var persistenceResp *persistence.ListWorkflowExecutionsResponse
	if request.GetExecutionFilter() != nil {
		if wh.config.DisableListVisibilityByFilter(namespace) {
			err = errNoPermission
		} else {
			persistenceResp, err = wh.GetVisibilityManager().ListOpenWorkflowExecutionsByWorkflowID(
				&persistence.ListWorkflowExecutionsByWorkflowIDRequest{
					ListWorkflowExecutionsRequest: baseReq,
					WorkflowID:                    request.GetExecutionFilter().GetWorkflowId(),
				})
		}
		wh.GetLogger().Info("List open workflow with filter",
			tag.WorkflowNamespace(request.GetNamespace()), tag.WorkflowListWorkflowFilterByID)
	} else if request.GetTypeFilter() != nil {
		if wh.config.DisableListVisibilityByFilter(namespace) {
			err = errNoPermission
		} else {
			persistenceResp, err = wh.GetVisibilityManager().ListOpenWorkflowExecutionsByType(&persistence.ListWorkflowExecutionsByTypeRequest{
				ListWorkflowExecutionsRequest: baseReq,
				WorkflowTypeName:              request.GetTypeFilter().GetName(),
			})
		}
		wh.GetLogger().Info("List open workflow with filter",
			tag.WorkflowNamespace(request.GetNamespace()), tag.WorkflowListWorkflowFilterByType)
	} else {
		persistenceResp, err = wh.GetVisibilityManager().ListOpenWorkflowExecutions(&baseReq)
	}

	if err != nil {
		return nil, wh.error(err, scope)
	}

	return &workflowservice.ListOpenWorkflowExecutionsResponse{
		Executions:    persistenceResp.Executions,
		NextPageToken: persistenceResp.NextPageToken,
	}, nil
}

// ListClosedWorkflowExecutions is a visibility API to list the closed executions in a specific namespace.
func (wh *WorkflowHandler) ListClosedWorkflowExecutions(ctx context.Context, request *workflowservice.ListClosedWorkflowExecutionsRequest) (_ *workflowservice.ListClosedWorkflowExecutionsResponse, retError error) {
	defer log.CapturePanicGRPC(wh.GetLogger(), &retError)

	scope, sw := wh.startRequestProfileWithNamespace(metrics.FrontendListClosedWorkflowExecutionsScope, request.GetNamespace())
	defer sw.Stop()

	if wh.isShuttingDown() {
		return nil, errShuttingDown
	}

	if err := wh.versionChecker.ClientSupported(ctx, wh.config.EnableClientVersionCheck()); err != nil {
		return nil, wh.error(err, scope)
	}

	if request == nil {
		return nil, wh.error(errRequestNotSet, scope)
	}

	if ok := wh.allow(request.GetNamespace()); !ok {
		return nil, wh.error(errServiceBusy, scope)
	}

	if request.GetNamespace() == "" {
		return nil, wh.error(errNamespaceNotSet, scope)
	}

	if request.StartTimeFilter == nil {
		return nil, wh.error(errStartTimeFilterNotSet, scope)
	}

	if request.StartTimeFilter.GetEarliestTime() > request.StartTimeFilter.GetLatestTime() {
		return nil, wh.error(errEarliestTimeIsGreaterThanLatestTime, scope)
	}

	if request.GetMaximumPageSize() <= 0 {
		request.MaximumPageSize = int32(wh.config.VisibilityMaxPageSize(request.GetNamespace()))
	}

	if wh.isListRequestPageSizeTooLarge(request.GetMaximumPageSize(), request.GetNamespace()) {
		return nil, wh.error(errPageSizeTooBig.MessageArgs(wh.config.ESIndexMaxResultWindow()), scope)
	}

	namespace := request.GetNamespace()
	namespaceID, err := wh.GetNamespaceCache().GetNamespaceID(namespace)
	if err != nil {
		return nil, wh.error(err, scope)
	}

	baseReq := persistence.ListWorkflowExecutionsRequest{
		NamespaceID:       namespaceID,
		Namespace:         namespace,
		PageSize:          int(request.GetMaximumPageSize()),
		NextPageToken:     request.NextPageToken,
		EarliestStartTime: request.StartTimeFilter.GetEarliestTime(),
		LatestStartTime:   request.StartTimeFilter.GetLatestTime(),
	}

	var persistenceResp *persistence.ListWorkflowExecutionsResponse
	if request.GetExecutionFilter() != nil {
		if wh.config.DisableListVisibilityByFilter(namespace) {
			err = errNoPermission
		} else {
			persistenceResp, err = wh.GetVisibilityManager().ListClosedWorkflowExecutionsByWorkflowID(
				&persistence.ListWorkflowExecutionsByWorkflowIDRequest{
					ListWorkflowExecutionsRequest: baseReq,
					WorkflowID:                    request.GetExecutionFilter().GetWorkflowId(),
				})
		}
		wh.GetLogger().Info("List closed workflow with filter",
			tag.WorkflowNamespace(request.GetNamespace()), tag.WorkflowListWorkflowFilterByID)
	} else if request.GetTypeFilter() != nil {
		if wh.config.DisableListVisibilityByFilter(namespace) {
			err = errNoPermission
		} else {
			persistenceResp, err = wh.GetVisibilityManager().ListClosedWorkflowExecutionsByType(&persistence.ListWorkflowExecutionsByTypeRequest{
				ListWorkflowExecutionsRequest: baseReq,
				WorkflowTypeName:              request.GetTypeFilter().GetName(),
			})
		}
		wh.GetLogger().Info("List closed workflow with filter",
			tag.WorkflowNamespace(request.GetNamespace()), tag.WorkflowListWorkflowFilterByType)
	} else if request.GetStatusFilter() != nil {
		if wh.config.DisableListVisibilityByFilter(namespace) {
			err = errNoPermission
		} else {
			persistenceResp, err = wh.GetVisibilityManager().ListClosedWorkflowExecutionsByStatus(&persistence.ListClosedWorkflowExecutionsByStatusRequest{
				ListWorkflowExecutionsRequest: baseReq,
				Status:                        request.GetStatusFilter().GetStatus(),
			})
		}
		wh.GetLogger().Info("List closed workflow with filter",
			tag.WorkflowNamespace(request.GetNamespace()), tag.WorkflowListWorkflowFilterByStatus)
	} else {
		persistenceResp, err = wh.GetVisibilityManager().ListClosedWorkflowExecutions(&baseReq)
	}

	if err != nil {
		return nil, wh.error(err, scope)
	}

	return &workflowservice.ListClosedWorkflowExecutionsResponse{
		Executions:    persistenceResp.Executions,
		NextPageToken: persistenceResp.NextPageToken,
	}, nil
}

// ListWorkflowExecutions is a visibility API to list workflow executions in a specific namespace.
func (wh *WorkflowHandler) ListWorkflowExecutions(ctx context.Context, request *workflowservice.ListWorkflowExecutionsRequest) (_ *workflowservice.ListWorkflowExecutionsResponse, retError error) {
	defer log.CapturePanicGRPC(wh.GetLogger(), &retError)

	scope, sw := wh.startRequestProfileWithNamespace(metrics.FrontendListWorkflowExecutionsScope, request.GetNamespace())
	defer sw.Stop()

	if wh.isShuttingDown() {
		return nil, errShuttingDown
	}

	if err := wh.versionChecker.ClientSupported(ctx, wh.config.EnableClientVersionCheck()); err != nil {
		return nil, wh.error(err, scope)
	}

	if request == nil {
		return nil, wh.error(errRequestNotSet, scope)
	}

	if ok := wh.allow(request.GetNamespace()); !ok {
		return nil, wh.error(errServiceBusy, scope)
	}

	if request.GetNamespace() == "" {
		return nil, wh.error(errNamespaceNotSet, scope)
	}

	if request.GetPageSize() <= 0 {
		request.PageSize = int32(wh.config.VisibilityMaxPageSize(request.GetNamespace()))
	}

	if wh.isListRequestPageSizeTooLarge(request.GetPageSize(), request.GetNamespace()) {
		return nil, wh.error(errPageSizeTooBig.MessageArgs(wh.config.ESIndexMaxResultWindow()), scope)
	}

	if err := wh.visibilityQueryValidator.ValidateListRequestForQuery(request); err != nil {
		return nil, wh.error(err, scope)
	}

	namespace := request.GetNamespace()
	namespaceID, err := wh.GetNamespaceCache().GetNamespaceID(namespace)
	if err != nil {
		return nil, wh.error(err, scope)
	}

	req := &persistence.ListWorkflowExecutionsRequestV2{
		NamespaceID:   namespaceID,
		Namespace:     namespace,
		PageSize:      int(request.GetPageSize()),
		NextPageToken: request.NextPageToken,
		Query:         request.GetQuery(),
	}
	persistenceResp, err := wh.GetVisibilityManager().ListWorkflowExecutions(req)
	if err != nil {
		return nil, wh.error(err, scope)
	}

	return &workflowservice.ListWorkflowExecutionsResponse{
		Executions:    persistenceResp.Executions,
		NextPageToken: persistenceResp.NextPageToken,
	}, nil
}

// ListArchivedWorkflowExecutions is a visibility API to list archived workflow executions in a specific namespace.
func (wh *WorkflowHandler) ListArchivedWorkflowExecutions(ctx context.Context, request *workflowservice.ListArchivedWorkflowExecutionsRequest) (_ *workflowservice.ListArchivedWorkflowExecutionsResponse, retError error) {
	defer log.CapturePanicGRPC(wh.GetLogger(), &retError)

	scope, sw := wh.startRequestProfileWithNamespace(metrics.FrontendListArchivedWorkflowExecutionsScope, request.GetNamespace())
	defer sw.Stop()

	if wh.isShuttingDown() {
		return nil, errShuttingDown
	}

	if err := wh.versionChecker.ClientSupported(ctx, wh.config.EnableClientVersionCheck()); err != nil {
		return nil, wh.error(err, scope)
	}

	if request == nil {
		return nil, wh.error(errRequestNotSet, scope)
	}

	if ok := wh.allow(request.GetNamespace()); !ok {
		return nil, wh.error(errServiceBusy, scope)
	}

	if request.GetNamespace() == "" {
		return nil, wh.error(errNamespaceNotSet, scope)
	}

	if request.GetPageSize() <= 0 {
		request.PageSize = int32(wh.config.VisibilityMaxPageSize(request.GetNamespace()))
	}

	maxPageSize := wh.config.VisibilityArchivalQueryMaxPageSize()
	if int(request.GetPageSize()) > maxPageSize {
		return nil, wh.error(errPageSizeTooBig.MessageArgs(maxPageSize), scope)
	}

	if !wh.GetArchivalMetadata().GetVisibilityConfig().ClusterConfiguredForArchival() {
		return nil, wh.error(errClusterIsNotConfiguredForVisibilityArchival, scope)
	}

	if !wh.GetArchivalMetadata().GetVisibilityConfig().ReadEnabled() {
		return nil, wh.error(errClusterIsNotConfiguredForReadingArchivalVisibility, scope)
	}

	entry, err := wh.GetNamespaceCache().GetNamespace(request.GetNamespace())
	if err != nil {
		return nil, wh.error(err, scope)
	}

	if entry.GetConfig().VisibilityArchivalStatus != namespacepb.ArchivalStatus_Enabled {
		return nil, wh.error(errNamespaceIsNotConfiguredForVisibilityArchival, scope)
	}

	URI, err := archiver.NewURI(entry.GetConfig().VisibilityArchivalURI)
	if err != nil {
		return nil, wh.error(err, scope)
	}

	visibilityArchiver, err := wh.GetArchiverProvider().GetVisibilityArchiver(URI.Scheme(), common.FrontendServiceName)
	if err != nil {
		return nil, wh.error(err, scope)
	}

	archiverRequest := &archiver.QueryVisibilityRequest{
		NamespaceID:   primitives.UUIDString(entry.GetInfo().Id),
		PageSize:      int(request.GetPageSize()),
		NextPageToken: request.NextPageToken,
		Query:         request.GetQuery(),
	}

	archiverResponse, err := visibilityArchiver.Query(ctx, URI, archiverRequest)
	if err != nil {
		return nil, wh.error(err, scope)
	}

	// special handling of ExecutionTime for cron or retry
	for _, execution := range archiverResponse.Executions {
		if execution.GetExecutionTime() == 0 {
			execution.ExecutionTime = execution.GetStartTime().GetValue()
		}
	}

	return &workflowservice.ListArchivedWorkflowExecutionsResponse{
		Executions:    archiverResponse.Executions,
		NextPageToken: archiverResponse.NextPageToken,
	}, nil
}

// ScanWorkflowExecutions is a visibility API to list large amount of workflow executions in a specific namespace without order.
func (wh *WorkflowHandler) ScanWorkflowExecutions(ctx context.Context, request *workflowservice.ScanWorkflowExecutionsRequest) (_ *workflowservice.ScanWorkflowExecutionsResponse, retError error) {
	defer log.CapturePanicGRPC(wh.GetLogger(), &retError)

	scope, sw := wh.startRequestProfileWithNamespace(metrics.FrontendScanWorkflowExecutionsScope, request.GetNamespace())
	defer sw.Stop()

	if wh.isShuttingDown() {
		return nil, errShuttingDown
	}

	if err := wh.versionChecker.ClientSupported(ctx, wh.config.EnableClientVersionCheck()); err != nil {
		return nil, wh.error(err, scope)
	}

	if request == nil {
		return nil, wh.error(errRequestNotSet, scope)
	}

	if ok := wh.allow(request.GetNamespace()); !ok {
		return nil, wh.error(errServiceBusy, scope)
	}

	if request.GetNamespace() == "" {
		return nil, wh.error(errNamespaceNotSet, scope)
	}

	if request.GetPageSize() <= 0 {
		request.PageSize = int32(wh.config.VisibilityMaxPageSize(request.GetNamespace()))
	}

	if wh.isListRequestPageSizeTooLarge(request.GetPageSize(), request.GetNamespace()) {
		return nil, wh.error(errPageSizeTooBig.MessageArgs(wh.config.ESIndexMaxResultWindow()), scope)
	}

	if err := wh.visibilityQueryValidator.ValidateScanRequestForQuery(request); err != nil {
		return nil, wh.error(err, scope)
	}

	namespace := request.GetNamespace()
	namespaceID, err := wh.GetNamespaceCache().GetNamespaceID(namespace)
	if err != nil {
		return nil, wh.error(err, scope)
	}

	req := &persistence.ListWorkflowExecutionsRequestV2{
		NamespaceID:   namespaceID,
		Namespace:     namespace,
		PageSize:      int(request.GetPageSize()),
		NextPageToken: request.NextPageToken,
		Query:         request.GetQuery(),
	}
	persistenceResp, err := wh.GetVisibilityManager().ScanWorkflowExecutions(req)
	if err != nil {
		return nil, wh.error(err, scope)
	}

	resp := &workflowservice.ScanWorkflowExecutionsResponse{
		Executions:    persistenceResp.Executions,
		NextPageToken: persistenceResp.NextPageToken,
	}
	return resp, nil
}

// CountWorkflowExecutions is a visibility API to count of workflow executions in a specific namespace.
func (wh *WorkflowHandler) CountWorkflowExecutions(ctx context.Context, request *workflowservice.CountWorkflowExecutionsRequest) (_ *workflowservice.CountWorkflowExecutionsResponse, retError error) {
	defer log.CapturePanicGRPC(wh.GetLogger(), &retError)

	scope, sw := wh.startRequestProfileWithNamespace(metrics.FrontendCountWorkflowExecutionsScope, request.GetNamespace())
	defer sw.Stop()

	if wh.isShuttingDown() {
		return nil, errShuttingDown
	}

	if err := wh.versionChecker.ClientSupported(ctx, wh.config.EnableClientVersionCheck()); err != nil {
		return nil, wh.error(err, scope)
	}

	if request == nil {
		return nil, wh.error(errRequestNotSet, scope)
	}

	if ok := wh.allow(request.GetNamespace()); !ok {
		return nil, wh.error(errServiceBusy, scope)
	}

	if request.GetNamespace() == "" {
		return nil, wh.error(errNamespaceNotSet, scope)
	}

	if err := wh.visibilityQueryValidator.ValidateCountRequestForQuery(request); err != nil {
		return nil, wh.error(err, scope)
	}

	namespace := request.GetNamespace()
	namespaceID, err := wh.GetNamespaceCache().GetNamespaceID(namespace)
	if err != nil {
		return nil, wh.error(err, scope)
	}

	req := &persistence.CountWorkflowExecutionsRequest{
		NamespaceID: namespaceID,
		Namespace:   namespace,
		Query:       request.GetQuery(),
	}
	persistenceResp, err := wh.GetVisibilityManager().CountWorkflowExecutions(req)
	if err != nil {
		return nil, wh.error(err, scope)
	}

	resp := &workflowservice.CountWorkflowExecutionsResponse{
		Count: persistenceResp.Count,
	}
	return resp, nil
}

// GetSearchAttributes is a visibility API to get all legal keys that could be used in list APIs
func (wh *WorkflowHandler) GetSearchAttributes(ctx context.Context, _ *workflowservice.GetSearchAttributesRequest) (_ *workflowservice.GetSearchAttributesResponse, retError error) {
	defer log.CapturePanicGRPC(wh.GetLogger(), &retError)

	scope, sw := wh.startRequestProfile(metrics.FrontendGetSearchAttributesScope)
	defer sw.Stop()

	if wh.isShuttingDown() {
		return nil, errShuttingDown
	}

	if err := wh.versionChecker.ClientSupported(ctx, wh.config.EnableClientVersionCheck()); err != nil {
		return nil, wh.error(err, scope)
	}

	keys := wh.config.ValidSearchAttributes()
	resp := &workflowservice.GetSearchAttributesResponse{
		Keys: wh.convertIndexedKeyToProto(keys),
	}
	return resp, nil
}

// RespondQueryTaskCompleted is called by application worker to complete a QueryTask (which is a DecisionTask for query)
// as a result of 'PollForDecisionTask' API call. Completing a QueryTask will unblock the client call to 'QueryWorkflow'
// API and return the query result to client as a response to 'QueryWorkflow' API call.
func (wh *WorkflowHandler) RespondQueryTaskCompleted(ctx context.Context, request *workflowservice.RespondQueryTaskCompletedRequest) (_ *workflowservice.RespondQueryTaskCompletedResponse, retError error) {
	defer log.CapturePanicGRPC(wh.GetLogger(), &retError)

	scope := wh.getDefaultScope(metrics.FrontendRespondQueryTaskCompletedScope)
	if err := wh.versionChecker.ClientSupported(ctx, wh.config.EnableClientVersionCheck()); err != nil {
		return nil, wh.error(err, scope)
	}

	if request == nil {
		return nil, wh.error(errRequestNotSet, scope)
	}

	// Count the request in the RPS, but we still accept it even if RPS is exceeded
	wh.allow("")

	if request.TaskToken == nil {
		return nil, wh.error(errTaskTokenNotSet, scope)
	}
	queryTaskToken, err := wh.tokenSerializer.DeserializeQueryTaskToken(request.TaskToken)
	if err != nil {
		return nil, wh.error(err, scope)
	}
	if queryTaskToken.GetNamespaceId() == "" || queryTaskToken.GetTaskList() == "" || queryTaskToken.GetTaskId() == "" {
		return nil, wh.error(errInvalidTaskToken, scope)
	}

	namespaceEntry, err := wh.GetNamespaceCache().GetNamespaceByID(queryTaskToken.GetNamespaceId())
	if err != nil {
		return nil, wh.error(err, scope)
	}

	scope, sw := wh.startRequestProfileWithNamespace(
		metrics.FrontendRespondQueryTaskCompletedScope,
		namespaceEntry.GetInfo().Name,
	)
	defer sw.Stop()

	if wh.isShuttingDown() {
		return nil, errShuttingDown
	}

	sizeLimitError := wh.config.BlobSizeLimitError(namespaceEntry.GetInfo().Name)
	sizeLimitWarn := wh.config.BlobSizeLimitWarn(namespaceEntry.GetInfo().Name)

	if err := common.CheckEventBlobSizeLimit(
		len(request.GetQueryResult()),
		sizeLimitWarn,
		sizeLimitError,
		queryTaskToken.GetNamespaceId(),
		"",
		"",
		scope,
		wh.GetThrottledLogger(),
	); err != nil {
		request = &workflowservice.RespondQueryTaskCompletedRequest{
			TaskToken:     request.TaskToken,
			CompletedType: querypb.QueryResultType_Failed,
			QueryResult:   nil,
			ErrorMessage:  err.Error(),
		}
	}

	headers := headers.GetValues(ctx, headers.ClientImplHeaderName, headers.ClientFeatureVersionHeaderName)
	request.WorkerVersionInfo = &versionpb.WorkerVersionInfo{
		Impl:           headers[0],
		FeatureVersion: headers[1],
	}
	matchingRequest := &matchingservice.RespondQueryTaskCompletedRequest{
		NamespaceId:      queryTaskToken.GetNamespaceId(),
		TaskList:         &tasklistpb.TaskList{Name: queryTaskToken.GetTaskList()},
		TaskId:           queryTaskToken.GetTaskId(),
		CompletedRequest: request,
	}

	_, err = wh.GetMatchingClient().RespondQueryTaskCompleted(ctx, matchingRequest)
	if err != nil {
		return nil, wh.error(err, scope)
	}
	return &workflowservice.RespondQueryTaskCompletedResponse{}, nil
}

// ResetStickyTaskList resets the sticky tasklist related information in mutable state of a given workflow.
// Things cleared are:
// 1. StickyTaskList
// 2. StickyScheduleToStartTimeout
// 3. ClientLibraryVersion
// 4. ClientFeatureVersion
// 5. ClientImpl
func (wh *WorkflowHandler) ResetStickyTaskList(ctx context.Context, request *workflowservice.ResetStickyTaskListRequest) (_ *workflowservice.ResetStickyTaskListResponse, retError error) {
	defer log.CapturePanicGRPC(wh.GetLogger(), &retError)

	scope, sw := wh.startRequestProfileWithNamespace(metrics.FrontendResetStickyTaskListScope, request.GetNamespace())
	defer sw.Stop()

	if wh.isShuttingDown() {
		return nil, errShuttingDown
	}

	if err := wh.versionChecker.ClientSupported(ctx, wh.config.EnableClientVersionCheck()); err != nil {
		return nil, wh.error(err, scope)
	}

	if request == nil {
		return nil, wh.error(errRequestNotSet, scope)
	}

	if request.GetNamespace() == "" {
		return nil, wh.error(errNamespaceNotSet, scope)
	}

	if err := wh.validateExecutionAndEmitMetrics(request.Execution, scope); err != nil {
		return nil, err
	}

	namespaceID, err := wh.GetNamespaceCache().GetNamespaceID(request.GetNamespace())
	if err != nil {
		return nil, wh.error(err, scope)
	}

	_, err = wh.GetHistoryClient().ResetStickyTaskList(ctx, &historyservice.ResetStickyTaskListRequest{
		NamespaceId: namespaceID,
		Execution:   request.Execution,
	})
	if err != nil {
		return nil, wh.error(err, scope)
	}
	return &workflowservice.ResetStickyTaskListResponse{}, nil
}

// QueryWorkflow returns query result for a specified workflow execution
func (wh *WorkflowHandler) QueryWorkflow(ctx context.Context, request *workflowservice.QueryWorkflowRequest) (_ *workflowservice.QueryWorkflowResponse, retError error) {
	defer log.CapturePanicGRPC(wh.GetLogger(), &retError)

	scope, sw := wh.startRequestProfileWithNamespace(metrics.FrontendQueryWorkflowScope, request.GetNamespace())
	defer sw.Stop()

	if wh.isShuttingDown() {
		return nil, errShuttingDown
	}

	if wh.config.DisallowQuery(request.GetNamespace()) {
		return nil, wh.error(errQueryDisallowedForNamespace, scope)
	}

	if err := wh.versionChecker.ClientSupported(ctx, wh.config.EnableClientVersionCheck()); err != nil {
		return nil, wh.error(err, scope)
	}

	if request == nil {
		return nil, wh.error(errRequestNotSet, scope)
	}

	if request.GetNamespace() == "" {
		return nil, wh.error(errNamespaceNotSet, scope)
	}
	if err := wh.validateExecutionAndEmitMetrics(request.Execution, scope); err != nil {
		return nil, err
	}

	if request.Query == nil {
		return nil, wh.error(errQueryNotSet, scope)
	}

	if request.Query.GetQueryType() == "" {
		return nil, wh.error(errQueryTypeNotSet, scope)
	}

	namespaceID, err := wh.GetNamespaceCache().GetNamespaceID(request.GetNamespace())
	if err != nil {
		return nil, wh.error(err, scope)
	}

	sizeLimitError := wh.config.BlobSizeLimitError(request.GetNamespace())
	sizeLimitWarn := wh.config.BlobSizeLimitWarn(request.GetNamespace())

	if err := common.CheckEventBlobSizeLimit(
		len(request.GetQuery().GetQueryArgs()),
		sizeLimitWarn,
		sizeLimitError,
		namespaceID,
		request.GetExecution().GetWorkflowId(),
		request.GetExecution().GetRunId(),
		scope,
		wh.GetThrottledLogger()); err != nil {
		return nil, wh.error(err, scope)
	}

	req := &historyservice.QueryWorkflowRequest{
		NamespaceId: namespaceID,
		Request:     request,
	}
	hResponse, err := wh.GetHistoryClient().QueryWorkflow(ctx, req)
	if err != nil {
		return nil, wh.error(err, scope)
	}
	return hResponse.GetResponse(), nil
}

// DescribeWorkflowExecution returns information about the specified workflow execution.
func (wh *WorkflowHandler) DescribeWorkflowExecution(ctx context.Context, request *workflowservice.DescribeWorkflowExecutionRequest) (_ *workflowservice.DescribeWorkflowExecutionResponse, retError error) {
	defer log.CapturePanicGRPC(wh.GetLogger(), &retError)

	scope, sw := wh.startRequestProfileWithNamespace(metrics.FrontendDescribeWorkflowExecutionScope, request.GetNamespace())
	defer sw.Stop()

	if wh.isShuttingDown() {
		return nil, errShuttingDown
	}

	if err := wh.versionChecker.ClientSupported(ctx, wh.config.EnableClientVersionCheck()); err != nil {
		return nil, wh.error(err, scope)
	}

	if request == nil {
		return nil, wh.error(errRequestNotSet, scope)
	}

	if ok := wh.allow(request.GetNamespace()); !ok {
		return nil, wh.error(errServiceBusy, scope)
	}

	if request.GetNamespace() == "" {
		return nil, wh.error(errNamespaceNotSet, scope)
	}
	namespaceID, err := wh.GetNamespaceCache().GetNamespaceID(request.GetNamespace())
	if err != nil {
		return nil, wh.error(err, scope)
	}

	if err := wh.validateExecutionAndEmitMetrics(request.Execution, scope); err != nil {
		return nil, err
	}

	response, err := wh.GetHistoryClient().DescribeWorkflowExecution(ctx, &historyservice.DescribeWorkflowExecutionRequest{
		NamespaceId: namespaceID,
		Request:     request,
	})

	if err != nil {
		return nil, wh.error(err, scope)
	}

	return &workflowservice.DescribeWorkflowExecutionResponse{
		ExecutionConfiguration: response.GetExecutionConfiguration(),
		WorkflowExecutionInfo:  response.GetWorkflowExecutionInfo(),
		PendingActivities:      response.GetPendingActivities(),
		PendingChildren:        response.GetPendingChildren(),
	}, nil
}

// DescribeTaskList returns information about the target tasklist, right now this API returns the
// pollers which polled this tasklist in last few minutes.
func (wh *WorkflowHandler) DescribeTaskList(ctx context.Context, request *workflowservice.DescribeTaskListRequest) (_ *workflowservice.DescribeTaskListResponse, retError error) {
	defer log.CapturePanicGRPC(wh.GetLogger(), &retError)

	scope, sw := wh.startRequestProfileWithNamespace(metrics.FrontendDescribeTaskListScope, request.GetNamespace())
	defer sw.Stop()

	if wh.isShuttingDown() {
		return nil, errShuttingDown
	}

	if err := wh.versionChecker.ClientSupported(ctx, wh.config.EnableClientVersionCheck()); err != nil {
		return nil, wh.error(err, scope)
	}

	if request == nil {
		return nil, wh.error(errRequestNotSet, scope)
	}

	if ok := wh.allow(request.GetNamespace()); !ok {
		return nil, wh.error(errServiceBusy, scope)
	}

	if request.GetNamespace() == "" {
		return nil, wh.error(errNamespaceNotSet, scope)
	}
	namespaceID, err := wh.GetNamespaceCache().GetNamespaceID(request.GetNamespace())
	if err != nil {
		return nil, wh.error(err, scope)
	}

	if err := wh.validateTaskList(request.TaskList, scope); err != nil {
		return nil, err
	}

	var matchingResponse *matchingservice.DescribeTaskListResponse
	op := func() error {
		var err error
		matchingResponse, err = wh.GetMatchingClient().DescribeTaskList(ctx, &matchingservice.DescribeTaskListRequest{
			NamespaceId: namespaceID,
			DescRequest: request,
		})
		return err
	}

	err = backoff.Retry(op, frontendServiceRetryPolicy, common.IsServiceTransientError)
	if err != nil {
		return nil, wh.error(err, scope)
	}

	return &workflowservice.DescribeTaskListResponse{
		Pollers:        matchingResponse.Pollers,
		TaskListStatus: matchingResponse.TaskListStatus,
	}, nil
}

// GetClusterInfo return information about Temporal deployment.
func (wh *WorkflowHandler) GetClusterInfo(ctx context.Context, _ *workflowservice.GetClusterInfoRequest) (_ *workflowservice.GetClusterInfoResponse, retError error) {
	defer log.CapturePanicGRPC(wh.GetLogger(), &retError)

	scope := wh.getDefaultScope(metrics.FrontendClientGetClusterInfoScope)
	if ok := wh.allow(""); !ok {
		return nil, wh.error(errServiceBusy, scope)
	}

	return &workflowservice.GetClusterInfoResponse{
		SupportedClientVersions: &versionpb.SupportedClientVersions{
			GoSdk:   headers.SupportedGoSDKVersion,
			JavaSdk: headers.SupportedJavaSDKVersion,
		},
	}, nil
}

// ListTaskListPartitions returns all the partition and host for a task list.
func (wh *WorkflowHandler) ListTaskListPartitions(ctx context.Context, request *workflowservice.ListTaskListPartitionsRequest) (_ *workflowservice.ListTaskListPartitionsResponse, retError error) {
	defer log.CapturePanicGRPC(wh.GetLogger(), &retError)

	scope, sw := wh.startRequestProfileWithNamespace(metrics.FrontendListTaskListPartitionsScope, request.GetNamespace())
	defer sw.Stop()

	if wh.isShuttingDown() {
		return nil, errShuttingDown
	}

	if request == nil {
		return nil, wh.error(errRequestNotSet, scope)
	}

	if ok := wh.allow(request.GetNamespace()); !ok {
		return nil, wh.error(errServiceBusy, scope)
	}

	if request.GetNamespace() == "" {
		return nil, wh.error(errNamespaceNotSet, scope)
	}

	if err := wh.validateTaskList(request.TaskList, scope); err != nil {
		return nil, err
	}

	matchingResponse, err := wh.GetMatchingClient().ListTaskListPartitions(ctx, &matchingservice.ListTaskListPartitionsRequest{
		Namespace: request.GetNamespace(),
		TaskList:  request.TaskList,
	})

	if matchingResponse == nil {
		return nil, err
	}

	return &workflowservice.ListTaskListPartitionsResponse{
		ActivityTaskListPartitions: matchingResponse.ActivityTaskListPartitions,
		DecisionTaskListPartitions: matchingResponse.DecisionTaskListPartitions,
	}, err
}

func (wh *WorkflowHandler) getRawHistory(
	scope metrics.Scope,
	namespaceID string,
	execution executionpb.WorkflowExecution,
	firstEventID int64,
	nextEventID int64,
	pageSize int32,
	nextPageToken []byte,
	transientDecision *eventgenpb.TransientDecisionInfo,
	branchToken []byte,
) ([]*commonpb.DataBlob, []byte, error) {
	var rawHistory []*commonpb.DataBlob
	shardID := common.WorkflowIDToHistoryShard(execution.GetWorkflowId(), wh.config.NumHistoryShards)

	resp, err := wh.GetHistoryManager().ReadRawHistoryBranch(&persistence.ReadHistoryBranchRequest{
		BranchToken:   branchToken,
		MinEventID:    firstEventID,
		MaxEventID:    nextEventID,
		PageSize:      int(pageSize),
		NextPageToken: nextPageToken,
		ShardID:       convert.IntPtr(shardID),
	})
	if err != nil {
		return nil, nil, err
	}

	var encoding commonpb.EncodingType
	for _, data := range resp.HistoryEventBlobs {
		switch data.Encoding {
		case common.EncodingTypeJSON:
			encoding = commonpb.EncodingType_JSON
		case common.EncodingTypeProto3:
			encoding = commonpb.EncodingType_Proto3
		default:
			panic(fmt.Sprintf("Invalid encoding type for raw history, encoding type: %s", data.Encoding))
		}
		rawHistory = append(rawHistory, &commonpb.DataBlob{
			EncodingType: encoding,
			Data:         data.Data,
		})
	}

	if len(nextPageToken) == 0 && transientDecision != nil {
		if err := wh.validateTransientDecisionEvents(nextEventID, transientDecision); err != nil {
			scope.IncCounter(metrics.ServiceErrIncompleteHistoryCounter)
			wh.GetLogger().Error("getHistory error",
				tag.WorkflowNamespaceID(namespaceID),
				tag.WorkflowID(execution.GetWorkflowId()),
				tag.WorkflowRunID(execution.GetRunId()),
				tag.Error(err))
		}

		blob, err := wh.GetPayloadSerializer().SerializeEvent(transientDecision.ScheduledEvent, common.EncodingTypeProto3)
		if err != nil {
			return nil, nil, err
		}
		rawHistory = append(rawHistory, &commonpb.DataBlob{
			EncodingType: commonpb.EncodingType_Proto3,
			Data:         blob.Data,
		})

		blob, err = wh.GetPayloadSerializer().SerializeEvent(transientDecision.StartedEvent, common.EncodingTypeProto3)
		if err != nil {
			return nil, nil, err
		}
		rawHistory = append(rawHistory, &commonpb.DataBlob{
			EncodingType: commonpb.EncodingType_Proto3,
			Data:         blob.Data,
		})
	}

	return rawHistory, resp.NextPageToken, nil
}

func (wh *WorkflowHandler) getHistory(
	scope metrics.Scope,
	namespaceID string,
	execution executionpb.WorkflowExecution,
	firstEventID, nextEventID int64,
	pageSize int32,
	nextPageToken []byte,
	transientDecision *eventgenpb.TransientDecisionInfo,
	branchToken []byte,
) (*eventpb.History, []byte, error) {

	var size int

	isFirstPage := len(nextPageToken) == 0
	shardID := common.WorkflowIDToHistoryShard(execution.GetWorkflowId(), wh.config.NumHistoryShards)
	var err error
	var historyEvents []*eventpb.HistoryEvent
	historyEvents, size, nextPageToken, err = persistence.ReadFullPageV2Events(wh.GetHistoryManager(), &persistence.ReadHistoryBranchRequest{
		BranchToken:   branchToken,
		MinEventID:    firstEventID,
		MaxEventID:    nextEventID,
		PageSize:      int(pageSize),
		NextPageToken: nextPageToken,
		ShardID:       convert.IntPtr(shardID),
	})
	if err != nil {
		return nil, nil, err
	}

	scope.RecordTimer(metrics.HistorySize, time.Duration(size))

	isLastPage := len(nextPageToken) == 0
	if err := wh.verifyHistoryIsComplete(
		historyEvents,
		firstEventID,
		nextEventID-1,
		isFirstPage,
		isLastPage,
		int(pageSize)); err != nil {
		scope.IncCounter(metrics.ServiceErrIncompleteHistoryCounter)
		wh.GetLogger().Error("getHistory: incomplete history",
			tag.WorkflowNamespaceID(namespaceID),
			tag.WorkflowID(execution.GetWorkflowId()),
			tag.WorkflowRunID(execution.GetRunId()),
			tag.Error(err))
		return nil, nil, err
	}

	if len(nextPageToken) == 0 && transientDecision != nil {
		if err := wh.validateTransientDecisionEvents(nextEventID, transientDecision); err != nil {
			scope.IncCounter(metrics.ServiceErrIncompleteHistoryCounter)
			wh.GetLogger().Error("getHistory error",
				tag.WorkflowNamespaceID(namespaceID),
				tag.WorkflowID(execution.GetWorkflowId()),
				tag.WorkflowRunID(execution.GetRunId()),
				tag.Error(err))
		}
		// Append the transient decision events once we are done enumerating everything from the events table
		historyEvents = append(historyEvents, transientDecision.ScheduledEvent, transientDecision.StartedEvent)
	}

	executionHistory := &eventpb.History{}
	executionHistory.Events = historyEvents
	return executionHistory, nextPageToken, nil
}

func (wh *WorkflowHandler) validateTransientDecisionEvents(
	expectedNextEventID int64,
	decision *eventgenpb.TransientDecisionInfo,
) error {

	if decision.ScheduledEvent.GetEventId() == expectedNextEventID &&
		decision.StartedEvent.GetEventId() == expectedNextEventID+1 {
		return nil
	}

	return fmt.Errorf("invalid transient decision: expectedScheduledEventID=%v expectedStartedEventID=%v but have scheduledEventID=%v startedEventID=%v",
		expectedNextEventID,
		expectedNextEventID+1,
		decision.ScheduledEvent.GetEventId(),
		decision.StartedEvent.GetEventId())
}

// startRequestProfile initiates recording of request metrics
func (wh *WorkflowHandler) startRequestProfile(scope int) (metrics.Scope, metrics.Stopwatch) {
	metricsScope := wh.GetMetricsClient().Scope(scope).Tagged(metrics.NamespaceUnknownTag())
	// timer should be emitted with the all tag
	sw := metricsScope.StartTimer(metrics.ServiceLatency)
	metricsScope.IncCounter(metrics.ServiceRequests)
	return metricsScope, sw
}

// startRequestProfileWithNamespace initiates recording of request metrics and returns a namespace tagged scope
func (wh *WorkflowHandler) startRequestProfileWithNamespace(scope int, namespace string) (metrics.Scope, metrics.Stopwatch) {
	var metricsScope metrics.Scope
	if namespace != "" {
		metricsScope = wh.GetMetricsClient().Scope(scope).Tagged(metrics.NamespaceTag(namespace))
	} else {
		metricsScope = wh.GetMetricsClient().Scope(scope).Tagged(metrics.NamespaceUnknownTag())
	}
	sw := metricsScope.StartTimer(metrics.ServiceLatency)
	metricsScope.IncCounter(metrics.ServiceRequests)
	return metricsScope, sw
}

// getDefaultScope returns a default scope to use for request metrics
func (wh *WorkflowHandler) getDefaultScope(scope int) metrics.Scope {
	return wh.GetMetricsClient().Scope(scope).Tagged(metrics.NamespaceUnknownTag())
}

func (wh *WorkflowHandler) error(err error, scope metrics.Scope, tagsForErrorLog ...tag.Tag) error {
	switch err := err.(type) {
	case *serviceerror.Internal, *serviceerror.DataLoss:
		wh.GetLogger().WithTags(tagsForErrorLog...).Error("Internal service error", tag.Error(err))
		scope.IncCounter(metrics.ServiceFailures)
		return err
	case *serviceerror.InvalidArgument:
		scope.IncCounter(metrics.ServiceErrInvalidArgumentCounter)
		return err
	case *serviceerror.NamespaceNotActive:
		scope.IncCounter(metrics.ServiceErrNamespaceNotActiveCounter)
		return err
	case *serviceerror.ResourceExhausted:
		scope.IncCounter(metrics.ServiceErrResourceExhaustedCounter)
		return err
	case *serviceerror.NotFound:
		scope.IncCounter(metrics.ServiceErrNotFoundCounter)
		return err
	case *serviceerror.WorkflowExecutionAlreadyStarted:
		scope.IncCounter(metrics.ServiceErrExecutionAlreadyStartedCounter)
		return err
	case *serviceerror.NamespaceAlreadyExists:
		scope.IncCounter(metrics.ServiceErrNamespaceAlreadyExistsCounter)
		return err
	case *serviceerror.CancellationAlreadyRequested:
		scope.IncCounter(metrics.ServiceErrCancellationAlreadyRequestedCounter)
		return err
	case *serviceerror.QueryFailed:
		scope.IncCounter(metrics.ServiceErrQueryFailedCounter)
		return err
	case *serviceerror.ClientVersionNotSupported:
		scope.IncCounter(metrics.ServiceErrClientVersionNotSupportedCounter)
		return err
	case *serviceerror.DeadlineExceeded:
		scope.IncCounter(metrics.ServiceErrContextTimeoutCounter)
		return err
	}

	wh.GetLogger().WithTags(tagsForErrorLog...).Error("Unknown error", tag.Error(err))
	scope.IncCounter(metrics.ServiceFailures)

	return err
}

func (wh *WorkflowHandler) validateTaskList(t *tasklistpb.TaskList, scope metrics.Scope) error {
	if t == nil || t.GetName() == "" {
		return wh.error(errTaskListNotSet, scope)
	}
	if len(t.GetName()) > wh.config.MaxIDLengthLimit() {
		return wh.error(errTaskListTooLong, scope)
	}
	return nil
}

func (wh *WorkflowHandler) validateExecutionAndEmitMetrics(w *executionpb.WorkflowExecution, scope metrics.Scope) error {
	err := validateExecution(w)
	if err != nil {
		return wh.error(err, scope)
	}
	return nil
}

func (wh *WorkflowHandler) createPollForDecisionTaskResponse(
	ctx context.Context,
	scope metrics.Scope,
	namespaceID string,
	matchingResp *matchingservice.PollForDecisionTaskResponse,
	branchToken []byte,
) (*workflowservice.PollForDecisionTaskResponse, error) {

	if matchingResp.WorkflowExecution == nil {
		// this will happen if there is no decision task to be send to worker / caller
		return &workflowservice.PollForDecisionTaskResponse{}, nil
	}

	var history *eventpb.History
	var continuation []byte
	var err error

	if matchingResp.GetStickyExecutionEnabled() && matchingResp.Query != nil {
		// meaning sticky query, we should not return any events to worker
		// since query task only check the current status
		history = &eventpb.History{
			Events: []*eventpb.HistoryEvent{},
		}
	} else {
		// here we have 3 cases:
		// 1. sticky && non query task
		// 2. non sticky &&  non query task
		// 3. non sticky && query task
		// for 1, partial history have to be send back
		// for 2 and 3, full history have to be send back

		var persistenceToken []byte

		firstEventID := common.FirstEventID
		nextEventID := matchingResp.GetNextEventId()
		if matchingResp.GetStickyExecutionEnabled() {
			firstEventID = matchingResp.GetPreviousStartedEventId() + 1
		}
		namespace, dErr := wh.GetNamespaceCache().GetNamespaceByID(namespaceID)
		if dErr != nil {
			return nil, dErr
		}
		scope = scope.Tagged(metrics.NamespaceTag(namespace.GetInfo().Name))
		history, persistenceToken, err = wh.getHistory(
			scope,
			namespaceID,
			*matchingResp.GetWorkflowExecution(),
			firstEventID,
			nextEventID,
			int32(wh.config.HistoryMaxPageSize(namespace.GetInfo().Name)),
			nil,
			matchingResp.GetDecisionInfo(),
			branchToken,
		)
		if err != nil {
			return nil, err
		}

		if len(persistenceToken) != 0 {
			continuation, err = serializeHistoryToken(&tokengenpb.HistoryContinuation{
				RunId:             matchingResp.WorkflowExecution.GetRunId(),
				FirstEventId:      firstEventID,
				NextEventId:       nextEventID,
				PersistenceToken:  persistenceToken,
				TransientDecision: matchingResp.GetDecisionInfo(),
				BranchToken:       branchToken,
			})
			if err != nil {
				return nil, err
			}
		}
	}

	resp := &workflowservice.PollForDecisionTaskResponse{
		TaskToken:                 matchingResp.TaskToken,
		WorkflowExecution:         matchingResp.WorkflowExecution,
		WorkflowType:              matchingResp.WorkflowType,
		PreviousStartedEventId:    matchingResp.PreviousStartedEventId,
		StartedEventId:            matchingResp.StartedEventId,
		Query:                     matchingResp.Query,
		BacklogCountHint:          matchingResp.BacklogCountHint,
		Attempt:                   matchingResp.Attempt,
		History:                   history,
		NextPageToken:             continuation,
		WorkflowExecutionTaskList: matchingResp.WorkflowExecutionTaskList,
		ScheduledTimestamp:        matchingResp.ScheduledTimestamp,
		StartedTimestamp:          matchingResp.StartedTimestamp,
		Queries:                   matchingResp.Queries,
	}

	return resp, nil
}

func (wh *WorkflowHandler) verifyHistoryIsComplete(
	events []*eventpb.HistoryEvent,
	expectedFirstEventID int64,
	expectedLastEventID int64,
	isFirstPage bool,
	isLastPage bool,
	pageSize int,
) error {

	nEvents := len(events)
	if nEvents == 0 {
		if isLastPage {
			// we seem to be returning a non-nil pageToken on the lastPage which
			// in turn cases the client to call getHistory again - only to find
			// there are no more events to consume - bail out if this is the case here
			return nil
		}
		return serviceerror.NewDataLoss("History contains zero events.")
	}

	firstEventID := events[0].GetEventId()
	lastEventID := events[nEvents-1].GetEventId()

	if !isFirstPage { // at least one page of history has been read previously
		if firstEventID <= expectedFirstEventID {
			// not first page and no events have been read in the previous pages - not possible
			return serviceerror.NewDataLoss(fmt.Sprintf("Invalid history: expected first eventID to be > %v but got %v", expectedFirstEventID, firstEventID))
		}
		expectedFirstEventID = firstEventID
	}

	if !isLastPage {
		// estimate lastEventID based on pageSize. This is a lower bound
		// since the persistence layer counts "batch of events" as a single page
		expectedLastEventID = expectedFirstEventID + int64(pageSize) - 1
	}

	nExpectedEvents := expectedLastEventID - expectedFirstEventID + 1

	if firstEventID == expectedFirstEventID &&
		((isLastPage && lastEventID == expectedLastEventID && int64(nEvents) == nExpectedEvents) ||
			(!isLastPage && lastEventID >= expectedLastEventID && int64(nEvents) >= nExpectedEvents)) {
		return nil
	}

	return serviceerror.NewDataLoss(fmt.Sprintf("Incomplete history: expected events [%v-%v] but got events [%v-%v] of length %v: isFirstPage=%v,isLastPage=%v,pageSize=%v",
		expectedFirstEventID,
		expectedLastEventID,
		firstEventID,
		lastEventID,
		nEvents,
		isFirstPage,
		isLastPage,
		pageSize))
}

func (wh *WorkflowHandler) isFailoverRequest(updateRequest *workflowservice.UpdateNamespaceRequest) bool {
	return updateRequest.ReplicationConfiguration != nil && updateRequest.ReplicationConfiguration.GetActiveClusterName() != ""
}

func (wh *WorkflowHandler) historyArchived(ctx context.Context, request *workflowservice.GetWorkflowExecutionHistoryRequest, namespaceID string) bool {
	if request.GetExecution() == nil || request.GetExecution().GetRunId() == "" {
		return false
	}
	getMutableStateRequest := &historyservice.GetMutableStateRequest{
		NamespaceId: namespaceID,
		Execution:   request.Execution,
	}
	_, err := wh.GetHistoryClient().GetMutableState(ctx, getMutableStateRequest)
	if err == nil {
		return false
	}
	switch err.(type) {
	case *serviceerror.NotFound:
		// the only case in which history is assumed to be archived is if getting mutable state returns entity not found error
		return true
	}

	return false
}

func (wh *WorkflowHandler) getArchivedHistory(
	ctx context.Context,
	request *workflowservice.GetWorkflowExecutionHistoryRequest,
	namespaceID string,
	scope metrics.Scope,
) (*workflowservice.GetWorkflowExecutionHistoryResponse, error) {
	entry, err := wh.GetNamespaceCache().GetNamespaceByID(namespaceID)
	if err != nil {
		return nil, wh.error(err, scope)
	}

	URIString := entry.GetConfig().HistoryArchivalURI
	if URIString == "" {
		// if URI is empty, it means the namespace has never enabled for archival.
		// the error is not "workflow has passed retention period", because
		// we have no way to tell if the requested workflow exists or not.
		return nil, wh.error(errHistoryNotFound, scope)
	}

	URI, err := archiver.NewURI(URIString)
	if err != nil {
		return nil, wh.error(err, scope)
	}

	historyArchiver, err := wh.GetArchiverProvider().GetHistoryArchiver(URI.Scheme(), common.FrontendServiceName)
	if err != nil {
		return nil, wh.error(err, scope)
	}

	resp, err := historyArchiver.Get(ctx, URI, &archiver.GetHistoryRequest{
		NamespaceID:   namespaceID,
		WorkflowID:    request.GetExecution().GetWorkflowId(),
		RunID:         request.GetExecution().GetRunId(),
		NextPageToken: request.GetNextPageToken(),
		PageSize:      int(request.GetMaximumPageSize()),
	})
	if err != nil {
		return nil, wh.error(err, scope)
	}

	history := &eventpb.History{}
	for _, batch := range resp.HistoryBatches {
		history.Events = append(history.Events, batch.Events...)
	}
	return &workflowservice.GetWorkflowExecutionHistoryResponse{
		History:       history,
		NextPageToken: resp.NextPageToken,
		Archived:      true,
	}, nil
}

func (wh *WorkflowHandler) convertIndexedKeyToProto(keys map[string]interface{}) map[string]commonpb.IndexedValueType {
	converted := make(map[string]commonpb.IndexedValueType)
	for k, v := range keys {
		converted[k] = common.ConvertIndexedValueTypeToProtoType(v, wh.GetLogger())
	}
	return converted
}

func (wh *WorkflowHandler) isListRequestPageSizeTooLarge(pageSize int32, namespace string) bool {
	return wh.config.EnableReadVisibilityFromES(namespace) &&
		pageSize > int32(wh.config.ESIndexMaxResultWindow())
}

func (wh *WorkflowHandler) allow(namespace string) bool {
	return wh.rateLimiter.Allow(quotas.Info{Namespace: namespace})
}
func (wh *WorkflowHandler) checkPermission(
	config *Config,
	securityToken string,
) error {
	if config.EnableAdminProtection() {
		if securityToken == "" {
			return errNoPermission
		}
		requiredToken := config.AdminOperationToken()
		if securityToken != requiredToken {
			return errNoPermission
		}
	}
	return nil
}

func (wh *WorkflowHandler) cancelOutstandingPoll(ctx context.Context, err error, namespaceID string, taskListType int32,
	taskList *tasklistpb.TaskList, pollerID string) error {
	// First check if this err is due to context cancellation.  This means client connection to frontend is closed.
	if ctx.Err() == context.Canceled {
		// Our rpc stack does not propagates context cancellation to the other service.  Lets make an explicit
		// call to matching to notify this poller is gone to prevent any tasks being dispatched to zombie pollers.
		_, err = wh.GetMatchingClient().CancelOutstandingPoll(context.Background(), &matchingservice.CancelOutstandingPollRequest{
			NamespaceId:  namespaceID,
			TaskListType: taskListType,
			TaskList:     taskList,
			PollerId:     pollerID,
		})
		// We can not do much if this call fails.  Just log the error and move on
		if err != nil {
			wh.GetLogger().Warn("Failed to cancel outstanding poller.",
				tag.WorkflowTaskListName(taskList.GetName()), tag.Error(err))
		}

		// Clear error as we don't want to report context cancellation error to count against our SLA
		return nil
	}

	return err
}

func (wh *WorkflowHandler) checkBadBinary(namespaceEntry *cache.NamespaceCacheEntry, binaryChecksum string) error {
	if namespaceEntry.GetConfig().BadBinaries.Binaries != nil {
		badBinaries := namespaceEntry.GetConfig().BadBinaries.Binaries
		_, ok := badBinaries[binaryChecksum]
		if ok {
			wh.GetMetricsClient().IncCounter(metrics.FrontendPollForDecisionTaskScope, metrics.ServiceErrBadBinaryCounter)
			return serviceerror.NewInvalidArgument(fmt.Sprintf("Binary %v already marked as bad deployment.", binaryChecksum))
		}
	}
	return nil
}

func (hs HealthStatus) String() string {
	switch hs {
	case HealthStatusOK:
		return "OK"
	case HealthStatusShuttingDown:
		return "ShuttingDown"
	default:
		return "unknown"
	}
}<|MERGE_RESOLUTION|>--- conflicted
+++ resolved
@@ -75,21 +75,7 @@
 var _ Handler = (*WorkflowHandler)(nil)
 
 type (
-<<<<<<< HEAD
-	// ServerHandler is the interface for the frontend rpc handler
-	ServerHandler interface {
-		common.Daemon
-		workflowservice.WorkflowServiceServer
-		// Health is the health check method for this rpc handler
-		healthpb.HealthServer
-		// UpdateHealthStatus sets the health status for this rpc handler.
-		// This health status will be used within the rpc health check handler
-		UpdateHealthStatus(status HealthStatus)
-	}
 	// WorkflowHandler - gRPC handler interface for workflowservice
-=======
-	// WorkflowHandler - Thrift handler interface for workflow service
->>>>>>> 0e8aeccc
 	WorkflowHandler struct {
 		resource.Resource
 
@@ -117,13 +103,8 @@
 	resource resource.Resource,
 	config *Config,
 	replicationMessageSink messaging.Producer,
-<<<<<<< HEAD
-) *WorkflowHandler {
+) Handler {
 	handler := &WorkflowHandler{
-=======
-) Handler {
-	return &WorkflowHandler{
->>>>>>> 0e8aeccc
 		Resource:        resource,
 		config:          config,
 		healthStatus:    int32(HealthStatusOK),
@@ -179,24 +160,19 @@
 	return atomic.LoadInt32(&wh.shuttingDown) != 0
 }
 
-<<<<<<< HEAD
+// GetResource return resource
+func (wh *WorkflowHandler) GetResource() resource.Resource {
+	return wh.Resource
+}
+
+// GetConfig return config
+func (wh *WorkflowHandler) GetConfig() *Config {
+	return wh.config
+}
+
 // https://github.com/grpc/grpc/blob/master/doc/health-checking.md
 func (wh *WorkflowHandler) Check(context.Context, *healthpb.HealthCheckRequest) (*healthpb.HealthCheckResponse, error) {
 	wh.GetLogger().Debug("Frontend service health check endpoint (gRPC) reached.")
-=======
-// GetResource return resource
-func (wh *WorkflowHandler) GetResource() resource.Resource {
-	return wh.Resource
-}
-
-// GetConfig return config
-func (wh *WorkflowHandler) GetConfig() *Config {
-	return wh.config
-}
-
-// Health is for health check
-func (wh *WorkflowHandler) Health(ctx context.Context) (*health.HealthStatus, error) {
->>>>>>> 0e8aeccc
 	status := HealthStatus(atomic.LoadInt32(&wh.healthStatus))
 	if status == HealthStatusOK {
 		return &healthpb.HealthCheckResponse{
