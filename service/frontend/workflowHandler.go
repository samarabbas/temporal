--- conflicted
+++ resolved
@@ -535,27 +535,49 @@
 		continuationToken.IsWorkflowRunning = isWorkflowRunning
 		continuationToken.PersistenceToken = nil
 	}
+	rawHistoryQueryEnabled := wh.config.SendRawWorkflowHistory(request.GetNamespace())
 
 	history := &eventpb.History{}
 	history.Events = []*eventpb.HistoryEvent{}
+	var historyBlob []*commonpb.DataBlob
 	if isCloseEventOnly {
 		if !isWorkflowRunning {
-			history, _, err = wh.getHistory(
-				scope,
-				namespaceID,
-				*execution,
-				lastFirstEventID,
-				nextEventID,
-				request.GetMaximumPageSize(),
-				nil,
-				continuationToken.TransientDecision,
-				continuationToken.BranchToken,
-			)
-			if err != nil {
-				return nil, wh.error(err, scope)
+			if rawHistoryQueryEnabled {
+				historyBlob, _, err = wh.getRawHistory(
+					scope,
+					namespaceID,
+					*execution,
+					lastFirstEventID,
+					nextEventID,
+					request.GetMaximumPageSize(),
+					nil,
+					continuationToken.TransientDecision,
+					continuationToken.BranchToken,
+				)
+				if err != nil {
+					return nil, wh.error(err, scope)
+				}
+
+				// since getHistory func will not return empty history, so the below is safe
+				historyBlob = historyBlob[len(historyBlob)-1 : len(historyBlob)]
+			} else {
+				history, _, err = wh.getHistory(
+					scope,
+					namespaceID,
+					*execution,
+					lastFirstEventID,
+					nextEventID,
+					request.GetMaximumPageSize(),
+					nil,
+					continuationToken.TransientDecision,
+					continuationToken.BranchToken,
+				)
+				if err != nil {
+					return nil, wh.error(err, scope)
+				}
+				// since getHistory func will not return empty history, so the below is safe
+				history.Events = history.Events[len(history.Events)-1 : len(history.Events)]
 			}
-			// since getHistory func will not return empty history, so the below is safe
-			history.Events = history.Events[len(history.Events)-1 : len(history.Events)]
 			continuationToken = nil
 		} else if isLongPoll {
 			// set the persistence token to be nil so next time we will query history for updates
@@ -572,17 +594,32 @@
 				continuationToken = nil
 			}
 		} else {
-			history, continuationToken.PersistenceToken, err = wh.getHistory(
-				scope,
-				namespaceID,
-				*execution,
-				continuationToken.FirstEventId,
-				continuationToken.NextEventId,
-				request.GetMaximumPageSize(),
-				continuationToken.PersistenceToken,
-				continuationToken.TransientDecision,
-				continuationToken.BranchToken,
-			)
+			if rawHistoryQueryEnabled {
+				historyBlob, continuationToken.PersistenceToken, err = wh.getRawHistory(
+					scope,
+					namespaceID,
+					*execution,
+					continuationToken.FirstEventId,
+					continuationToken.NextEventId,
+					request.GetMaximumPageSize(),
+					continuationToken.PersistenceToken,
+					continuationToken.TransientDecision,
+					continuationToken.BranchToken,
+				)
+			} else {
+				history, continuationToken.PersistenceToken, err = wh.getHistory(
+					scope,
+					namespaceID,
+					*execution,
+					continuationToken.FirstEventId,
+					continuationToken.NextEventId,
+					request.GetMaximumPageSize(),
+					continuationToken.PersistenceToken,
+					continuationToken.TransientDecision,
+					continuationToken.BranchToken,
+				)
+			}
+
 			if err != nil {
 				return nil, wh.error(err, scope)
 			}
@@ -602,6 +639,7 @@
 	}
 	return &workflowservice.GetWorkflowExecutionHistoryResponse{
 		History:       history,
+		RawHistory:    historyBlob,
 		NextPageToken: nextToken,
 		Archived:      false,
 	}, nil
@@ -1985,7 +2023,6 @@
 	return &workflowservice.SignalWithStartWorkflowExecutionResponse{RunId: runId}, nil
 }
 
-<<<<<<< HEAD
 // ResetWorkflowExecution reset an existing workflow execution to DecisionTaskCompleted event(exclusive).
 // And it will immediately terminating the current execution instance.
 func (wh *WorkflowHandler) ResetWorkflowExecution(ctx context.Context, request *workflowservice.ResetWorkflowExecutionRequest) (_ *workflowservice.ResetWorkflowExecutionResponse, retError error) {
@@ -2169,14 +2206,6 @@
 // ListClosedWorkflowExecutions is a visibility API to list the closed executions in a specific namespace.
 func (wh *WorkflowHandler) ListClosedWorkflowExecutions(ctx context.Context, request *workflowservice.ListClosedWorkflowExecutionsRequest) (_ *workflowservice.ListClosedWorkflowExecutionsResponse, retError error) {
 	defer log.CapturePanicGRPC(wh.GetLogger(), &retError)
-=======
-// GetWorkflowExecutionHistory - retrieves the history of workflow execution
-func (wh *WorkflowHandler) GetWorkflowExecutionHistory(
-	ctx context.Context,
-	getRequest *gen.GetWorkflowExecutionHistoryRequest,
-) (resp *gen.GetWorkflowExecutionHistoryResponse, retError error) {
-	defer log.CapturePanic(wh.GetLogger(), &retError)
->>>>>>> ee3c672a
 
 	scope, sw := wh.startRequestProfileWithNamespace(metrics.FrontendListClosedWorkflowExecutionsScope, request.GetNamespace())
 	defer sw.Stop()
@@ -2239,72 +2268,11 @@
 					WorkflowID:                    request.GetExecutionFilter().GetWorkflowId(),
 				})
 		}
-<<<<<<< HEAD
 		wh.GetLogger().Info("List closed workflow with filter",
 			tag.WorkflowNamespace(request.GetNamespace()), tag.WorkflowListWorkflowFilterByID)
 	} else if request.GetTypeFilter() != nil {
 		if wh.config.DisableListVisibilityByFilter(namespace) {
 			err = errNoPermission
-=======
-
-		execution.RunId = &runID
-
-		token.RunID = runID
-		token.FirstEventID = common.FirstEventID
-		token.NextEventID = nextEventID
-		token.IsWorkflowRunning = isWorkflowRunning
-		token.PersistenceToken = nil
-	}
-	rawHistoryQueryEnabled := wh.config.SendRawWorkflowHistory(getRequest.GetDomain())
-
-	history := &gen.History{}
-	history.Events = []*gen.HistoryEvent{}
-	var historyBlob []*gen.DataBlob
-
-	if isCloseEventOnly {
-		if !isWorkflowRunning {
-			if rawHistoryQueryEnabled {
-				historyBlob, _, err = wh.getRawHistory(
-					scope,
-					domainID,
-					*execution,
-					lastFirstEventID,
-					nextEventID,
-					getRequest.GetMaximumPageSize(),
-					nil,
-					token.TransientDecision,
-					token.BranchToken,
-				)
-				if err != nil {
-					return nil, wh.error(err, scope)
-				}
-
-				// since getHistory func will not return empty history, so the below is safe
-				historyBlob = historyBlob[len(historyBlob)-1 : len(historyBlob)]
-			} else {
-				history, _, err = wh.getHistory(
-					scope,
-					domainID,
-					*execution,
-					lastFirstEventID,
-					nextEventID,
-					getRequest.GetMaximumPageSize(),
-					nil,
-					token.TransientDecision,
-					token.BranchToken,
-				)
-
-				if err != nil {
-					return nil, wh.error(err, scope)
-				}
-				// since getHistory func will not return empty history, so the below is safe
-				history.Events = history.Events[len(history.Events)-1 : len(history.Events)]
-			}
-			token = nil
-		} else if isLongPoll {
-			// set the persistence token to be nil so next time we will query history for updates
-			token.PersistenceToken = nil
->>>>>>> ee3c672a
 		} else {
 			persistenceResp, err = wh.GetVisibilityManager().ListClosedWorkflowExecutionsByType(&persistence.ListWorkflowExecutionsByTypeRequest{
 				ListWorkflowExecutionsRequest: baseReq,
@@ -2317,48 +2285,10 @@
 		if wh.config.DisableListVisibilityByFilter(namespace) {
 			err = errNoPermission
 		} else {
-<<<<<<< HEAD
 			persistenceResp, err = wh.GetVisibilityManager().ListClosedWorkflowExecutionsByStatus(&persistence.ListClosedWorkflowExecutionsByStatusRequest{
 				ListWorkflowExecutionsRequest: baseReq,
 				Status:                        request.GetStatusFilter().GetStatus(),
 			})
-=======
-			if rawHistoryQueryEnabled {
-				historyBlob, token.PersistenceToken, err = wh.getRawHistory(
-					scope,
-					domainID,
-					*execution,
-					token.FirstEventID,
-					token.NextEventID,
-					getRequest.GetMaximumPageSize(),
-					token.PersistenceToken,
-					token.TransientDecision,
-					token.BranchToken,
-				)
-			} else {
-				history, token.PersistenceToken, err = wh.getHistory(
-					scope,
-					domainID,
-					*execution,
-					token.FirstEventID,
-					token.NextEventID,
-					getRequest.GetMaximumPageSize(),
-					token.PersistenceToken,
-					token.TransientDecision,
-					token.BranchToken,
-				)
-			}
-			if err != nil {
-				return nil, wh.error(err, scope)
-			}
-
-			// here, for long pull on history events, we need to intercept the paging token from cassandra
-			// and do something clever
-			if len(token.PersistenceToken) == 0 && (!token.IsWorkflowRunning || !isLongPoll) {
-				// meaning, there is no more history to be returned
-				token = nil
-			}
->>>>>>> ee3c672a
 		}
 		wh.GetLogger().Info("List closed workflow with filter",
 			tag.WorkflowNamespace(request.GetNamespace()), tag.WorkflowListWorkflowFilterByStatus)
@@ -2369,18 +2299,10 @@
 	if err != nil {
 		return nil, wh.error(err, scope)
 	}
-<<<<<<< HEAD
 
 	return &workflowservice.ListClosedWorkflowExecutionsResponse{
 		Executions:    persistenceResp.Executions,
 		NextPageToken: persistenceResp.NextPageToken,
-=======
-	return &gen.GetWorkflowExecutionHistoryResponse{
-		History:       history,
-		RawHistory:    historyBlob,
-		NextPageToken: nextToken,
-		Archived:      common.BoolPtr(false),
->>>>>>> ee3c672a
 	}, nil
 }
 
@@ -2941,347 +2863,6 @@
 	return &workflowservice.DescribeTaskListResponse{
 		Pollers:        matchingResponse.Pollers,
 		TaskListStatus: matchingResponse.TaskListStatus,
-	}, nil
-}
-
-func (wh *WorkflowHandler) PollForWorkflowExecutionRawHistory(ctx context.Context, request *workflowservice.PollForWorkflowExecutionRawHistoryRequest) (_ *workflowservice.PollForWorkflowExecutionRawHistoryResponse, retError error) {
-	defer log.CapturePanicGRPC(wh.GetLogger(), &retError)
-
-	scope, sw := wh.startRequestProfileWithNamespace(metrics.FrontendPollForWorkflowExecutionRawHistoryScope, request.GetNamespace())
-	defer sw.Stop()
-
-	if err := wh.versionChecker.ClientSupported(ctx, wh.config.EnableClientVersionCheck()); err != nil {
-		return nil, wh.error(err, scope)
-	}
-
-	if request == nil {
-		return nil, wh.error(errRequestNotSet, scope)
-	}
-
-	if ok := wh.allow(request.GetNamespace()); !ok {
-		return nil, wh.error(errServiceBusy, scope)
-	}
-
-	if request.GetNamespace() == "" {
-		return nil, wh.error(errNamespaceNotSet, scope)
-	}
-
-	if err := wh.validateExecutionAndEmitMetrics(request.Execution, scope); err != nil {
-		return nil, err
-	}
-
-	if request.GetMaximumPageSize() <= 0 {
-		request.MaximumPageSize = int32(wh.config.HistoryMaxPageSize(request.GetNamespace()))
-	}
-
-	namespaceID, err := wh.GetNamespaceCache().GetNamespaceID(request.GetNamespace())
-	if err != nil {
-		return nil, wh.error(err, scope)
-	}
-
-	// force limit page size if exceed
-	if request.GetMaximumPageSize() > common.GetHistoryMaxPageSize {
-		wh.GetThrottledLogger().Warn("GetHistory page size is larger than threshold",
-			tag.WorkflowID(request.Execution.GetWorkflowId()),
-			tag.WorkflowRunID(request.Execution.GetRunId()),
-			tag.WorkflowNamespaceID(namespaceID), tag.WorkflowSize(int64(request.GetMaximumPageSize())))
-		request.MaximumPageSize = common.GetHistoryMaxPageSize
-	}
-
-	// this function return the following 5 things,
-	// 1. the workflow run ID
-	// 2. the last first event ID (the event ID of the last batch of events in the history)
-	// 3. the next event ID
-	// 4. whether the workflow is closed
-	// 5. error if any
-	queryHistory := func(
-		namespaceUUID string,
-		execution *executionpb.WorkflowExecution,
-		expectedNextEventID int64,
-		currentBranchToken []byte,
-	) ([]byte, string, int64, int64, bool, error) {
-		response, err := wh.GetHistoryClient().PollMutableState(ctx, &historyservice.PollMutableStateRequest{
-			NamespaceId:         namespaceUUID,
-			Execution:           execution,
-			ExpectedNextEventId: expectedNextEventID,
-			CurrentBranchToken:  currentBranchToken,
-		})
-
-		if err != nil {
-			return nil, "", 0, 0, false, err
-		}
-		isWorkflowRunning := response.GetWorkflowStatus() == executionpb.WorkflowExecutionStatus_Running
-
-		return response.CurrentBranchToken,
-			response.Execution.GetRunId(),
-			response.GetLastFirstEventId(),
-			response.GetNextEventId(),
-			isWorkflowRunning,
-			nil
-	}
-
-	isCloseEventOnly := request.GetHistoryEventFilterType() == filterpb.HistoryEventFilterType_CloseEvent
-	execution := request.Execution
-	token := &tokengenpb.HistoryContinuation{}
-
-	var runID string
-	lastFirstEventID := common.FirstEventID
-	var nextEventID int64
-	var isWorkflowRunning bool
-
-	// process the token for paging
-	queryNextEventID := common.EndEventID
-	if request.NextPageToken != nil {
-		token, err = deserializeHistoryToken(request.NextPageToken)
-		if err != nil {
-			return nil, wh.error(errInvalidNextPageToken, scope)
-		}
-		if execution.GetRunId() != "" && execution.GetRunId() != token.RunId {
-			return nil, wh.error(errNextPageTokenRunIDMismatch, scope)
-		}
-
-		execution.RunId = token.RunId
-
-		// we need to update the current next event ID and whether workflow is running
-		if len(token.PersistenceToken) == 0 && token.IsWorkflowRunning {
-			if !isCloseEventOnly {
-				queryNextEventID = token.NextEventId
-			}
-			token.BranchToken, _, lastFirstEventID, nextEventID, isWorkflowRunning, err =
-				queryHistory(namespaceID, execution, queryNextEventID, token.BranchToken)
-			if err != nil {
-				return nil, wh.error(err, scope)
-			}
-			token.FirstEventId = token.NextEventId
-			token.NextEventId = nextEventID
-			token.IsWorkflowRunning = isWorkflowRunning
-		}
-	} else {
-		if !isCloseEventOnly {
-			queryNextEventID = common.FirstEventID
-		}
-		token.BranchToken, runID, lastFirstEventID, nextEventID, isWorkflowRunning, err =
-			queryHistory(namespaceID, execution, queryNextEventID, nil)
-		if err != nil {
-			return nil, wh.error(err, scope)
-		}
-
-		execution.RunId = runID
-		token.RunId = runID
-		token.FirstEventId = common.FirstEventID
-		token.NextEventId = nextEventID
-		token.IsWorkflowRunning = isWorkflowRunning
-		token.PersistenceToken = nil
-	}
-
-	history := []*commonpb.DataBlob{}
-	if isCloseEventOnly {
-		if !isWorkflowRunning {
-			history, _, err = wh.getRawHistory(
-				scope,
-				namespaceID,
-				*execution,
-				lastFirstEventID,
-				nextEventID,
-				request.GetMaximumPageSize(),
-				nil,
-				token.TransientDecision,
-				token.BranchToken,
-			)
-			if err != nil {
-				return nil, wh.error(err, scope)
-			}
-			// since getHistory func will not return empty history, so the below is safe
-			history = history[len(history)-1 : len(history)]
-			token = nil
-		} else {
-			// set the persistence token to be nil so next time we will query history for updates
-			token.PersistenceToken = nil
-		}
-	} else {
-		// return all events
-		if token.FirstEventId >= token.NextEventId {
-			// currently there is no new event
-			if !isWorkflowRunning {
-				token = nil
-			}
-		} else {
-			history, token.PersistenceToken, err = wh.getRawHistory(
-				scope,
-				namespaceID,
-				*execution,
-				token.FirstEventId,
-				token.NextEventId,
-				request.GetMaximumPageSize(),
-				token.PersistenceToken,
-				token.TransientDecision,
-				token.BranchToken,
-			)
-			if err != nil {
-				return nil, wh.error(err, scope)
-			}
-
-			// here, for long pull on history events, we need to intercept the paging token from cassandra
-			// and do something clever
-			if len(token.PersistenceToken) == 0 && (!token.IsWorkflowRunning) {
-				// meaning, there is no more history to be returned
-				token = nil
-			}
-		}
-	}
-
-	nextToken, err := serializeHistoryToken(token)
-	if err != nil {
-		return nil, wh.error(err, scope)
-	}
-	return &workflowservice.PollForWorkflowExecutionRawHistoryResponse{
-		RawHistory:    history,
-		NextPageToken: nextToken,
-	}, nil
-}
-
-// GetWorkflowExecutionRawHistory retrieves raw history directly from DB layer.
-func (wh *WorkflowHandler) GetWorkflowExecutionRawHistory(ctx context.Context, request *workflowservice.GetWorkflowExecutionRawHistoryRequest) (_ *workflowservice.GetWorkflowExecutionRawHistoryResponse, retError error) {
-	defer log.CapturePanicGRPC(wh.GetLogger(), &retError)
-
-	scope, sw := wh.startRequestProfileWithNamespace(metrics.FrontendGetWorkflowExecutionRawHistoryScope, request.GetNamespace())
-	defer sw.Stop()
-
-	if err := wh.versionChecker.ClientSupported(ctx, wh.config.EnableClientVersionCheck()); err != nil {
-		return nil, wh.error(err, scope)
-	}
-
-	if request == nil {
-		return nil, wh.error(errRequestNotSet, scope)
-	}
-
-	if ok := wh.allow(request.GetNamespace()); !ok {
-		return nil, wh.error(errServiceBusy, scope)
-	}
-
-	if request.GetNamespace() == "" {
-		return nil, wh.error(errNamespaceNotSet, scope)
-	}
-
-	if err := wh.validateExecutionAndEmitMetrics(request.Execution, scope); err != nil {
-		return nil, err
-	}
-
-	if request.GetMaximumPageSize() <= 0 {
-		request.MaximumPageSize = int32(wh.config.HistoryMaxPageSize(request.GetNamespace()))
-	}
-
-	namespaceID, err := wh.GetNamespaceCache().GetNamespaceID(request.GetNamespace())
-	if err != nil {
-		return nil, wh.error(err, scope)
-	}
-
-	// force limit page size if exceed
-	if request.GetMaximumPageSize() > common.GetHistoryMaxPageSize {
-		wh.GetThrottledLogger().Warn("GetHistory page size is larger than threshold",
-			tag.WorkflowID(request.Execution.GetWorkflowId()),
-			tag.WorkflowRunID(request.Execution.GetRunId()),
-			tag.WorkflowNamespaceID(namespaceID), tag.WorkflowSize(int64(request.GetMaximumPageSize())))
-		request.MaximumPageSize = common.GetHistoryMaxPageSize
-	}
-
-	// this function return the following 5 things,
-	// 1. current branch token
-	// 2. the workflow run ID
-	// 3. the next event ID
-	// 4. error if any
-	queryHistory := func(
-		namespaceUUID string,
-		execution *executionpb.WorkflowExecution,
-		currentBranchToken []byte,
-	) ([]byte, string, int64, error) {
-		response, err := wh.GetHistoryClient().GetMutableState(ctx, &historyservice.GetMutableStateRequest{
-			NamespaceId:         namespaceUUID,
-			Execution:           execution,
-			ExpectedNextEventId: common.EmptyEventID,
-			CurrentBranchToken:  currentBranchToken,
-		})
-
-		if err != nil {
-			return nil, "", 0, err
-		}
-
-		return response.CurrentBranchToken,
-			response.Execution.GetRunId(),
-			response.GetNextEventId(),
-			nil
-	}
-
-	execution := request.Execution
-	var continuationToken *tokengenpb.HistoryContinuation
-
-	var runID string
-	var nextEventID int64
-
-	// process the token for paging
-	if request.NextPageToken != nil {
-		continuationToken, err = deserializeHistoryToken(request.NextPageToken)
-		if err != nil {
-			return nil, wh.error(errInvalidNextPageToken, scope)
-		}
-		if execution.GetRunId() != continuationToken.GetRunId() {
-			return nil, wh.error(errNextPageTokenRunIDMismatch, scope)
-		}
-
-		execution.RunId = continuationToken.GetRunId()
-
-	} else {
-		continuationToken = &tokengenpb.HistoryContinuation{}
-		continuationToken.BranchToken, runID, nextEventID, err =
-			queryHistory(namespaceID, execution, nil)
-		if err != nil {
-			return nil, wh.error(err, scope)
-		}
-
-		execution.RunId = runID
-
-		continuationToken.RunId = runID
-		continuationToken.FirstEventId = common.FirstEventID
-		continuationToken.NextEventId = nextEventID
-		continuationToken.PersistenceToken = nil
-	}
-
-	var history []*commonpb.DataBlob
-	// return all events
-	if continuationToken.GetFirstEventId() >= continuationToken.GetNextEventId() {
-		return &workflowservice.GetWorkflowExecutionRawHistoryResponse{
-			RawHistory:    []*commonpb.DataBlob{},
-			NextPageToken: nil,
-		}, nil
-	}
-
-	history, continuationToken.PersistenceToken, err = wh.getRawHistory(
-		scope,
-		namespaceID,
-		*execution,
-		continuationToken.GetFirstEventId(),
-		continuationToken.GetNextEventId(),
-		request.GetMaximumPageSize(),
-		continuationToken.PersistenceToken,
-		continuationToken.TransientDecision,
-		continuationToken.BranchToken,
-	)
-	if err != nil {
-		return nil, wh.error(err, scope)
-	}
-
-	if len(continuationToken.PersistenceToken) == 0 {
-		// meaning, there is no more history to be returned
-		continuationToken = nil
-	}
-
-	nextToken, err := serializeHistoryToken(continuationToken)
-	if err != nil {
-		return nil, wh.error(err, scope)
-	}
-	return &workflowservice.GetWorkflowExecutionRawHistoryResponse{
-		RawHistory:    history,
-		NextPageToken: nextToken,
 	}, nil
 }
 
