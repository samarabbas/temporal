// Copyright (c) 2017 Uber Technologies, Inc.
//
// Permission is hereby granted, free of charge, to any person obtaining a copy
// of this software and associated documentation files (the "Software"), to deal
// in the Software without restriction, including without limitation the rights
// to use, copy, modify, merge, publish, distribute, sublicense, and/or sell
// copies of the Software, and to permit persons to whom the Software is
// furnished to do so, subject to the following conditions:
//
// The above copyright notice and this permission notice shall be included in
// all copies or substantial portions of the Software.
//
// THE SOFTWARE IS PROVIDED "AS IS", WITHOUT WARRANTY OF ANY KIND, EXPRESS OR
// IMPLIED, INCLUDING BUT NOT LIMITED TO THE WARRANTIES OF MERCHANTABILITY,
// FITNESS FOR A PARTICULAR PURPOSE AND NONINFRINGEMENT. IN NO EVENT SHALL THE
// AUTHORS OR COPYRIGHT HOLDERS BE LIABLE FOR ANY CLAIM, DAMAGES OR OTHER
// LIABILITY, WHETHER IN AN ACTION OF CONTRACT, TORT OR OTHERWISE, ARISING FROM,
// OUT OF OR IN CONNECTION WITH THE SOFTWARE OR THE USE OR OTHER DEALINGS IN
// THE SOFTWARE.

package frontend

import (
	"context"
	"encoding/json"
	"errors"
	"fmt"
	"strconv"
	"time"

	"github.com/gogo/status"
	"github.com/olivere/elastic"
	"github.com/pborman/uuid"
<<<<<<< HEAD
	commonproto "go.temporal.io/temporal-proto/common"
	"go.temporal.io/temporal-proto/enums"

	"github.com/temporalio/temporal/.gen/go/shared"
	"github.com/temporalio/temporal/.gen/proto/adminservice"
	"github.com/temporalio/temporal/.gen/proto/historyservice"
	"github.com/temporalio/temporal/common"
	"github.com/temporalio/temporal/common/adapter"
	"github.com/temporalio/temporal/common/definition"
	"github.com/temporalio/temporal/common/headers"
	"github.com/temporalio/temporal/common/log"
	"github.com/temporalio/temporal/common/log/tag"
	"github.com/temporalio/temporal/common/metrics"
	"github.com/temporalio/temporal/common/persistence"
	"github.com/temporalio/temporal/common/resource"
	"github.com/temporalio/temporal/common/service/dynamicconfig"
	"github.com/temporalio/temporal/service/history"
=======

	"github.com/uber/cadence/.gen/go/admin"
	"github.com/uber/cadence/.gen/go/admin/adminserviceserver"
	h "github.com/uber/cadence/.gen/go/history"
	hist "github.com/uber/cadence/.gen/go/history"
	"github.com/uber/cadence/.gen/go/replicator"
	gen "github.com/uber/cadence/.gen/go/shared"
	"github.com/uber/cadence/common"
	"github.com/uber/cadence/common/backoff"
	"github.com/uber/cadence/common/client"
	"github.com/uber/cadence/common/definition"
	"github.com/uber/cadence/common/domain"
	"github.com/uber/cadence/common/log"
	"github.com/uber/cadence/common/log/tag"
	"github.com/uber/cadence/common/metrics"
	"github.com/uber/cadence/common/persistence"
	"github.com/uber/cadence/common/resource"
	"github.com/uber/cadence/common/service"
	"github.com/uber/cadence/common/service/dynamicconfig"
	historyService "github.com/uber/cadence/service/history"
>>>>>>> f0d5b1ba
)

var _ adminservice.AdminServiceServer = (*AdminHandler)(nil)

const (
	getDomainReplicationMessageBatchSize = 100
	defaultLastMessageID                 = -1
)

type (
	// AdminHandler - gRPC handler interface for adminservice
	AdminHandler struct {
		resource.Resource

		numberOfHistoryShards int
		params                *resource.BootstrapParams
		config                *Config
		domainDLQHandler      domain.DLQMessageHandler
	}

	getWorkflowRawHistoryV2Token struct {
		DomainName        string
		WorkflowID        string
		RunID             string
		StartEventID      int64
		StartEventVersion int64
		EndEventID        int64
		EndEventVersion   int64
		PersistenceToken  []byte
		VersionHistories  *commonproto.VersionHistories
	}
)

<<<<<<< HEAD
// NewAdminHandler creates a gRPC handler for the workflowservice
=======
var (
	adminServiceRetryPolicy = common.CreateAdminServiceRetryPolicy()
)

// NewAdminHandler creates a thrift handler for the cadence admin service
>>>>>>> f0d5b1ba
func NewAdminHandler(
	resource resource.Resource,
	params *resource.BootstrapParams,
	config *Config,
) *AdminHandler {

	domainReplicationTaskExecutor := domain.NewReplicationTaskExecutor(
		resource.GetMetadataManager(),
		resource.GetLogger(),
	)
	return &AdminHandler{
		Resource:              resource,
		numberOfHistoryShards: params.PersistenceConfig.NumHistoryShards,
		params:                params,
		config:                config,
		domainDLQHandler: domain.NewDLQMessageHandler(
			domainReplicationTaskExecutor,
			resource.GetDomainReplicationQueue(),
			resource.GetLogger(),
		),
	}
}

// Start starts the handler
func (adh *AdminHandler) Start() {
	// Start domain replication queue cleanup
	adh.Resource.GetDomainReplicationQueue().Start()
}

// Stop stops the handler
func (adh *AdminHandler) Stop() {
	adh.Resource.GetDomainReplicationQueue().Stop()
}

// AddSearchAttribute add search attribute to whitelist
func (adh *AdminHandler) AddSearchAttribute(ctx context.Context, request *adminservice.AddSearchAttributeRequest) (_ *adminservice.AddSearchAttributeResponse, retError error) {
	defer log.CapturePanicGRPC(adh.GetLogger(), &retError)

	scope, sw := adh.startRequestProfile(metrics.AdminAddSearchAttributeScope)
	defer sw.Stop()

	// validate request
	if request == nil {
		return nil, adh.error(errRequestNotSet, scope)
	}
	if err := adh.checkPermission(adh.config, request.SecurityToken); err != nil {
		return nil, adh.error(errNoPermission, scope)
	}
	if len(request.GetSearchAttribute()) == 0 {
		return nil, adh.error(&shared.BadRequestError{Message: "SearchAttributes are not provided"}, scope)
	}
	if err := adh.validateConfigForAdvanceVisibility(); err != nil {
		return nil, adh.error(&shared.BadRequestError{Message: fmt.Sprintf("AdvancedVisibilityStore is not configured for this Cadence Cluster")}, scope)
	}

	searchAttr := request.GetSearchAttribute()
	currentValidAttr, _ := adh.params.DynamicConfig.GetMapValue(
		dynamicconfig.ValidSearchAttributes, nil, definition.GetDefaultIndexedKeys())
	for k, v := range searchAttr {
		if definition.IsSystemIndexedKey(k) {
			return nil, adh.error(&shared.BadRequestError{Message: fmt.Sprintf("Key [%s] is reserved by system", k)}, scope)
		}
		if _, exist := currentValidAttr[k]; exist {
			return nil, adh.error(&shared.BadRequestError{Message: fmt.Sprintf("Key [%s] is already whitelist", k)}, scope)
		}

		currentValidAttr[k] = int(v)
	}

	// update dynamic config
	err := adh.params.DynamicConfig.UpdateValue(dynamicconfig.ValidSearchAttributes, currentValidAttr)
	if err != nil {
		return nil, adh.error(&shared.InternalServiceError{Message: fmt.Sprintf("Failed to update dynamic config, err: %v", err)}, scope)
	}

	// update elasticsearch mapping, new added field will not be able to remove or update
	index := adh.params.ESConfig.GetVisibilityIndex()
	for k, v := range searchAttr {
		valueType := adh.convertIndexedValueTypeToESDataType(v)
		if len(valueType) == 0 {
			return nil, adh.error(&shared.BadRequestError{Message: fmt.Sprintf("Unknown value type, %v", v)}, scope)
		}
		err := adh.params.ESClient.PutMapping(ctx, index, definition.Attr, k, valueType)
		if elastic.IsNotFound(err) {
			err = adh.params.ESClient.CreateIndex(ctx, index)
			if err != nil {
				return nil, adh.error(&shared.InternalServiceError{Message: fmt.Sprintf("Failed to create ES index, err: %v", err)}, scope)
			}
			err = adh.params.ESClient.PutMapping(ctx, index, definition.Attr, k, valueType)
		}
		if err != nil {
			return nil, adh.error(&shared.InternalServiceError{Message: fmt.Sprintf("Failed to update ES mapping, err: %v", err)}, scope)
		}
	}

	return &adminservice.AddSearchAttributeResponse{}, nil
}

// DescribeWorkflowExecution returns information about the specified workflow execution.
func (adh *AdminHandler) DescribeWorkflowExecution(ctx context.Context, request *adminservice.DescribeWorkflowExecutionRequest) (_ *adminservice.DescribeWorkflowExecutionResponse, retError error) {
	defer log.CapturePanicGRPC(adh.GetLogger(), &retError)

	scope, sw := adh.startRequestProfile(metrics.AdminDescribeWorkflowExecutionScope)
	defer sw.Stop()

	if request == nil {
		return nil, adh.error(errRequestNotSet, scope)
	}

	if err := adh.validateExecution(request.Execution); err != nil {
		return nil, adh.error(err, scope)
	}

	shardID := common.WorkflowIDToHistoryShard(request.Execution.WorkflowId, adh.numberOfHistoryShards)
	shardIDstr := string(shardID)
	shardIDForOutput := strconv.Itoa(shardID)

	historyHost, err := adh.GetMembershipMonitor().Lookup(common.HistoryServiceName, shardIDstr)
	if err != nil {
		return nil, adh.error(err, scope)
	}

	domainID, err := adh.GetDomainCache().GetDomainID(request.GetDomain())

	historyAddr := historyHost.GetAddress()
	resp2, err := adh.GetHistoryClient().DescribeMutableState(ctx, &historyservice.DescribeMutableStateRequest{
		DomainUUID: domainID,
		Execution:  request.Execution,
	})

	if err != nil {
		return &adminservice.DescribeWorkflowExecutionResponse{}, err
	}
	return &adminservice.DescribeWorkflowExecutionResponse{
		ShardId:                shardIDForOutput,
		HistoryAddr:            historyAddr,
		MutableStateInDatabase: resp2.MutableStateInDatabase,
		MutableStateInCache:    resp2.MutableStateInCache,
	}, err
}

// RemoveTask returns information about the internal states of a history host
func (adh *AdminHandler) RemoveTask(ctx context.Context, request *adminservice.RemoveTaskRequest) (_ *adminservice.RemoveTaskResponse, retError error) {
	defer log.CapturePanicGRPC(adh.GetLogger(), &retError)

	scope, sw := adh.startRequestProfile(metrics.AdminRemoveTaskScope)
	defer sw.Stop()

	if request == nil {
		return nil, adh.error(errRequestNotSet, scope)
	}
	_, err := adh.GetHistoryClient().RemoveTask(ctx, &historyservice.RemoveTaskRequest{
		ShardID: request.GetShardID(),
		Type:    request.GetType(),
		TaskID:  request.GetTaskID(),
	})
	return &adminservice.RemoveTaskResponse{}, err
}

// CloseShard returns information about the internal states of a history host
func (adh *AdminHandler) CloseShard(ctx context.Context, request *adminservice.CloseShardRequest) (_ *adminservice.CloseShardResponse, retError error) {
	defer log.CapturePanicGRPC(adh.GetLogger(), &retError)

	scope, sw := adh.startRequestProfile(metrics.AdminCloseShardTaskScope)
	defer sw.Stop()

	if request == nil {
		return nil, adh.error(errRequestNotSet, scope)
	}
	_, err := adh.GetHistoryClient().CloseShard(ctx, &historyservice.CloseShardRequest{ShardID: request.GetShardID()})
	return &adminservice.CloseShardResponse{}, err
}

// DescribeHistoryHost returns information about the internal states of a history host
func (adh *AdminHandler) DescribeHistoryHost(ctx context.Context, request *adminservice.DescribeHistoryHostRequest) (_ *adminservice.DescribeHistoryHostResponse, retError error) {
	defer log.CapturePanicGRPC(adh.GetLogger(), &retError)

	scope, sw := adh.startRequestProfile(metrics.AdminDescribeHistoryHostScope)
	defer sw.Stop()

	if request == nil || request.ExecutionForHost == nil {
		return nil, adh.error(errRequestNotSet, scope)
	}

	if request.ExecutionForHost != nil {
		if err := adh.validateExecution(request.ExecutionForHost); err != nil {
			return nil, adh.error(err, scope)
		}
	}

	resp, err := adh.GetHistoryClient().DescribeHistoryHost(ctx, &historyservice.DescribeHistoryHostRequest{
		HostAddress:      request.GetHostAddress(),
		ShardIdForHost:   request.GetShardIdForHost(),
		ExecutionForHost: request.GetExecutionForHost(),
	})

	if resp == nil {
		return nil, err
	}

	return &adminservice.DescribeHistoryHostResponse{
		NumberOfShards:        resp.GetNumberOfShards(),
		ShardIDs:              resp.GetShardIDs(),
		DomainCache:           resp.GetDomainCache(),
		ShardControllerStatus: resp.GetShardControllerStatus(),
		Address:               resp.GetAddress(),
	}, err
}

// GetWorkflowExecutionRawHistory - retrieves the history of workflow execution
func (adh *AdminHandler) GetWorkflowExecutionRawHistory(ctx context.Context, request *adminservice.GetWorkflowExecutionRawHistoryRequest) (_ *adminservice.GetWorkflowExecutionRawHistoryResponse, retError error) {
	defer log.CapturePanicGRPC(adh.GetLogger(), &retError)

	scope, sw := adh.startRequestProfile(metrics.AdminGetWorkflowExecutionRawHistoryScope)
	defer sw.Stop()

	var err error
	var size int

	domainID, err := adh.GetDomainCache().GetDomainID(request.GetDomain())
	if err != nil {
		return nil, adh.error(err, scope)
	}
	scope = scope.Tagged(metrics.DomainTag(request.GetDomain()))

	execution := request.Execution
	if len(execution.GetWorkflowId()) == 0 {
		return nil, &shared.BadRequestError{Message: "Invalid WorkflowID."}
	}
	// TODO currently, this API is only going to be used by re-send history events
	// to remote cluster if kafka is lossy again, in the future, this API can be used
	// by CLI and client, then empty runID (meaning the current workflow) should be allowed
	if len(execution.GetRunId()) == 0 || uuid.Parse(execution.GetRunId()) == nil {
		return nil, &shared.BadRequestError{Message: "Invalid RunID."}
	}

	pageSize := int(request.GetMaximumPageSize())
	if pageSize <= 0 {
		return nil, &shared.BadRequestError{Message: "Invalid PageSize."}
	}

	var token *getHistoryContinuationToken
	// initialize or validate the token
	// token will be used as a source of truth
	if request.NextPageToken != nil {
		token, err = adh.deserializeHistoryToken(request.NextPageToken)
		if err != nil {
			return nil, err
		}

		if execution.GetRunId() != token.RunID ||
			// we guarantee to use the first event ID provided in the request
			request.GetFirstEventId() != token.FirstEventID ||
			// the next event ID in the request must be <= next event ID from mutable state, when initialized
			// so as long as customer do not change next event ID during pagination,
			// next event ID in the token <= next event ID in the request.
			request.GetNextEventId() < token.NextEventID {
			return nil, &shared.BadRequestError{Message: "Invalid pagination token."}
		}

		// for the rest variables in the token, since we do not do hmac,
		// the only thing can be done is to trust the token:
		// IsWorkflowRunning: not used
		// TransientDecision: not used
		// PersistenceToken: trust
		// ReplicationInfo: trust

	} else {
		firstEventID := request.GetFirstEventId()
		nextEventID := request.GetNextEventId()
		if firstEventID < 0 || firstEventID > nextEventID {
			return nil, &shared.BadRequestError{Message: "Invalid FirstEventID && NextEventID combination."}
		}

		response, err := adh.GetHistoryClient().GetMutableState(ctx, &historyservice.GetMutableStateRequest{
			DomainUUID: domainID,
			Execution:  execution,
		})
		if err != nil {
			return nil, err
		}

		// check if the input next event ID is > actual next event ID in the mutable state
		// since we should not leak invalid events
		if nextEventID > response.GetNextEventId() {
			nextEventID = response.GetNextEventId()
		}
		token = &getHistoryContinuationToken{
			RunID:            execution.GetRunId(),
			BranchToken:      response.CurrentBranchToken,
			FirstEventID:     firstEventID,
			NextEventID:      nextEventID,
			PersistenceToken: nil, // this is the initialized value
			ReplicationInfo:  response.ReplicationInfo,
		}
	}

	if token.FirstEventID >= token.NextEventID {
		return &adminservice.GetWorkflowExecutionRawHistoryResponse{
			HistoryBatches:  []*commonproto.DataBlob{},
			ReplicationInfo: token.ReplicationInfo,
			NextPageToken:   nil, // no further pagination
		}, nil
	}

	// TODO need to deal with transient decision if to be used by client getting history
	var historyBatches []*shared.History
	shardID := common.WorkflowIDToHistoryShard(execution.GetWorkflowId(), adh.numberOfHistoryShards)
	_, historyBatches, token.PersistenceToken, size, err = history.PaginateHistory(
		adh.GetHistoryManager(),
		true, // this means that we are getting history by batch
		token.BranchToken,
		token.FirstEventID,
		token.NextEventID,
		token.PersistenceToken,
		pageSize,
		common.IntPtr(shardID),
	)
	if err != nil {
		if _, ok := err.(*shared.EntityNotExistsError); ok {
			// when no events can be returned from DB, DB layer will return
			// EntityNotExistsError, this API shall return empty response
			return &adminservice.GetWorkflowExecutionRawHistoryResponse{
				HistoryBatches:  []*commonproto.DataBlob{},
				ReplicationInfo: token.ReplicationInfo,
				NextPageToken:   nil, // no further pagination
			}, nil
		}
		return nil, err
	}

	// N.B. - Dual emit is required here so that we can see aggregate timer stats across all
	// domains along with the individual domains stats
	adh.GetMetricsClient().RecordTimer(metrics.AdminGetWorkflowExecutionRawHistoryScope, metrics.HistorySize, time.Duration(size))
	scope.RecordTimer(metrics.HistorySize, time.Duration(size))

	var blobs []*commonproto.DataBlob
	for _, historyBatch := range historyBatches {
		blob, err := adh.GetPayloadSerializer().SerializeBatchEvents(historyBatch.Events, common.EncodingTypeThriftRW)
		if err != nil {
			return nil, err
		}
		blobs = append(blobs, &commonproto.DataBlob{
			EncodingType: enums.EncodingTypeThriftRW,
			Data:         blob.Data,
		})
	}

	result := &adminservice.GetWorkflowExecutionRawHistoryResponse{
		HistoryBatches:  blobs,
		ReplicationInfo: token.ReplicationInfo,
	}
	if len(token.PersistenceToken) == 0 {
		result.NextPageToken = nil
	} else {
		result.NextPageToken, err = adh.serializeHistoryToken(token)
		if err != nil {
			return nil, err
		}
	}

	return result, nil
}

// GetWorkflowExecutionRawHistoryV2 - retrieves the history of workflow execution
func (adh *AdminHandler) GetWorkflowExecutionRawHistoryV2(ctx context.Context, request *adminservice.GetWorkflowExecutionRawHistoryV2Request) (_ *adminservice.GetWorkflowExecutionRawHistoryV2Response, retError error) {
	defer log.CapturePanicGRPC(adh.GetLogger(), &retError)

	scope, sw := adh.startRequestProfile(metrics.AdminGetWorkflowExecutionRawHistoryV2Scope)
	defer sw.Stop()

	if err := adh.validateGetWorkflowExecutionRawHistoryV2Request(
		request,
	); err != nil {
		return nil, adh.error(err, scope)
	}
	domainID, err := adh.GetDomainCache().GetDomainID(request.GetDomain())
	if err != nil {
		return nil, adh.error(err, scope)
	}
	scope = scope.Tagged(metrics.DomainTag(request.GetDomain()))

	execution := request.Execution
	var pageToken *getWorkflowRawHistoryV2Token
	var targetVersionHistory *persistence.VersionHistory
	if request.NextPageToken == nil {
		response, err := adh.GetHistoryClient().GetMutableState(ctx, &historyservice.GetMutableStateRequest{
			DomainUUID: domainID,
			Execution:  execution,
		})
		if err != nil {
			return nil, adh.error(err, scope)
		}

		versionHistories := persistence.NewVersionHistoriesFromProto(
			response.GetVersionHistories(),
		)
		targetVersionHistory, err = adh.setRequestDefaultValueAndGetTargetVersionHistory(
			request,
			versionHistories,
		)
		if err != nil {
			return nil, adh.error(err, scope)
		}

		pageToken = adh.generatePaginationToken(request, versionHistories)
	} else {
		pageToken, err = adh.deserializeRawHistoryToken(request.NextPageToken)
		if err != nil {
			return nil, adh.error(err, scope)
		}
		versionHistories := pageToken.VersionHistories
		if versionHistories == nil {
			return nil, adh.error(&shared.BadRequestError{Message: "Invalid version histories."}, scope)
		}
		targetVersionHistory, err = adh.setRequestDefaultValueAndGetTargetVersionHistory(
			request,
			persistence.NewVersionHistoriesFromProto(versionHistories),
		)
		if err != nil {
			return nil, adh.error(err, scope)
		}
	}

	if err := adh.validatePaginationToken(
		request,
		pageToken,
	); err != nil {
		return nil, adh.error(err, scope)
	}

	if pageToken.StartEventID+1 == pageToken.EndEventID {
		// API is exclusive-exclusive. Return empty response here.
		return &adminservice.GetWorkflowExecutionRawHistoryV2Response{
			HistoryBatches: []*commonproto.DataBlob{},
			NextPageToken:  nil, // no further pagination
			VersionHistory: targetVersionHistory.ToProto(),
		}, nil
	}
	pageSize := int(request.GetMaximumPageSize())
	shardID := common.WorkflowIDToHistoryShard(
		execution.GetWorkflowId(),
		adh.numberOfHistoryShards,
	)
	rawHistoryResponse, err := adh.GetHistoryManager().ReadRawHistoryBranch(&persistence.ReadHistoryBranchRequest{
		BranchToken: targetVersionHistory.GetBranchToken(),
		// GetWorkflowExecutionRawHistoryV2 is exclusive exclusive.
		// ReadRawHistoryBranch is inclusive exclusive.
		MinEventID:    pageToken.StartEventID + 1,
		MaxEventID:    pageToken.EndEventID,
		PageSize:      pageSize,
		NextPageToken: pageToken.PersistenceToken,
		ShardID:       common.IntPtr(shardID),
	})
	if err != nil {
		if _, ok := err.(*shared.EntityNotExistsError); ok {
			// when no events can be returned from DB, DB layer will return
			// EntityNotExistsError, this API shall return empty response
			return &adminservice.GetWorkflowExecutionRawHistoryV2Response{
				HistoryBatches: []*commonproto.DataBlob{},
				NextPageToken:  nil, // no further pagination
				VersionHistory: targetVersionHistory.ToProto(),
			}, nil
		}
		return nil, err
	}

	pageToken.PersistenceToken = rawHistoryResponse.NextPageToken
	size := rawHistoryResponse.Size
	// N.B. - Dual emit is required here so that we can see aggregate timer stats across all
	// domains along with the individual domains stats
	adh.GetMetricsClient().RecordTimer(metrics.AdminGetWorkflowExecutionRawHistoryScope, metrics.HistorySize, time.Duration(size))
	scope.RecordTimer(metrics.HistorySize, time.Duration(size))

	rawBlobs := rawHistoryResponse.HistoryEventBlobs
	var blobs []*commonproto.DataBlob
	for _, blob := range rawBlobs {
		blobs = append(blobs, blob.ToProto())
	}

	result := &adminservice.GetWorkflowExecutionRawHistoryV2Response{
		HistoryBatches: blobs,
		VersionHistory: targetVersionHistory.ToProto(),
	}
	if len(pageToken.PersistenceToken) == 0 {
		result.NextPageToken = nil
	} else {
		result.NextPageToken, err = adh.serializeRawHistoryToken(pageToken)
		if err != nil {
			return nil, err
		}
	}

	return result, nil
}

// DescribeCluster return information about cadence deployment
func (adh *AdminHandler) DescribeCluster(ctx context.Context, _ *adminservice.DescribeClusterRequest) (_ *adminservice.DescribeClusterResponse, retError error) {
	defer log.CapturePanicGRPC(adh.GetLogger(), &retError)

	scope, sw := adh.startRequestProfile(metrics.AdminGetWorkflowExecutionRawHistoryV2Scope)
	defer sw.Stop()

	membershipInfo := &commonproto.MembershipInfo{}
	if monitor := adh.GetMembershipMonitor(); monitor != nil {
		currentHost, err := monitor.WhoAmI()
		if err != nil {
			return nil, adh.error(err, scope)
		}

		membershipInfo.CurrentHost = &commonproto.HostInfo{
			Identity: currentHost.Identity(),
		}

		members, err := monitor.GetReachableMembers()
		if err != nil {
			return nil, adh.error(err, scope)
		}

		membershipInfo.ReachableMembers = members

		var rings []*commonproto.RingInfo
		for _, role := range []string{common.FrontendServiceName, common.HistoryServiceName, common.MatchingServiceName, common.WorkerServiceName} {
			resolver, err := monitor.GetResolver(role)
			if err != nil {
				return nil, adh.error(err, scope)
			}

			var servers []*commonproto.HostInfo
			for _, server := range resolver.Members() {
				servers = append(servers, &commonproto.HostInfo{
					Identity: server.Identity(),
				})
			}

			rings = append(rings, &commonproto.RingInfo{
				Role:        role,
				MemberCount: int32(resolver.MemberCount()),
				Members:     servers,
			})
		}
		membershipInfo.Rings = rings
	}

	return &adminservice.DescribeClusterResponse{
		SupportedClientVersions: &commonproto.SupportedClientVersions{
			GoSdk:   headers.SupportedGoSDKVersion,
			JavaSdk: headers.SupportedJavaSDKVersion,
		},
		MembershipInfo: membershipInfo,
	}, nil
}

// GetReplicationMessages returns new replication tasks since the read level provided in the token.
func (adh *AdminHandler) GetReplicationMessages(ctx context.Context, request *adminservice.GetReplicationMessagesRequest) (_ *adminservice.GetReplicationMessagesResponse, retError error) {
	defer log.CapturePanicGRPC(adh.GetLogger(), &retError)

	scope, sw := adh.startRequestProfile(metrics.AdminGetReplicationMessagesScope)
	defer sw.Stop()

	if request == nil {
		return nil, adh.error(errRequestNotSet, scope)
	}
	if request.GetClusterName() == "" {
		return nil, adh.error(errClusterNameNotSet, scope)
	}

	resp, err := adh.GetHistoryClient().GetReplicationMessages(ctx, &historyservice.GetReplicationMessagesRequest{
		Tokens:      request.GetTokens(),
		ClusterName: request.GetClusterName(),
	})
	if err != nil {
		return nil, adh.error(err, scope)
	}
	return &adminservice.GetReplicationMessagesResponse{MessagesByShard: resp.GetMessagesByShard()}, nil
}

// GetDomainReplicationMessages returns new domain replication tasks since last retrieved task ID.
func (adh *AdminHandler) GetDomainReplicationMessages(ctx context.Context, request *adminservice.GetDomainReplicationMessagesRequest) (_ *adminservice.GetDomainReplicationMessagesResponse, retError error) {
	defer log.CapturePanicGRPC(adh.GetLogger(), &retError)

	scope, sw := adh.startRequestProfile(metrics.AdminGetDomainReplicationMessagesScope)
	defer sw.Stop()

	if request == nil {
		return nil, adh.error(errRequestNotSet, scope)
	}

	if adh.GetDomainReplicationQueue() == nil {
		return nil, adh.error(errors.New("domain replication queue not enabled for cluster"), scope)
	}

	lastMessageID := defaultLastMessageID
	if request.GetLastRetrievedMessageId() == defaultLastMessageID {
		clusterAckLevels, err := adh.GetDomainReplicationQueue().GetAckLevels()
		if err == nil {
			if ackLevel, ok := clusterAckLevels[request.GetClusterName()]; ok {
				lastMessageID = ackLevel
			}
		}
	}

	replicationTasks, lastMessageID, err := adh.GetDomainReplicationQueue().GetReplicationMessages(
		lastMessageID, getDomainReplicationMessageBatchSize)
	if err != nil {
		return nil, adh.error(err, scope)
	}

	if request.GetLastProcessedMessageId() != defaultLastMessageID {
		err := adh.GetDomainReplicationQueue().UpdateAckLevel(int(request.GetLastProcessedMessageId()), request.GetClusterName())
		if err != nil {
			adh.GetLogger().Warn("Failed to update domain replication queue ack level",
				tag.TaskID(request.GetLastProcessedMessageId()),
				tag.ClusterName(request.GetClusterName()))
		}
	}

	return &adminservice.GetDomainReplicationMessagesResponse{
		Messages: &commonproto.ReplicationMessages{
			ReplicationTasks:       adapter.ToProtoReplicationTasks(replicationTasks),
			LastRetrievedMessageId: int64(lastMessageID),
		},
	}, nil
}

// GetDLQReplicationMessages returns new replication tasks based on the dlq info.
func (adh *AdminHandler) GetDLQReplicationMessages(ctx context.Context, request *adminservice.GetDLQReplicationMessagesRequest) (_ *adminservice.GetDLQReplicationMessagesResponse, retError error) {
	defer log.CapturePanicGRPC(adh.GetLogger(), &retError)

	scope, sw := adh.startRequestProfile(metrics.AdminGetDLQReplicationMessagesScope)
	defer sw.Stop()

	if request == nil {
		return nil, adh.error(errRequestNotSet, scope)
	}
	if len(request.GetTaskInfos()) == 0 {
		return nil, adh.error(errEmptyReplicationInfo, scope)
	}

	resp, err := adh.GetHistoryClient().GetDLQReplicationMessages(ctx, &historyservice.GetDLQReplicationMessagesRequest{TaskInfos: request.GetTaskInfos()})
	if err != nil {
		return nil, adh.error(err, scope)
	}
	return &adminservice.GetDLQReplicationMessagesResponse{ReplicationTasks: resp.GetReplicationTasks()}, nil
}

// ReapplyEvents applies stale events to the current workflow and the current run
func (adh *AdminHandler) ReapplyEvents(ctx context.Context, request *adminservice.ReapplyEventsRequest) (_ *adminservice.ReapplyEventsResponse, retError error) {
	defer log.CapturePanicGRPC(adh.GetLogger(), &retError)
	scope, sw := adh.startRequestProfile(metrics.AdminReapplyEventsScope)
	defer sw.Stop()

	if request == nil {
		return nil, adh.error(errRequestNotSet, scope)
	}
	if request.GetDomainName() == "" {
		return nil, adh.error(errDomainNotSet, scope)
	}
	if request.WorkflowExecution == nil {
		return nil, adh.error(errExecutionNotSet, scope)
	}
	if request.GetWorkflowExecution().GetWorkflowId() == "" {
		return nil, adh.error(errWorkflowIDNotSet, scope)
	}
	if request.GetEvents() == nil {
		return nil, adh.error(errWorkflowIDNotSet, scope)
	}
	domainEntry, err := adh.GetDomainCache().GetDomain(request.GetDomainName())
	if err != nil {
		return nil, adh.error(err, scope)
	}

	_, err = adh.GetHistoryClient().ReapplyEvents(ctx, &historyservice.ReapplyEventsRequest{
		DomainUUID: domainEntry.GetInfo().ID,
		Request:    request,
	})
	if err != nil {
		return nil, adh.error(err, scope)
	}
	return nil, nil
}

<<<<<<< HEAD
//===================================================================
=======
// ReadDLQMessages reads messages from DLQ
func (adh *AdminHandler) ReadDLQMessages(
	ctx context.Context,
	request *replicator.ReadDLQMessagesRequest,
) (resp *replicator.ReadDLQMessagesResponse, err error) {

	defer log.CapturePanic(adh.GetLogger(), &err)
	scope, sw := adh.startRequestProfile(metrics.AdminReadDLQMessagesScope)
	defer sw.Stop()

	if request == nil {
		return nil, adh.error(errRequestNotSet, scope)
	}

	if !request.IsSetType() {
		return nil, adh.error(errEmptyQueueType, scope)
	}

	if request.GetMaximumPageSize() <= 0 {
		request.MaximumPageSize = common.Int32Ptr(common.ReadDLQMessagesPageSize)
	}

	if !request.IsSetInclusiveEndMessageID() {
		request.InclusiveEndMessageID = common.Int64Ptr(common.EndMessageID)
	}

	var tasks []*replicator.ReplicationTask
	var token []byte
	var op func() error
	switch request.GetType() {
	case replicator.DLQTypeReplication:
		return adh.GetHistoryClient().ReadDLQMessages(ctx, request)
	case replicator.DLQTypeDomain:
		op = func() error {
			select {
			case <-ctx.Done():
				return ctx.Err()
			default:
				var err error
				tasks, token, err = adh.domainDLQHandler.Read(
					int(request.GetInclusiveEndMessageID()),
					int(request.GetMaximumPageSize()),
					request.GetNextPageToken())
				return err
			}
		}
	default:
		return nil, &gen.BadRequestError{Message: "The DLQ type is not supported."}
	}
	err = backoff.Retry(op, adminServiceRetryPolicy, common.IsServiceTransientError)
	if err != nil {
		return nil, adh.error(err, scope)
	}

	return &replicator.ReadDLQMessagesResponse{
		ReplicationTasks: tasks,
		NextPageToken:    token,
	}, nil
}

// PurgeDLQMessages purge messages from DLQ
func (adh *AdminHandler) PurgeDLQMessages(
	ctx context.Context,
	request *replicator.PurgeDLQMessagesRequest,
) (err error) {

	defer log.CapturePanic(adh.GetLogger(), &err)
	scope, sw := adh.startRequestProfile(metrics.AdminPurgeDLQMessagesScope)
	defer sw.Stop()

	if request == nil {
		return adh.error(errRequestNotSet, scope)
	}

	if !request.IsSetType() {
		return adh.error(errEmptyQueueType, scope)
	}

	if !request.IsSetInclusiveEndMessageID() {
		request.InclusiveEndMessageID = common.Int64Ptr(common.EndMessageID)
	}

	var op func() error
	switch request.GetType() {
	case replicator.DLQTypeReplication:
		return adh.GetHistoryClient().PurgeDLQMessages(ctx, request)
	case replicator.DLQTypeDomain:
		op = func() error {
			select {
			case <-ctx.Done():
				return ctx.Err()
			default:
				return adh.domainDLQHandler.Purge(
					int(request.GetInclusiveEndMessageID()),
				)
			}
		}
	default:
		return &gen.BadRequestError{Message: "The DLQ type is not supported."}
	}
	err = backoff.Retry(op, adminServiceRetryPolicy, common.IsServiceTransientError)
	if err != nil {
		return adh.error(err, scope)
	}

	return nil
}

// MergeDLQMessages merges DLQ messages
func (adh *AdminHandler) MergeDLQMessages(
	ctx context.Context,
	request *replicator.MergeDLQMessagesRequest,
) (resp *replicator.MergeDLQMessagesResponse, err error) {

	defer log.CapturePanic(adh.GetLogger(), &err)
	scope, sw := adh.startRequestProfile(metrics.AdminMergeDLQMessagesScope)
	defer sw.Stop()

	if request == nil {
		return nil, adh.error(errRequestNotSet, scope)
	}

	if !request.IsSetType() {
		return nil, adh.error(errEmptyQueueType, scope)
	}

	if !request.IsSetInclusiveEndMessageID() {
		request.InclusiveEndMessageID = common.Int64Ptr(common.EndMessageID)
	}

	var token []byte
	var op func() error
	switch request.GetType() {
	case replicator.DLQTypeReplication:
		return adh.GetHistoryClient().MergeDLQMessages(ctx, request)
	case replicator.DLQTypeDomain:

		op = func() error {
			select {
			case <-ctx.Done():
				return ctx.Err()
			default:
				var err error
				token, err = adh.domainDLQHandler.Merge(
					int(request.GetInclusiveEndMessageID()),
					int(request.GetMaximumPageSize()),
					request.GetNextPageToken(),
				)
				return err
			}
		}
	default:
		return nil, &gen.BadRequestError{Message: "The DLQ type is not supported."}
	}
	err = backoff.Retry(op, adminServiceRetryPolicy, common.IsServiceTransientError)
	if err != nil {
		return nil, adh.error(err, scope)
	}

	return &replicator.MergeDLQMessagesResponse{
		NextPageToken: token,
	}, nil
}

// RefreshWorkflowTasks re-generates the workflow tasks
func (adh *AdminHandler) RefreshWorkflowTasks(
	ctx context.Context,
	request *gen.RefreshWorkflowTasksRequest,
) (err error) {
	defer log.CapturePanic(adh.GetLogger(), &err)
	scope, sw := adh.startRequestProfile(metrics.AdminRefreshWorkflowTasksScope)
	defer sw.Stop()

	if request == nil {
		return adh.error(errRequestNotSet, scope)
	}
	if err := validateExecution(request.Execution); err != nil {
		return adh.error(err, scope)
	}
	domainEntry, err := adh.GetDomainCache().GetDomain(request.GetDomain())
	if err != nil {
		return adh.error(err, scope)
	}

	err = adh.GetHistoryClient().RefreshWorkflowTasks(ctx, &h.RefreshWorkflowTasksRequest{
		DomainUIID: common.StringPtr(domainEntry.GetInfo().ID),
		Request:    request,
	})
	if err != nil {
		return adh.error(err, scope)
	}
	return nil
}

>>>>>>> f0d5b1ba
func (adh *AdminHandler) validateGetWorkflowExecutionRawHistoryV2Request(
	request *adminservice.GetWorkflowExecutionRawHistoryV2Request,
) error {

	execution := request.Execution
	if len(execution.GetWorkflowId()) == 0 {
		return &shared.BadRequestError{Message: "Invalid WorkflowID."}
	}
	// TODO currently, this API is only going to be used by re-send history events
	// to remote cluster if kafka is lossy again, in the future, this API can be used
	// by CLI and client, then empty runID (meaning the current workflow) should be allowed
	if len(execution.GetRunId()) == 0 || uuid.Parse(execution.GetRunId()) == nil {
		return &shared.BadRequestError{Message: "Invalid RunID."}
	}

	pageSize := int(request.GetMaximumPageSize())
	if pageSize <= 0 {
		return &shared.BadRequestError{Message: "Invalid PageSize."}
	}

	if request.GetStartEventId() == common.EmptyEventID &&
		request.GetStartEventVersion() == common.EmptyVersion &&
		request.GetEndEventId() == common.EmptyEventID &&
		request.GetEndEventVersion() == common.EmptyVersion {
		return &shared.BadRequestError{Message: "Invalid event query range."}
	}

	if (request.GetStartEventId() != common.EmptyEventID && request.GetStartEventVersion() == common.EmptyVersion) ||
		(request.GetStartEventId() == common.EmptyEventID && request.GetStartEventVersion() != common.EmptyVersion) {
		return &shared.BadRequestError{Message: "Invalid start event id and start event version combination."}
	}

	if (request.GetEndEventId() != common.EmptyEventID && request.GetEndEventVersion() == common.EmptyVersion) ||
		(request.GetEndEventId() == common.EmptyEventID && request.GetEndEventVersion() != common.EmptyVersion) {
		return &shared.BadRequestError{Message: "Invalid end event id and end event version combination."}
	}
	return nil
}

func (adh *AdminHandler) validateConfigForAdvanceVisibility() error {
	if adh.params.ESConfig == nil || adh.params.ESClient == nil {
		return errors.New("ES related config not found")
	}
	return nil
}

func (adh *AdminHandler) setRequestDefaultValueAndGetTargetVersionHistory(
	request *adminservice.GetWorkflowExecutionRawHistoryV2Request,
	versionHistories *persistence.VersionHistories,
) (*persistence.VersionHistory, error) {

	targetBranch, err := versionHistories.GetCurrentVersionHistory()
	if err != nil {
		return nil, err
	}
	firstItem, err := targetBranch.GetFirstItem()
	if err != nil {
		return nil, err
	}
	lastItem, err := targetBranch.GetLastItem()
	if err != nil {
		return nil, err
	}

	if request.GetStartEventId() == common.EmptyVersion || request.GetStartEventVersion() == common.EmptyVersion {
		// If start event is not set, get the events from the first event
		// As the API is exclusive-exclusive, use first event id - 1 here
		request.StartEventId = common.FirstEventID - 1
		request.StartEventVersion = firstItem.GetVersion()
	}
	if request.GetEndEventId() == common.EmptyEventID || request.GetEndEventVersion() == common.EmptyVersion {
		// If end event is not set, get the events until the end event
		// As the API is exclusive-exclusive, use end event id + 1 here
		request.EndEventId = lastItem.GetEventID() + 1
		request.EndEventVersion = lastItem.GetVersion()
	}

	if request.GetStartEventId() < 0 {
		return nil, &shared.BadRequestError{Message: "Invalid FirstEventID && NextEventID combination."}
	}

	// get branch based on the end event if end event is defined in the request
	if request.GetEndEventId() == lastItem.GetEventID()+1 &&
		request.GetEndEventVersion() == lastItem.GetVersion() {
		// this is a special case, target branch remains the same
	} else {
		endItem := persistence.NewVersionHistoryItem(request.GetEndEventId(), request.GetEndEventVersion())
		idx, err := versionHistories.FindFirstVersionHistoryIndexByItem(endItem)
		if err != nil {
			return nil, err
		}

		targetBranch, err = versionHistories.GetVersionHistory(idx)
		if err != nil {
			return nil, err
		}
	}

	startItem := persistence.NewVersionHistoryItem(request.GetStartEventId(), request.GetStartEventVersion())
	// If the request start event is defined. The start event may be on a different branch as current branch.
	// We need to find the LCA of the start event and the current branch.
	if request.GetStartEventId() == common.FirstEventID-1 &&
		request.GetStartEventVersion() == firstItem.GetVersion() {
		// this is a special case, start event is on the same branch as target branch
	} else {
		if !targetBranch.ContainsItem(startItem) {
			idx, err := versionHistories.FindFirstVersionHistoryIndexByItem(startItem)
			if err != nil {
				return nil, err
			}
			startBranch, err := versionHistories.GetVersionHistory(idx)
			if err != nil {
				return nil, err
			}
			startItem, err = targetBranch.FindLCAItem(startBranch)
			if err != nil {
				return nil, err
			}
			request.StartEventId = startItem.GetEventID()
			request.StartEventVersion = startItem.GetVersion()
		}
	}

	return targetBranch, nil
}

func (adh *AdminHandler) generatePaginationToken(
	request *adminservice.GetWorkflowExecutionRawHistoryV2Request,
	versionHistories *persistence.VersionHistories,
) *getWorkflowRawHistoryV2Token {

	execution := request.Execution
	return &getWorkflowRawHistoryV2Token{
		DomainName:        request.GetDomain(),
		WorkflowID:        execution.GetWorkflowId(),
		RunID:             execution.GetRunId(),
		StartEventID:      request.GetStartEventId(),
		StartEventVersion: request.GetStartEventVersion(),
		EndEventID:        request.GetEndEventId(),
		EndEventVersion:   request.GetEndEventVersion(),
		VersionHistories:  versionHistories.ToProto(),
		PersistenceToken:  nil, // this is the initialized value
	}
}

func (adh *AdminHandler) validatePaginationToken(
	request *adminservice.GetWorkflowExecutionRawHistoryV2Request,
	token *getWorkflowRawHistoryV2Token,
) error {

	execution := request.Execution
	if request.GetDomain() != token.DomainName ||
		execution.GetWorkflowId() != token.WorkflowID ||
		execution.GetRunId() != token.RunID ||
		request.GetStartEventId() != token.StartEventID ||
		request.GetStartEventVersion() != token.StartEventVersion ||
		request.GetEndEventId() != token.EndEventID ||
		request.GetEndEventVersion() != token.EndEventVersion {
		return &shared.BadRequestError{Message: "Invalid pagination token."}
	}
	return nil
}

// startRequestProfile initiates recording of request metrics
func (adh *AdminHandler) startRequestProfile(scope int) (metrics.Scope, metrics.Stopwatch) {
	metricsScope := adh.GetMetricsClient().Scope(scope)
	sw := metricsScope.StartTimer(metrics.CadenceLatency)
	metricsScope.IncCounter(metrics.CadenceRequests)
	return metricsScope, sw
}

func (adh *AdminHandler) error(err error, scope metrics.Scope) error {
	if _, ok := status.FromError(err); ok {
		scope.IncCounter(metrics.CadenceFailures)
		return err
	}

	return adapter.ToProtoError(adh.errorThrift(err, scope))
}

func (adh *AdminHandler) errorThrift(err error, scope metrics.Scope) error {
	switch err.(type) {
	case *shared.InternalServiceError:
		adh.GetLogger().Error("Internal service error", tag.Error(err))
		scope.IncCounter(metrics.CadenceFailures)
		return err
	case *shared.BadRequestError:
		scope.IncCounter(metrics.CadenceErrBadRequestCounter)
		return err
	case *shared.ServiceBusyError:
		scope.IncCounter(metrics.CadenceErrServiceBusyCounter)
		return err
	case *shared.EntityNotExistsError:
		return err
	default:
		adh.GetLogger().Error("Uncategorized error", tag.Error(err))
		scope.IncCounter(metrics.CadenceFailures)
		return &shared.InternalServiceError{Message: err.Error()}
	}
}

func (adh *AdminHandler) convertIndexedValueTypeToESDataType(valueType enums.IndexedValueType) string {
	switch valueType {
	case enums.IndexedValueTypeString:
		return "text"
	case enums.IndexedValueTypeKeyword:
		return "keyword"
	case enums.IndexedValueTypeInt:
		return "long"
	case enums.IndexedValueTypeDouble:
		return "double"
	case enums.IndexedValueTypeBool:
		return "boolean"
	case enums.IndexedValueTypeDatetime:
		return "date"
	default:
		return ""
	}
}

// TODO: same func exists in workflowHandlerGRPC
func (adh *AdminHandler) validateExecution(w *commonproto.WorkflowExecution) error {
	if w == nil {
		return errExecutionNotSet
	}
	if w.GetWorkflowId() == "" {
		return errWorkflowIDNotSet
	}
	if w.GetRunId() != "" && uuid.Parse(w.GetRunId()) == nil {
		return errInvalidRunID
	}
	return nil
}

func (adh *AdminHandler) checkPermission(
	config *Config,
	securityToken string,
) error {
	if config.EnableAdminProtection() {
		if securityToken == "" {
			return errNoPermission
		}
		requiredToken := config.AdminOperationToken()
		if securityToken != requiredToken {
			return errNoPermission
		}
	}
	return nil
}

func (adh *AdminHandler) serializeRawHistoryToken(token *getWorkflowRawHistoryV2Token) ([]byte, error) {
	if token == nil {
		return nil, nil
	}

	bytes, err := json.Marshal(token)
	return bytes, err
}

func (adh *AdminHandler) deserializeRawHistoryToken(bytes []byte) (*getWorkflowRawHistoryV2Token, error) {
	token := &getWorkflowRawHistoryV2Token{}
	err := json.Unmarshal(bytes, token)
	return token, err
}

func (adh *AdminHandler) deserializeHistoryToken(bytes []byte) (*getHistoryContinuationToken, error) {
	token := &getHistoryContinuationToken{}
	err := json.Unmarshal(bytes, token)
	return token, err
}

func (adh *AdminHandler) serializeHistoryToken(token *getHistoryContinuationToken) ([]byte, error) {
	if token == nil {
		return nil, nil
	}

	bytes, err := json.Marshal(token)
	return bytes, err
}<|MERGE_RESOLUTION|>--- conflicted
+++ resolved
@@ -31,7 +31,6 @@
 	"github.com/gogo/status"
 	"github.com/olivere/elastic"
 	"github.com/pborman/uuid"
-<<<<<<< HEAD
 	commonproto "go.temporal.io/temporal-proto/common"
 	"go.temporal.io/temporal-proto/enums"
 
@@ -40,7 +39,9 @@
 	"github.com/temporalio/temporal/.gen/proto/historyservice"
 	"github.com/temporalio/temporal/common"
 	"github.com/temporalio/temporal/common/adapter"
+	"github.com/temporalio/temporal/common/backoff"
 	"github.com/temporalio/temporal/common/definition"
+	"github.com/temporalio/temporal/common/domain"
 	"github.com/temporalio/temporal/common/headers"
 	"github.com/temporalio/temporal/common/log"
 	"github.com/temporalio/temporal/common/log/tag"
@@ -49,28 +50,6 @@
 	"github.com/temporalio/temporal/common/resource"
 	"github.com/temporalio/temporal/common/service/dynamicconfig"
 	"github.com/temporalio/temporal/service/history"
-=======
-
-	"github.com/uber/cadence/.gen/go/admin"
-	"github.com/uber/cadence/.gen/go/admin/adminserviceserver"
-	h "github.com/uber/cadence/.gen/go/history"
-	hist "github.com/uber/cadence/.gen/go/history"
-	"github.com/uber/cadence/.gen/go/replicator"
-	gen "github.com/uber/cadence/.gen/go/shared"
-	"github.com/uber/cadence/common"
-	"github.com/uber/cadence/common/backoff"
-	"github.com/uber/cadence/common/client"
-	"github.com/uber/cadence/common/definition"
-	"github.com/uber/cadence/common/domain"
-	"github.com/uber/cadence/common/log"
-	"github.com/uber/cadence/common/log/tag"
-	"github.com/uber/cadence/common/metrics"
-	"github.com/uber/cadence/common/persistence"
-	"github.com/uber/cadence/common/resource"
-	"github.com/uber/cadence/common/service"
-	"github.com/uber/cadence/common/service/dynamicconfig"
-	historyService "github.com/uber/cadence/service/history"
->>>>>>> f0d5b1ba
 )
 
 var _ adminservice.AdminServiceServer = (*AdminHandler)(nil)
@@ -104,15 +83,11 @@
 	}
 )
 
-<<<<<<< HEAD
-// NewAdminHandler creates a gRPC handler for the workflowservice
-=======
 var (
 	adminServiceRetryPolicy = common.CreateAdminServiceRetryPolicy()
 )
 
-// NewAdminHandler creates a thrift handler for the cadence admin service
->>>>>>> f0d5b1ba
+// NewAdminHandler creates a gRPC handler for the workflowservice
 func NewAdminHandler(
 	resource resource.Resource,
 	params *resource.BootstrapParams,
@@ -732,7 +707,7 @@
 
 	return &adminservice.GetDomainReplicationMessagesResponse{
 		Messages: &commonproto.ReplicationMessages{
-			ReplicationTasks:       adapter.ToProtoReplicationTasks(replicationTasks),
+			ReplicationTasks:       replicationTasks,
 			LastRetrievedMessageId: int64(lastMessageID),
 		},
 	}, nil
@@ -795,16 +770,13 @@
 	return nil, nil
 }
 
-<<<<<<< HEAD
-//===================================================================
-=======
 // ReadDLQMessages reads messages from DLQ
 func (adh *AdminHandler) ReadDLQMessages(
 	ctx context.Context,
-	request *replicator.ReadDLQMessagesRequest,
-) (resp *replicator.ReadDLQMessagesResponse, err error) {
-
-	defer log.CapturePanic(adh.GetLogger(), &err)
+	request *adminservice.ReadDLQMessagesRequest,
+) (resp *adminservice.ReadDLQMessagesResponse, retErr error) {
+
+	defer log.CapturePanicGRPC(adh.GetLogger(), &retErr)
 	scope, sw := adh.startRequestProfile(metrics.AdminReadDLQMessagesScope)
 	defer sw.Stop()
 
@@ -812,25 +784,38 @@
 		return nil, adh.error(errRequestNotSet, scope)
 	}
 
-	if !request.IsSetType() {
-		return nil, adh.error(errEmptyQueueType, scope)
-	}
-
 	if request.GetMaximumPageSize() <= 0 {
-		request.MaximumPageSize = common.Int32Ptr(common.ReadDLQMessagesPageSize)
-	}
-
-	if !request.IsSetInclusiveEndMessageID() {
-		request.InclusiveEndMessageID = common.Int64Ptr(common.EndMessageID)
-	}
-
-	var tasks []*replicator.ReplicationTask
+		request.MaximumPageSize = common.ReadDLQMessagesPageSize
+	}
+
+	if request.InclusiveEndMessageID <= 0 {
+		request.InclusiveEndMessageID = common.EndMessageID
+	}
+
+	var tasks []*commonproto.ReplicationTask
 	var token []byte
 	var op func() error
 	switch request.GetType() {
-	case replicator.DLQTypeReplication:
-		return adh.GetHistoryClient().ReadDLQMessages(ctx, request)
-	case replicator.DLQTypeDomain:
+	case enums.DLQTypeReplication:
+		resp, err := adh.GetHistoryClient().ReadDLQMessages(ctx, &historyservice.ReadDLQMessagesRequest{
+			Type:                  request.GetType(),
+			ShardID:               request.GetShardID(),
+			SourceCluster:         request.GetSourceCluster(),
+			InclusiveEndMessageID: request.GetInclusiveEndMessageID(),
+			MaximumPageSize:       request.GetMaximumPageSize(),
+			NextPageToken:         request.GetNextPageToken(),
+		})
+
+		if resp == nil {
+			return nil, err
+		}
+
+		return &adminservice.ReadDLQMessagesResponse{
+			Type:             resp.GetType(),
+			ReplicationTasks: resp.GetReplicationTasks(),
+			NextPageToken:    resp.GetNextPageToken(),
+		}, err
+	case enums.DLQTypeDomain:
 		op = func() error {
 			select {
 			case <-ctx.Done():
@@ -845,14 +830,14 @@
 			}
 		}
 	default:
-		return nil, &gen.BadRequestError{Message: "The DLQ type is not supported."}
-	}
-	err = backoff.Retry(op, adminServiceRetryPolicy, common.IsServiceTransientError)
-	if err != nil {
-		return nil, adh.error(err, scope)
-	}
-
-	return &replicator.ReadDLQMessagesResponse{
+		return nil, adh.error(&shared.BadRequestError{Message: "The DLQ type is not supported."}, scope)
+	}
+	retErr = backoff.Retry(op, adminServiceRetryPolicy, common.IsServiceTransientError)
+	if retErr != nil {
+		return nil, adh.error(retErr, scope)
+	}
+
+	return &adminservice.ReadDLQMessagesResponse{
 		ReplicationTasks: tasks,
 		NextPageToken:    token,
 	}, nil
@@ -861,58 +846,63 @@
 // PurgeDLQMessages purge messages from DLQ
 func (adh *AdminHandler) PurgeDLQMessages(
 	ctx context.Context,
-	request *replicator.PurgeDLQMessagesRequest,
-) (err error) {
-
-	defer log.CapturePanic(adh.GetLogger(), &err)
+	request *adminservice.PurgeDLQMessagesRequest,
+) (_ *adminservice.PurgeDLQMessagesResponse, err error) {
+
+	defer log.CapturePanicGRPC(adh.GetLogger(), &err)
 	scope, sw := adh.startRequestProfile(metrics.AdminPurgeDLQMessagesScope)
 	defer sw.Stop()
 
 	if request == nil {
-		return adh.error(errRequestNotSet, scope)
-	}
-
-	if !request.IsSetType() {
-		return adh.error(errEmptyQueueType, scope)
-	}
-
-	if !request.IsSetInclusiveEndMessageID() {
-		request.InclusiveEndMessageID = common.Int64Ptr(common.EndMessageID)
+		return nil, adh.error(errRequestNotSet, scope)
+	}
+
+	if request.InclusiveEndMessageID <= 0 {
+		request.InclusiveEndMessageID = common.EndMessageID
 	}
 
 	var op func() error
 	switch request.GetType() {
-	case replicator.DLQTypeReplication:
-		return adh.GetHistoryClient().PurgeDLQMessages(ctx, request)
-	case replicator.DLQTypeDomain:
+	case enums.DLQTypeReplication:
+		resp, err := adh.GetHistoryClient().PurgeDLQMessages(ctx, &historyservice.PurgeDLQMessagesRequest{
+			Type:                  request.GetType(),
+			ShardID:               request.GetShardID(),
+			SourceCluster:         request.GetSourceCluster(),
+			InclusiveEndMessageID: request.GetInclusiveEndMessageID(),
+		})
+
+		if resp == nil {
+			return nil, adh.error(err, scope)
+		}
+
+		return &adminservice.PurgeDLQMessagesResponse{}, err
+	case enums.DLQTypeDomain:
 		op = func() error {
 			select {
 			case <-ctx.Done():
 				return ctx.Err()
 			default:
-				return adh.domainDLQHandler.Purge(
-					int(request.GetInclusiveEndMessageID()),
-				)
+				return adh.domainDLQHandler.Purge(int(request.GetInclusiveEndMessageID()))
 			}
 		}
 	default:
-		return &gen.BadRequestError{Message: "The DLQ type is not supported."}
+		return nil, adh.error(&shared.BadRequestError{Message: "The DLQ type is not supported."}, scope)
 	}
 	err = backoff.Retry(op, adminServiceRetryPolicy, common.IsServiceTransientError)
 	if err != nil {
-		return adh.error(err, scope)
-	}
-
-	return nil
+		return nil, adh.error(err, scope)
+	}
+
+	return &adminservice.PurgeDLQMessagesResponse{}, err
 }
 
 // MergeDLQMessages merges DLQ messages
 func (adh *AdminHandler) MergeDLQMessages(
 	ctx context.Context,
-	request *replicator.MergeDLQMessagesRequest,
-) (resp *replicator.MergeDLQMessagesResponse, err error) {
-
-	defer log.CapturePanic(adh.GetLogger(), &err)
+	request *adminservice.MergeDLQMessagesRequest,
+) (resp *adminservice.MergeDLQMessagesResponse, err error) {
+
+	defer log.CapturePanicGRPC(adh.GetLogger(), &err)
 	scope, sw := adh.startRequestProfile(metrics.AdminMergeDLQMessagesScope)
 	defer sw.Stop()
 
@@ -920,20 +910,30 @@
 		return nil, adh.error(errRequestNotSet, scope)
 	}
 
-	if !request.IsSetType() {
-		return nil, adh.error(errEmptyQueueType, scope)
-	}
-
-	if !request.IsSetInclusiveEndMessageID() {
-		request.InclusiveEndMessageID = common.Int64Ptr(common.EndMessageID)
+	if request.InclusiveEndMessageID <= 0 {
+		request.InclusiveEndMessageID = common.EndMessageID
 	}
 
 	var token []byte
 	var op func() error
 	switch request.GetType() {
-	case replicator.DLQTypeReplication:
-		return adh.GetHistoryClient().MergeDLQMessages(ctx, request)
-	case replicator.DLQTypeDomain:
+	case enums.DLQTypeReplication:
+		resp, err := adh.GetHistoryClient().MergeDLQMessages(ctx, &historyservice.MergeDLQMessagesRequest{
+			Type:                  request.GetType(),
+			ShardID:               request.GetShardID(),
+			SourceCluster:         request.GetSourceCluster(),
+			InclusiveEndMessageID: request.GetInclusiveEndMessageID(),
+			MaximumPageSize:       request.GetMaximumPageSize(),
+			NextPageToken:         request.GetNextPageToken(),
+		})
+		if resp == nil {
+			return nil, adh.error(err, scope)
+		}
+
+		return &adminservice.MergeDLQMessagesResponse{
+			NextPageToken: request.GetNextPageToken(),
+		}, nil
+	case enums.DLQTypeDomain:
 
 		op = func() error {
 			select {
@@ -950,14 +950,14 @@
 			}
 		}
 	default:
-		return nil, &gen.BadRequestError{Message: "The DLQ type is not supported."}
+		return nil, adh.error(&shared.BadRequestError{Message: "The DLQ type is not supported."}, scope)
 	}
 	err = backoff.Retry(op, adminServiceRetryPolicy, common.IsServiceTransientError)
 	if err != nil {
 		return nil, adh.error(err, scope)
 	}
 
-	return &replicator.MergeDLQMessagesResponse{
+	return &adminservice.MergeDLQMessagesResponse{
 		NextPageToken: token,
 	}, nil
 }
@@ -965,34 +965,34 @@
 // RefreshWorkflowTasks re-generates the workflow tasks
 func (adh *AdminHandler) RefreshWorkflowTasks(
 	ctx context.Context,
-	request *gen.RefreshWorkflowTasksRequest,
-) (err error) {
-	defer log.CapturePanic(adh.GetLogger(), &err)
+	request *adminservice.RefreshWorkflowTasksRequest,
+) (_ *adminservice.RefreshWorkflowTasksResponse, err error) {
+	defer log.CapturePanicGRPC(adh.GetLogger(), &err)
 	scope, sw := adh.startRequestProfile(metrics.AdminRefreshWorkflowTasksScope)
 	defer sw.Stop()
 
 	if request == nil {
-		return adh.error(errRequestNotSet, scope)
-	}
-	if err := validateExecution(request.Execution); err != nil {
-		return adh.error(err, scope)
+		return nil, adh.error(errRequestNotSet, scope)
+	}
+	if err := adh.validateExecution(request.Execution); err != nil {
+		return nil, adh.error(err, scope)
 	}
 	domainEntry, err := adh.GetDomainCache().GetDomain(request.GetDomain())
 	if err != nil {
-		return adh.error(err, scope)
-	}
-
-	err = adh.GetHistoryClient().RefreshWorkflowTasks(ctx, &h.RefreshWorkflowTasksRequest{
-		DomainUIID: common.StringPtr(domainEntry.GetInfo().ID),
+		return nil, adh.error(err, scope)
+	}
+
+	_, err = adh.GetHistoryClient().RefreshWorkflowTasks(ctx, &historyservice.RefreshWorkflowTasksRequest{
+		DomainUUID: domainEntry.GetInfo().ID,
 		Request:    request,
 	})
 	if err != nil {
-		return adh.error(err, scope)
-	}
-	return nil
-}
-
->>>>>>> f0d5b1ba
+		return nil, adh.error(err, scope)
+	}
+	return &adminservice.RefreshWorkflowTasksResponse{}, nil
+}
+
+//===================================================================
 func (adh *AdminHandler) validateGetWorkflowExecutionRawHistoryV2Request(
 	request *adminservice.GetWorkflowExecutionRawHistoryV2Request,
 ) error {
