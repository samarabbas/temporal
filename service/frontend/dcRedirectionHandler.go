--- conflicted
+++ resolved
@@ -249,69 +249,6 @@
 	return resp, err
 }
 
-<<<<<<< HEAD
-// GetWorkflowExecutionRawHistory API call
-func (handler *DCRedirectionHandlerImpl) GetWorkflowExecutionRawHistory(
-	ctx context.Context,
-	request *workflowservice.GetWorkflowExecutionRawHistoryRequest,
-) (resp *workflowservice.GetWorkflowExecutionRawHistoryResponse, retError error) {
-
-	var apiName = "GetWorkflowExecutionRawHistory"
-	var err error
-	var cluster string
-
-	scope, startTime := handler.beforeCall(metrics.DCRedirectionGetWorkflowExecutionRawHistoryScope)
-	defer func() {
-		handler.afterCall(scope, startTime, cluster, &retError)
-	}()
-
-	err = handler.redirectionPolicy.WithNamespaceRedirect(ctx, request.GetNamespace(), apiName, func(targetDC string) error {
-		cluster = targetDC
-		switch {
-		case targetDC == handler.currentClusterName:
-			resp, err = handler.frontendHandler.GetWorkflowExecutionRawHistory(ctx, request)
-		default:
-			remoteClient := handler.GetRemoteFrontendClient(targetDC)
-			resp, err = remoteClient.GetWorkflowExecutionRawHistory(ctx, request)
-		}
-		return err
-	})
-
-	return resp, err
-}
-
-// PollForWorkflowExecutionRawHistory API call
-func (handler *DCRedirectionHandlerImpl) PollForWorkflowExecutionRawHistory(
-	ctx context.Context,
-	request *workflowservice.PollForWorkflowExecutionRawHistoryRequest,
-) (resp *workflowservice.PollForWorkflowExecutionRawHistoryResponse, retError error) {
-
-	var apiName = "PollForWorkflowExecutionRawHistory"
-	var err error
-	var cluster string
-
-	scope, startTime := handler.beforeCall(metrics.DCRedirectionPollForWorkflowExecutionRawHistoryScope)
-	defer func() {
-		handler.afterCall(scope, startTime, cluster, &retError)
-	}()
-
-	err = handler.redirectionPolicy.WithNamespaceRedirect(ctx, request.GetNamespace(), apiName, func(targetDC string) error {
-		cluster = targetDC
-		switch {
-		case targetDC == handler.currentClusterName:
-			resp, err = handler.frontendHandler.PollForWorkflowExecutionRawHistory(ctx, request)
-		default:
-			remoteClient := handler.GetRemoteFrontendClient(targetDC)
-			resp, err = remoteClient.PollForWorkflowExecutionRawHistory(ctx, request)
-		}
-		return err
-	})
-
-	return resp, err
-}
-
-=======
->>>>>>> ee3c672a
 // ListArchivedWorkflowExecutions API call
 func (handler *DCRedirectionHandlerImpl) ListArchivedWorkflowExecutions(
 	ctx context.Context,
