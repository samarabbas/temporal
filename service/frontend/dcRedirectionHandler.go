// The MIT License
//
// Copyright (c) 2020 Temporal Technologies Inc.  All rights reserved.
//
// Copyright (c) 2020 Uber Technologies, Inc.
//
// Permission is hereby granted, free of charge, to any person obtaining a copy
// of this software and associated documentation files (the "Software"), to deal
// in the Software without restriction, including without limitation the rights
// to use, copy, modify, merge, publish, distribute, sublicense, and/or sell
// copies of the Software, and to permit persons to whom the Software is
// furnished to do so, subject to the following conditions:
//
// The above copyright notice and this permission notice shall be included in
// all copies or substantial portions of the Software.
//
// THE SOFTWARE IS PROVIDED "AS IS", WITHOUT WARRANTY OF ANY KIND, EXPRESS OR
// IMPLIED, INCLUDING BUT NOT LIMITED TO THE WARRANTIES OF MERCHANTABILITY,
// FITNESS FOR A PARTICULAR PURPOSE AND NONINFRINGEMENT. IN NO EVENT SHALL THE
// AUTHORS OR COPYRIGHT HOLDERS BE LIABLE FOR ANY CLAIM, DAMAGES OR OTHER
// LIABILITY, WHETHER IN AN ACTION OF CONTRACT, TORT OR OTHERWISE, ARISING FROM,
// OUT OF OR IN CONNECTION WITH THE SOFTWARE OR THE USE OR OTHER DEALINGS IN
// THE SOFTWARE.

package frontend

import (
	"context"
	"time"

	"go.temporal.io/temporal-proto/workflowservice"

	"github.com/temporalio/temporal/common"
	"github.com/temporalio/temporal/common/log"
	"github.com/temporalio/temporal/common/metrics"
	"github.com/temporalio/temporal/common/primitives"
	"github.com/temporalio/temporal/common/resource"
	"github.com/temporalio/temporal/common/service/config"
)

<<<<<<< HEAD
var _ workflowservice.WorkflowServiceServer = (*DCRedirectionHandlerImpl)(nil)
=======
var _ ServerHandler = (*DCRedirectionHandlerImpl)(nil)
>>>>>>> 9ddcb082

type (
	// DCRedirectionHandlerImpl is simple wrapper over frontend service, doing redirection based on policy
	DCRedirectionHandlerImpl struct {
		resource.Resource

		currentClusterName string
		config             *Config
		redirectionPolicy  DCRedirectionPolicy
		tokenSerializer    common.TaskTokenSerializer
<<<<<<< HEAD
		frontendHandler    workflowservice.WorkflowServiceServer
=======
		frontendHandler    ServerHandler
>>>>>>> 9ddcb082
	}
)

// NewDCRedirectionHandler creates a thrift handler for the temporal service, frontend
func NewDCRedirectionHandler(
	wfHandler *WorkflowHandler,
	policy config.DCRedirectionPolicy,
) *DCRedirectionHandlerImpl {
	dcRedirectionPolicy := RedirectionPolicyGenerator(
		wfHandler.GetClusterMetadata(),
		wfHandler.config,
		wfHandler.GetNamespaceCache(),
		policy,
	)

	return &DCRedirectionHandlerImpl{
		Resource:           wfHandler.Resource,
		currentClusterName: wfHandler.GetClusterMetadata().GetCurrentClusterName(),
		config:             wfHandler.config,
		redirectionPolicy:  dcRedirectionPolicy,
		tokenSerializer:    common.NewProtoTaskTokenSerializer(),
		frontendHandler:    wfHandler,
	}
}

<<<<<<< HEAD
// Namespace APIs, namespace APIs does not require redirection
=======
// RegisterHandler register this handler, must be called before Start()
func (handler *DCRedirectionHandlerImpl) RegisterHandler() {
	handler.GetDispatcher().Register(workflowserviceserver.New(handler))
	handler.GetDispatcher().Register(metaserver.New(handler))
}

// Start starts the handler
func (handler *DCRedirectionHandlerImpl) Start() {
	handler.frontendHandler.Start()
}

// Stop stops the handler
func (handler *DCRedirectionHandlerImpl) Stop() {
	handler.frontendHandler.Stop()
}

// UpdateHealthStatus sets the health status for this rpc handler.
// This health status will be used within the rpc health check handler
func (handler *DCRedirectionHandlerImpl) UpdateHealthStatus(status HealthStatus) {
	handler.frontendHandler.UpdateHealthStatus(status)
}

// Health is for health check
func (handler *DCRedirectionHandlerImpl) Health(ctx context.Context) (*health.HealthStatus, error) {
	return handler.frontendHandler.Health(ctx)
}
>>>>>>> 9ddcb082

// DeprecateNamespace API call
func (handler *DCRedirectionHandlerImpl) DeprecateNamespace(
	ctx context.Context,
	request *workflowservice.DeprecateNamespaceRequest,
) (resp *workflowservice.DeprecateNamespaceResponse, retError error) {

	var cluster = handler.currentClusterName

	scope, startTime := handler.beforeCall(metrics.DCRedirectionDeprecateNamespaceScope)
	defer func() {
		handler.afterCall(scope, startTime, cluster, &retError)
	}()

	return handler.frontendHandler.DeprecateNamespace(ctx, request)
}

// DescribeNamespace API call
func (handler *DCRedirectionHandlerImpl) DescribeNamespace(
	ctx context.Context,
	request *workflowservice.DescribeNamespaceRequest,
) (resp *workflowservice.DescribeNamespaceResponse, retError error) {

	var cluster = handler.currentClusterName

	scope, startTime := handler.beforeCall(metrics.DCRedirectionDescribeNamespaceScope)
	defer func() {
		handler.afterCall(scope, startTime, cluster, &retError)
	}()

	return handler.frontendHandler.DescribeNamespace(ctx, request)
}

// ListNamespaces API call
func (handler *DCRedirectionHandlerImpl) ListNamespaces(
	ctx context.Context,
	request *workflowservice.ListNamespacesRequest,
) (resp *workflowservice.ListNamespacesResponse, retError error) {

	var cluster = handler.currentClusterName

	scope, startTime := handler.beforeCall(metrics.DCRedirectionListNamespacesScope)
	defer func() {
		handler.afterCall(scope, startTime, cluster, &retError)
	}()

	return handler.frontendHandler.ListNamespaces(ctx, request)
}

// RegisterNamespace API call
func (handler *DCRedirectionHandlerImpl) RegisterNamespace(
	ctx context.Context,
	request *workflowservice.RegisterNamespaceRequest,
) (resp *workflowservice.RegisterNamespaceResponse, retError error) {

	var cluster = handler.currentClusterName

	scope, startTime := handler.beforeCall(metrics.DCRedirectionRegisterNamespaceScope)
	defer func() {
		handler.afterCall(scope, startTime, cluster, &retError)
	}()

	return handler.frontendHandler.RegisterNamespace(ctx, request)
}

// UpdateNamespace API call
func (handler *DCRedirectionHandlerImpl) UpdateNamespace(
	ctx context.Context,
	request *workflowservice.UpdateNamespaceRequest,
) (resp *workflowservice.UpdateNamespaceResponse, retError error) {

	var cluster = handler.currentClusterName

	scope, startTime := handler.beforeCall(metrics.DCRedirectionUpdateNamespaceScope)
	defer func() {
		handler.afterCall(scope, startTime, cluster, &retError)
	}()

	return handler.frontendHandler.UpdateNamespace(ctx, request)
}

// Other APIs

// DescribeTaskList API call
func (handler *DCRedirectionHandlerImpl) DescribeTaskList(
	ctx context.Context,
	request *workflowservice.DescribeTaskListRequest,
) (resp *workflowservice.DescribeTaskListResponse, retError error) {

	var apiName = "DescribeTaskList"
	var err error
	var cluster string

	scope, startTime := handler.beforeCall(metrics.DCRedirectionDescribeTaskListScope)
	defer func() {
		handler.afterCall(scope, startTime, cluster, &retError)
	}()

	err = handler.redirectionPolicy.WithNamespaceRedirect(ctx, request.GetNamespace(), apiName, func(targetDC string) error {
		cluster = targetDC
		switch {
		case targetDC == handler.currentClusterName:
			resp, err = handler.frontendHandler.DescribeTaskList(ctx, request)
		default:
			remoteClient := handler.GetRemoteFrontendClient(targetDC)
			resp, err = remoteClient.DescribeTaskList(ctx, request)
		}
		return err
	})

	return resp, err
}

// DescribeWorkflowExecution API call
func (handler *DCRedirectionHandlerImpl) DescribeWorkflowExecution(
	ctx context.Context,
	request *workflowservice.DescribeWorkflowExecutionRequest,
) (resp *workflowservice.DescribeWorkflowExecutionResponse, retError error) {

	var apiName = "DescribeWorkflowExecution"
	var err error
	var cluster string

	scope, startTime := handler.beforeCall(metrics.DCRedirectionDescribeWorkflowExecutionScope)
	defer func() {
		handler.afterCall(scope, startTime, cluster, &retError)
	}()

	err = handler.redirectionPolicy.WithNamespaceRedirect(ctx, request.GetNamespace(), apiName, func(targetDC string) error {
		cluster = targetDC
		switch {
		case targetDC == handler.currentClusterName:
			resp, err = handler.frontendHandler.DescribeWorkflowExecution(ctx, request)
		default:
			remoteClient := handler.GetRemoteFrontendClient(targetDC)
			resp, err = remoteClient.DescribeWorkflowExecution(ctx, request)
		}
		return err
	})

	return resp, err
}

// GetWorkflowExecutionHistory API call
func (handler *DCRedirectionHandlerImpl) GetWorkflowExecutionHistory(
	ctx context.Context,
	request *workflowservice.GetWorkflowExecutionHistoryRequest,
) (resp *workflowservice.GetWorkflowExecutionHistoryResponse, retError error) {

	var apiName = "GetWorkflowExecutionHistory"
	var err error
	var cluster string

	scope, startTime := handler.beforeCall(metrics.DCRedirectionGetWorkflowExecutionHistoryScope)
	defer func() {
		handler.afterCall(scope, startTime, cluster, &retError)
	}()

	err = handler.redirectionPolicy.WithNamespaceRedirect(ctx, request.GetNamespace(), apiName, func(targetDC string) error {
		cluster = targetDC
		switch {
		case targetDC == handler.currentClusterName:
			resp, err = handler.frontendHandler.GetWorkflowExecutionHistory(ctx, request)
		default:
			remoteClient := handler.GetRemoteFrontendClient(targetDC)
			resp, err = remoteClient.GetWorkflowExecutionHistory(ctx, request)
		}
		return err
	})

	return resp, err
}

// ListArchivedWorkflowExecutions API call
func (handler *DCRedirectionHandlerImpl) ListArchivedWorkflowExecutions(
	ctx context.Context,
	request *workflowservice.ListArchivedWorkflowExecutionsRequest,
) (resp *workflowservice.ListArchivedWorkflowExecutionsResponse, retError error) {

	var apiName = "ListArchivedWorkflowExecutions"
	var err error
	var cluster string

	scope, startTime := handler.beforeCall(metrics.DCRedirectionListArchivedWorkflowExecutionsScope)
	defer func() {
		handler.afterCall(scope, startTime, cluster, &retError)
	}()

	err = handler.redirectionPolicy.WithNamespaceRedirect(ctx, request.GetNamespace(), apiName, func(targetDC string) error {
		cluster = targetDC
		switch {
		case targetDC == handler.currentClusterName:
			resp, err = handler.frontendHandler.ListArchivedWorkflowExecutions(ctx, request)
		default:
			remoteClient := handler.GetRemoteFrontendClient(targetDC)
			resp, err = remoteClient.ListArchivedWorkflowExecutions(ctx, request)
		}
		return err
	})

	return resp, err
}

// ListClosedWorkflowExecutions API call
func (handler *DCRedirectionHandlerImpl) ListClosedWorkflowExecutions(
	ctx context.Context,
	request *workflowservice.ListClosedWorkflowExecutionsRequest,
) (resp *workflowservice.ListClosedWorkflowExecutionsResponse, retError error) {

	var apiName = "ListClosedWorkflowExecutions"
	var err error
	var cluster string

	scope, startTime := handler.beforeCall(metrics.DCRedirectionListClosedWorkflowExecutionsScope)
	defer func() {
		handler.afterCall(scope, startTime, cluster, &retError)
	}()

	err = handler.redirectionPolicy.WithNamespaceRedirect(ctx, request.GetNamespace(), apiName, func(targetDC string) error {
		cluster = targetDC
		switch {
		case targetDC == handler.currentClusterName:
			resp, err = handler.frontendHandler.ListClosedWorkflowExecutions(ctx, request)
		default:
			remoteClient := handler.GetRemoteFrontendClient(targetDC)
			resp, err = remoteClient.ListClosedWorkflowExecutions(ctx, request)
		}
		return err
	})

	return resp, err
}

// ListOpenWorkflowExecutions API call
func (handler *DCRedirectionHandlerImpl) ListOpenWorkflowExecutions(
	ctx context.Context,
	request *workflowservice.ListOpenWorkflowExecutionsRequest,
) (resp *workflowservice.ListOpenWorkflowExecutionsResponse, retError error) {

	var apiName = "ListOpenWorkflowExecutions"
	var err error
	var cluster string

	scope, startTime := handler.beforeCall(metrics.DCRedirectionListOpenWorkflowExecutionsScope)
	defer func() {
		handler.afterCall(scope, startTime, cluster, &retError)
	}()

	err = handler.redirectionPolicy.WithNamespaceRedirect(ctx, request.GetNamespace(), apiName, func(targetDC string) error {
		cluster = targetDC
		switch {
		case targetDC == handler.currentClusterName:
			resp, err = handler.frontendHandler.ListOpenWorkflowExecutions(ctx, request)
		default:
			remoteClient := handler.GetRemoteFrontendClient(targetDC)
			resp, err = remoteClient.ListOpenWorkflowExecutions(ctx, request)
		}
		return err
	})

	return resp, err
}

// ListWorkflowExecutions API call
func (handler *DCRedirectionHandlerImpl) ListWorkflowExecutions(
	ctx context.Context,
	request *workflowservice.ListWorkflowExecutionsRequest,
) (resp *workflowservice.ListWorkflowExecutionsResponse, retError error) {

	var apiName = "ListWorkflowExecutions"
	var err error
	var cluster string

	scope, startTime := handler.beforeCall(metrics.DCRedirectionListWorkflowExecutionsScope)
	defer func() {
		handler.afterCall(scope, startTime, cluster, &retError)
	}()

	err = handler.redirectionPolicy.WithNamespaceRedirect(ctx, request.GetNamespace(), apiName, func(targetDC string) error {
		cluster = targetDC
		switch {
		case targetDC == handler.currentClusterName:
			resp, err = handler.frontendHandler.ListWorkflowExecutions(ctx, request)
		default:
			remoteClient := handler.GetRemoteFrontendClient(targetDC)
			resp, err = remoteClient.ListWorkflowExecutions(ctx, request)
		}
		return err
	})

	return resp, err
}

// ScanWorkflowExecutions API call
func (handler *DCRedirectionHandlerImpl) ScanWorkflowExecutions(
	ctx context.Context,
	request *workflowservice.ScanWorkflowExecutionsRequest,
) (resp *workflowservice.ScanWorkflowExecutionsResponse, retError error) {

	var apiName = "ScanWorkflowExecutions"
	var err error
	var cluster string

	scope, startTime := handler.beforeCall(metrics.DCRedirectionScanWorkflowExecutionsScope)
	defer func() {
		handler.afterCall(scope, startTime, cluster, &retError)
	}()
	err = handler.redirectionPolicy.WithNamespaceRedirect(ctx, request.GetNamespace(), apiName, func(targetDC string) error {
		cluster = targetDC
		switch {
		case targetDC == handler.currentClusterName:
			resp, err = handler.frontendHandler.ScanWorkflowExecutions(ctx, request)
		default:
			remoteClient := handler.GetRemoteFrontendClient(targetDC)
			resp, err = remoteClient.ScanWorkflowExecutions(ctx, request)
		}
		return err
	})

	return resp, err
}

// CountWorkflowExecutions API call
func (handler *DCRedirectionHandlerImpl) CountWorkflowExecutions(
	ctx context.Context,
	request *workflowservice.CountWorkflowExecutionsRequest,
) (resp *workflowservice.CountWorkflowExecutionsResponse, retError error) {

	var apiName = "CountWorkflowExecutions"
	var err error
	var cluster string

	scope, startTime := handler.beforeCall(metrics.DCRedirectionCountWorkflowExecutionsScope)
	defer func() {
		handler.afterCall(scope, startTime, cluster, &retError)
	}()

	err = handler.redirectionPolicy.WithNamespaceRedirect(ctx, request.GetNamespace(), apiName, func(targetDC string) error {
		cluster = targetDC
		switch {
		case targetDC == handler.currentClusterName:
			resp, err = handler.frontendHandler.CountWorkflowExecutions(ctx, request)
		default:
			remoteClient := handler.GetRemoteFrontendClient(targetDC)
			resp, err = remoteClient.CountWorkflowExecutions(ctx, request)
		}
		return err
	})

	return resp, err
}

// GetSearchAttributes API call
func (handler *DCRedirectionHandlerImpl) GetSearchAttributes(
	ctx context.Context,
	request *workflowservice.GetSearchAttributesRequest,
) (resp *workflowservice.GetSearchAttributesResponse, retError error) {

	var cluster = handler.currentClusterName

	scope, startTime := handler.beforeCall(metrics.DCRedirectionGetSearchAttributesScope)
	defer func() {
		handler.afterCall(scope, startTime, cluster, &retError)
	}()

	return handler.frontendHandler.GetSearchAttributes(ctx, request)
}

// PollForActivityTask API call
func (handler *DCRedirectionHandlerImpl) PollForActivityTask(
	ctx context.Context,
	request *workflowservice.PollForActivityTaskRequest,
) (resp *workflowservice.PollForActivityTaskResponse, retError error) {

	var apiName = "PollForActivityTask"
	var err error
	var cluster string

	scope, startTime := handler.beforeCall(metrics.DCRedirectionPollForActivityTaskScope)
	defer func() {
		handler.afterCall(scope, startTime, cluster, &retError)
	}()

	err = handler.redirectionPolicy.WithNamespaceRedirect(ctx, request.GetNamespace(), apiName, func(targetDC string) error {
		cluster = targetDC
		switch {
		case targetDC == handler.currentClusterName:
			resp, err = handler.frontendHandler.PollForActivityTask(ctx, request)
		default:
			remoteClient := handler.GetRemoteFrontendClient(targetDC)
			resp, err = remoteClient.PollForActivityTask(ctx, request)
		}
		return err
	})

	return resp, err
}

// PollForDecisionTask API call
func (handler *DCRedirectionHandlerImpl) PollForDecisionTask(
	ctx context.Context,
	request *workflowservice.PollForDecisionTaskRequest,
) (resp *workflowservice.PollForDecisionTaskResponse, retError error) {

	var apiName = "PollForDecisionTask"
	var err error
	var cluster string

	scope, startTime := handler.beforeCall(metrics.DCRedirectionPollForDecisionTaskScope)
	defer func() {
		handler.afterCall(scope, startTime, cluster, &retError)
	}()

	err = handler.redirectionPolicy.WithNamespaceRedirect(ctx, request.GetNamespace(), apiName, func(targetDC string) error {
		cluster = targetDC
		switch {
		case targetDC == handler.currentClusterName:
			resp, err = handler.frontendHandler.PollForDecisionTask(ctx, request)
		default:
			remoteClient := handler.GetRemoteFrontendClient(targetDC)
			resp, err = remoteClient.PollForDecisionTask(ctx, request)
		}
		return err
	})

	return resp, err
}

// QueryWorkflow API call
func (handler *DCRedirectionHandlerImpl) QueryWorkflow(
	ctx context.Context,
	request *workflowservice.QueryWorkflowRequest,
) (resp *workflowservice.QueryWorkflowResponse, retError error) {

	var apiName = "QueryWorkflow"
	var err error
	var cluster string

	scope, startTime := handler.beforeCall(metrics.DCRedirectionQueryWorkflowScope)
	defer func() {
		handler.afterCall(scope, startTime, cluster, &retError)
	}()

	err = handler.redirectionPolicy.WithNamespaceRedirect(ctx, request.GetNamespace(), apiName, func(targetDC string) error {
		cluster = targetDC
		switch {
		case targetDC == handler.currentClusterName:
			resp, err = handler.frontendHandler.QueryWorkflow(ctx, request)
		default:
			remoteClient := handler.GetRemoteFrontendClient(targetDC)
			resp, err = remoteClient.QueryWorkflow(ctx, request)
		}
		return err
	})

	return resp, err
}

// RecordActivityTaskHeartbeat API call
func (handler *DCRedirectionHandlerImpl) RecordActivityTaskHeartbeat(
	ctx context.Context,
	request *workflowservice.RecordActivityTaskHeartbeatRequest,
) (resp *workflowservice.RecordActivityTaskHeartbeatResponse, retError error) {

	var apiName = "RecordActivityTaskHeartbeat"
	var err error
	var cluster string

	scope, startTime := handler.beforeCall(metrics.DCRedirectionRecordActivityTaskHeartbeatScope)
	defer func() {
		handler.afterCall(scope, startTime, cluster, &retError)
	}()

	token, err := handler.tokenSerializer.Deserialize(request.TaskToken)
	if err != nil {
		return nil, err
	}

	err = handler.redirectionPolicy.WithNamespaceIDRedirect(ctx, primitives.UUIDString(token.GetNamespaceId()), apiName, func(targetDC string) error {
		cluster = targetDC
		switch {
		case targetDC == handler.currentClusterName:
			resp, err = handler.frontendHandler.RecordActivityTaskHeartbeat(ctx, request)
		default:
			remoteClient := handler.GetRemoteFrontendClient(targetDC)
			resp, err = remoteClient.RecordActivityTaskHeartbeat(ctx, request)
		}
		return err
	})

	return resp, err
}

// RecordActivityTaskHeartbeatById API call
func (handler *DCRedirectionHandlerImpl) RecordActivityTaskHeartbeatById(
	ctx context.Context,
	request *workflowservice.RecordActivityTaskHeartbeatByIdRequest,
) (resp *workflowservice.RecordActivityTaskHeartbeatByIdResponse, retError error) {

	var apiName = "RecordActivityTaskHeartbeatById"
	var err error
	var cluster string

	scope, startTime := handler.beforeCall(metrics.DCRedirectionRecordActivityTaskHeartbeatByIdScope)
	defer func() {
		handler.afterCall(scope, startTime, cluster, &retError)
	}()

	err = handler.redirectionPolicy.WithNamespaceRedirect(ctx, request.GetNamespace(), apiName, func(targetDC string) error {
		cluster = targetDC
		switch {
		case targetDC == handler.currentClusterName:
			resp, err = handler.frontendHandler.RecordActivityTaskHeartbeatById(ctx, request)
		default:
			remoteClient := handler.GetRemoteFrontendClient(targetDC)
			resp, err = remoteClient.RecordActivityTaskHeartbeatById(ctx, request)
		}
		return err
	})

	return resp, err
}

// RequestCancelWorkflowExecution API call
func (handler *DCRedirectionHandlerImpl) RequestCancelWorkflowExecution(
	ctx context.Context,
	request *workflowservice.RequestCancelWorkflowExecutionRequest,
) (resp *workflowservice.RequestCancelWorkflowExecutionResponse, retError error) {

	var apiName = "RequestCancelWorkflowExecution"
	var err error
	var cluster string

	scope, startTime := handler.beforeCall(metrics.DCRedirectionRequestCancelWorkflowExecutionScope)
	defer func() {
		handler.afterCall(scope, startTime, cluster, &retError)
	}()

	err = handler.redirectionPolicy.WithNamespaceRedirect(ctx, request.GetNamespace(), apiName, func(targetDC string) error {
		cluster = targetDC
		switch {
		case targetDC == handler.currentClusterName:
			resp, err = handler.frontendHandler.RequestCancelWorkflowExecution(ctx, request)
		default:
			remoteClient := handler.GetRemoteFrontendClient(targetDC)
			resp, err = remoteClient.RequestCancelWorkflowExecution(ctx, request)
		}
		return err
	})

	return resp, err
}

// ResetStickyTaskList API call
func (handler *DCRedirectionHandlerImpl) ResetStickyTaskList(
	ctx context.Context,
	request *workflowservice.ResetStickyTaskListRequest,
) (resp *workflowservice.ResetStickyTaskListResponse, retError error) {

	var apiName = "ResetStickyTaskList"
	var err error
	var cluster string

	scope, startTime := handler.beforeCall(metrics.DCRedirectionResetStickyTaskListScope)
	defer func() {
		handler.afterCall(scope, startTime, cluster, &retError)
	}()

	err = handler.redirectionPolicy.WithNamespaceRedirect(ctx, request.GetNamespace(), apiName, func(targetDC string) error {
		cluster = targetDC
		switch {
		case targetDC == handler.currentClusterName:
			resp, err = handler.frontendHandler.ResetStickyTaskList(ctx, request)
		default:
			remoteClient := handler.GetRemoteFrontendClient(targetDC)
			resp, err = remoteClient.ResetStickyTaskList(ctx, request)
		}
		return err
	})

	return resp, err
}

// ResetWorkflowExecution API call
func (handler *DCRedirectionHandlerImpl) ResetWorkflowExecution(
	ctx context.Context,
	request *workflowservice.ResetWorkflowExecutionRequest,
) (resp *workflowservice.ResetWorkflowExecutionResponse, retError error) {

	var apiName = "ResetWorkflowExecution"
	var err error
	var cluster string

	scope, startTime := handler.beforeCall(metrics.DCRedirectionResetWorkflowExecutionScope)
	defer func() {
		handler.afterCall(scope, startTime, cluster, &retError)
	}()

	err = handler.redirectionPolicy.WithNamespaceRedirect(ctx, request.GetNamespace(), apiName, func(targetDC string) error {
		cluster = targetDC
		switch {
		case targetDC == handler.currentClusterName:
			resp, err = handler.frontendHandler.ResetWorkflowExecution(ctx, request)
		default:
			remoteClient := handler.GetRemoteFrontendClient(targetDC)
			resp, err = remoteClient.ResetWorkflowExecution(ctx, request)
		}
		return err
	})

	return resp, err
}

// RespondActivityTaskCanceled API call
func (handler *DCRedirectionHandlerImpl) RespondActivityTaskCanceled(
	ctx context.Context,
	request *workflowservice.RespondActivityTaskCanceledRequest,
) (resp *workflowservice.RespondActivityTaskCanceledResponse, retError error) {

	var apiName = "RespondActivityTaskCanceled"
	var err error
	var cluster string

	scope, startTime := handler.beforeCall(metrics.DCRedirectionRespondActivityTaskCanceledScope)
	defer func() {
		handler.afterCall(scope, startTime, cluster, &retError)
	}()

	token, err := handler.tokenSerializer.Deserialize(request.TaskToken)
	if err != nil {
		return resp, err
	}

	err = handler.redirectionPolicy.WithNamespaceIDRedirect(ctx, primitives.UUIDString(token.GetNamespaceId()), apiName, func(targetDC string) error {
		cluster = targetDC
		switch {
		case targetDC == handler.currentClusterName:
			resp, err = handler.frontendHandler.RespondActivityTaskCanceled(ctx, request)
		default:
			remoteClient := handler.GetRemoteFrontendClient(targetDC)
			resp, err = remoteClient.RespondActivityTaskCanceled(ctx, request)
		}
		return err
	})

	return resp, err
}

// RespondActivityTaskCanceledById API call
func (handler *DCRedirectionHandlerImpl) RespondActivityTaskCanceledById(
	ctx context.Context,
	request *workflowservice.RespondActivityTaskCanceledByIdRequest,
) (resp *workflowservice.RespondActivityTaskCanceledByIdResponse, retError error) {

	var apiName = "RespondActivityTaskCanceledById"
	var err error
	var cluster string

	scope, startTime := handler.beforeCall(metrics.DCRedirectionRespondActivityTaskCanceledByIdScope)
	defer func() {
		handler.afterCall(scope, startTime, cluster, &retError)
	}()

	err = handler.redirectionPolicy.WithNamespaceRedirect(ctx, request.GetNamespace(), apiName, func(targetDC string) error {
		cluster = targetDC
		switch {
		case targetDC == handler.currentClusterName:
			resp, err = handler.frontendHandler.RespondActivityTaskCanceledById(ctx, request)
		default:
			remoteClient := handler.GetRemoteFrontendClient(targetDC)
			resp, err = remoteClient.RespondActivityTaskCanceledById(ctx, request)
		}
		return err
	})

	return resp, err
}

// RespondActivityTaskCompleted API call
func (handler *DCRedirectionHandlerImpl) RespondActivityTaskCompleted(
	ctx context.Context,
	request *workflowservice.RespondActivityTaskCompletedRequest,
) (resp *workflowservice.RespondActivityTaskCompletedResponse, retError error) {

	var apiName = "RespondActivityTaskCompleted"
	var err error
	var cluster string

	scope, startTime := handler.beforeCall(metrics.DCRedirectionRespondActivityTaskCompletedScope)
	defer func() {
		handler.afterCall(scope, startTime, cluster, &retError)
	}()

	token, err := handler.tokenSerializer.Deserialize(request.TaskToken)
	if err != nil {
		return resp, err
	}

	err = handler.redirectionPolicy.WithNamespaceIDRedirect(ctx, primitives.UUIDString(token.GetNamespaceId()), apiName, func(targetDC string) error {
		cluster = targetDC
		switch {
		case targetDC == handler.currentClusterName:
			resp, err = handler.frontendHandler.RespondActivityTaskCompleted(ctx, request)
		default:
			remoteClient := handler.GetRemoteFrontendClient(targetDC)
			resp, err = remoteClient.RespondActivityTaskCompleted(ctx, request)
		}
		return err
	})

	return resp, err
}

// RespondActivityTaskCompletedById API call
func (handler *DCRedirectionHandlerImpl) RespondActivityTaskCompletedById(
	ctx context.Context,
	request *workflowservice.RespondActivityTaskCompletedByIdRequest,
) (resp *workflowservice.RespondActivityTaskCompletedByIdResponse, retError error) {

	var apiName = "RespondActivityTaskCompletedById"
	var err error
	var cluster string

	scope, startTime := handler.beforeCall(metrics.DCRedirectionRespondActivityTaskCompletedByIdScope)
	defer func() {
		handler.afterCall(scope, startTime, cluster, &retError)
	}()

	err = handler.redirectionPolicy.WithNamespaceRedirect(ctx, request.GetNamespace(), apiName, func(targetDC string) error {
		cluster = targetDC
		switch {
		case targetDC == handler.currentClusterName:
			resp, err = handler.frontendHandler.RespondActivityTaskCompletedById(ctx, request)
		default:
			remoteClient := handler.GetRemoteFrontendClient(targetDC)
			resp, err = remoteClient.RespondActivityTaskCompletedById(ctx, request)
		}
		return err
	})

	return resp, err
}

// RespondActivityTaskFailed API call
func (handler *DCRedirectionHandlerImpl) RespondActivityTaskFailed(
	ctx context.Context,
	request *workflowservice.RespondActivityTaskFailedRequest,
) (resp *workflowservice.RespondActivityTaskFailedResponse, retError error) {

	var apiName = "RespondActivityTaskFailed"
	var err error
	var cluster string

	scope, startTime := handler.beforeCall(metrics.DCRedirectionRespondActivityTaskFailedScope)
	defer func() {
		handler.afterCall(scope, startTime, cluster, &retError)
	}()

	token, err := handler.tokenSerializer.Deserialize(request.TaskToken)
	if err != nil {
		return resp, err
	}

	err = handler.redirectionPolicy.WithNamespaceIDRedirect(ctx, primitives.UUIDString(token.GetNamespaceId()), apiName, func(targetDC string) error {
		cluster = targetDC
		switch {
		case targetDC == handler.currentClusterName:
			resp, err = handler.frontendHandler.RespondActivityTaskFailed(ctx, request)
		default:
			remoteClient := handler.GetRemoteFrontendClient(targetDC)
			resp, err = remoteClient.RespondActivityTaskFailed(ctx, request)
		}
		return err
	})

	return resp, err
}

// RespondActivityTaskFailedById API call
func (handler *DCRedirectionHandlerImpl) RespondActivityTaskFailedById(
	ctx context.Context,
	request *workflowservice.RespondActivityTaskFailedByIdRequest,
) (resp *workflowservice.RespondActivityTaskFailedByIdResponse, retError error) {

	var apiName = "RespondActivityTaskFailedById"
	var err error
	var cluster string

	scope, startTime := handler.beforeCall(metrics.DCRedirectionRespondActivityTaskFailedByIdScope)
	defer func() {
		handler.afterCall(scope, startTime, cluster, &retError)
	}()

	err = handler.redirectionPolicy.WithNamespaceRedirect(ctx, request.GetNamespace(), apiName, func(targetDC string) error {
		cluster = targetDC
		switch {
		case targetDC == handler.currentClusterName:
			resp, err = handler.frontendHandler.RespondActivityTaskFailedById(ctx, request)
		default:
			remoteClient := handler.GetRemoteFrontendClient(targetDC)
			resp, err = remoteClient.RespondActivityTaskFailedById(ctx, request)
		}
		return err
	})

	return resp, err
}

// RespondDecisionTaskCompleted API call
func (handler *DCRedirectionHandlerImpl) RespondDecisionTaskCompleted(
	ctx context.Context,
	request *workflowservice.RespondDecisionTaskCompletedRequest,
) (resp *workflowservice.RespondDecisionTaskCompletedResponse, retError error) {

	var apiName = "RespondDecisionTaskCompleted"
	var err error
	var cluster string

	scope, startTime := handler.beforeCall(metrics.DCRedirectionRespondDecisionTaskCompletedScope)
	defer func() {
		handler.afterCall(scope, startTime, cluster, &retError)
	}()

	token, err := handler.tokenSerializer.Deserialize(request.TaskToken)
	if err != nil {
		return nil, err
	}

	err = handler.redirectionPolicy.WithNamespaceIDRedirect(ctx, primitives.UUIDString(token.GetNamespaceId()), apiName, func(targetDC string) error {
		cluster = targetDC
		switch {
		case targetDC == handler.currentClusterName:
			resp, err = handler.frontendHandler.RespondDecisionTaskCompleted(ctx, request)
		default:
			remoteClient := handler.GetRemoteFrontendClient(targetDC)
			resp, err = remoteClient.RespondDecisionTaskCompleted(ctx, request)
		}
		return err
	})

	return resp, err
}

// RespondDecisionTaskFailed API call
func (handler *DCRedirectionHandlerImpl) RespondDecisionTaskFailed(
	ctx context.Context,
	request *workflowservice.RespondDecisionTaskFailedRequest,
) (resp *workflowservice.RespondDecisionTaskFailedResponse, retError error) {

	var apiName = "RespondDecisionTaskFailed"
	var err error
	var cluster string

	scope, startTime := handler.beforeCall(metrics.DCRedirectionRespondDecisionTaskFailedScope)
	defer func() {
		handler.afterCall(scope, startTime, cluster, &retError)
	}()

	token, err := handler.tokenSerializer.Deserialize(request.TaskToken)
	if err != nil {
		return resp, err
	}

	err = handler.redirectionPolicy.WithNamespaceIDRedirect(ctx, primitives.UUIDString(token.GetNamespaceId()), apiName, func(targetDC string) error {
		cluster = targetDC
		switch {
		case targetDC == handler.currentClusterName:
			resp, err = handler.frontendHandler.RespondDecisionTaskFailed(ctx, request)
		default:
			remoteClient := handler.GetRemoteFrontendClient(targetDC)
			resp, err = remoteClient.RespondDecisionTaskFailed(ctx, request)
		}
		return err
	})

	return resp, err
}

// RespondQueryTaskCompleted API call
func (handler *DCRedirectionHandlerImpl) RespondQueryTaskCompleted(
	ctx context.Context,
	request *workflowservice.RespondQueryTaskCompletedRequest,
) (resp *workflowservice.RespondQueryTaskCompletedResponse, retError error) {

	var apiName = "RespondQueryTaskCompleted"
	var err error
	var cluster string

	scope, startTime := handler.beforeCall(metrics.DCRedirectionRespondQueryTaskCompletedScope)
	defer func() {
		handler.afterCall(scope, startTime, cluster, &retError)
	}()

	token, err := handler.tokenSerializer.DeserializeQueryTaskToken(request.TaskToken)
	if err != nil {
		return resp, err
	}

	err = handler.redirectionPolicy.WithNamespaceIDRedirect(ctx, token.GetNamespaceId(), apiName, func(targetDC string) error {
		cluster = targetDC
		switch {
		case targetDC == handler.currentClusterName:
			resp, err = handler.frontendHandler.RespondQueryTaskCompleted(ctx, request)
		default:
			remoteClient := handler.GetRemoteFrontendClient(targetDC)
			resp, err = remoteClient.RespondQueryTaskCompleted(ctx, request)
		}
		return err
	})

	return resp, err
}

// SignalWithStartWorkflowExecution API call
func (handler *DCRedirectionHandlerImpl) SignalWithStartWorkflowExecution(
	ctx context.Context,
	request *workflowservice.SignalWithStartWorkflowExecutionRequest,
) (resp *workflowservice.SignalWithStartWorkflowExecutionResponse, retError error) {

	var apiName = "SignalWithStartWorkflowExecution"
	var err error
	var cluster string

	scope, startTime := handler.beforeCall(metrics.DCRedirectionSignalWithStartWorkflowExecutionScope)
	defer func() {
		handler.afterCall(scope, startTime, cluster, &retError)
	}()

	err = handler.redirectionPolicy.WithNamespaceRedirect(ctx, request.GetNamespace(), apiName, func(targetDC string) error {
		cluster = targetDC
		switch {
		case targetDC == handler.currentClusterName:
			resp, err = handler.frontendHandler.SignalWithStartWorkflowExecution(ctx, request)
		default:
			remoteClient := handler.GetRemoteFrontendClient(targetDC)
			resp, err = remoteClient.SignalWithStartWorkflowExecution(ctx, request)
		}
		return err
	})

	return resp, err
}

// SignalWorkflowExecution API call
func (handler *DCRedirectionHandlerImpl) SignalWorkflowExecution(
	ctx context.Context,
	request *workflowservice.SignalWorkflowExecutionRequest,
) (resp *workflowservice.SignalWorkflowExecutionResponse, retError error) {

	var apiName = "SignalWorkflowExecution"
	var err error
	var cluster string

	scope, startTime := handler.beforeCall(metrics.DCRedirectionSignalWorkflowExecutionScope)
	defer func() {
		handler.afterCall(scope, startTime, cluster, &retError)
	}()

	err = handler.redirectionPolicy.WithNamespaceRedirect(ctx, request.GetNamespace(), apiName, func(targetDC string) error {
		cluster = targetDC
		switch {
		case targetDC == handler.currentClusterName:
			resp, err = handler.frontendHandler.SignalWorkflowExecution(ctx, request)
		default:
			remoteClient := handler.GetRemoteFrontendClient(targetDC)
			resp, err = remoteClient.SignalWorkflowExecution(ctx, request)
		}
		return err
	})
	return resp, err
}

// StartWorkflowExecution API call
func (handler *DCRedirectionHandlerImpl) StartWorkflowExecution(
	ctx context.Context,
	request *workflowservice.StartWorkflowExecutionRequest,
) (resp *workflowservice.StartWorkflowExecutionResponse, retError error) {

	var apiName = "StartWorkflowExecution"
	var err error
	var cluster string

	scope, startTime := handler.beforeCall(metrics.DCRedirectionStartWorkflowExecutionScope)
	defer func() {
		handler.afterCall(scope, startTime, cluster, &retError)
	}()

	err = handler.redirectionPolicy.WithNamespaceRedirect(ctx, request.GetNamespace(), apiName, func(targetDC string) error {
		cluster = targetDC
		switch {
		case targetDC == handler.currentClusterName:
			resp, err = handler.frontendHandler.StartWorkflowExecution(ctx, request)
		default:
			remoteClient := handler.GetRemoteFrontendClient(targetDC)
			resp, err = remoteClient.StartWorkflowExecution(ctx, request)
		}
		return err
	})

	return resp, err
}

// TerminateWorkflowExecution API call
func (handler *DCRedirectionHandlerImpl) TerminateWorkflowExecution(
	ctx context.Context,
	request *workflowservice.TerminateWorkflowExecutionRequest,
) (resp *workflowservice.TerminateWorkflowExecutionResponse, retError error) {

	var apiName = "TerminateWorkflowExecution"
	var err error
	var cluster string

	scope, startTime := handler.beforeCall(metrics.DCRedirectionTerminateWorkflowExecutionScope)
	defer func() {
		handler.afterCall(scope, startTime, cluster, &retError)
	}()

	err = handler.redirectionPolicy.WithNamespaceRedirect(ctx, request.GetNamespace(), apiName, func(targetDC string) error {
		cluster = targetDC
		switch {
		case targetDC == handler.currentClusterName:
			resp, err = handler.frontendHandler.TerminateWorkflowExecution(ctx, request)
		default:
			remoteClient := handler.GetRemoteFrontendClient(targetDC)
			resp, err = remoteClient.TerminateWorkflowExecution(ctx, request)
		}
		return err
	})

	return resp, err
}

// ListTaskListPartitions API call
func (handler *DCRedirectionHandlerImpl) ListTaskListPartitions(
	ctx context.Context,
	request *workflowservice.ListTaskListPartitionsRequest,
) (resp *workflowservice.ListTaskListPartitionsResponse, retError error) {

	var apiName = "ListTaskListPartitions"
	var err error
	var cluster string

	scope, startTime := handler.beforeCall(metrics.DCRedirectionListTaskListPartitionsScope)
	defer func() {
		handler.afterCall(scope, startTime, cluster, &retError)
	}()

	err = handler.redirectionPolicy.WithNamespaceRedirect(ctx, request.GetNamespace(), apiName, func(targetDC string) error {
		cluster = targetDC
		switch {
		case targetDC == handler.currentClusterName:
			resp, err = handler.frontendHandler.ListTaskListPartitions(ctx, request)
		default:
			remoteClient := handler.GetRemoteFrontendClient(targetDC)
			resp, err = remoteClient.ListTaskListPartitions(ctx, request)
		}
		return err
	})

	return resp, err
}

// GetClusterInfo API call
func (handler *DCRedirectionHandlerImpl) GetClusterInfo(
	ctx context.Context,
	request *workflowservice.GetClusterInfoRequest,
) (*workflowservice.GetClusterInfoResponse, error) {
	return handler.frontendHandler.GetClusterInfo(ctx, request)
}

func (handler *DCRedirectionHandlerImpl) beforeCall(
	scope int,
) (metrics.Scope, time.Time) {

	return handler.GetMetricsClient().Scope(scope), handler.GetTimeSource().Now()
}

func (handler *DCRedirectionHandlerImpl) afterCall(
	scope metrics.Scope,
	startTime time.Time,
	cluster string,
	retError *error,
) {

	log.CapturePanicGRPC(handler.GetLogger(), retError)

	scope = scope.Tagged(metrics.TargetClusterTag(cluster))
	scope.IncCounter(metrics.ClientRedirectionRequests)
	scope.RecordTimer(metrics.ClientRedirectionLatency, handler.GetTimeSource().Now().Sub(startTime))
	if *retError != nil {
		scope.IncCounter(metrics.ClientRedirectionFailures)
	}
}<|MERGE_RESOLUTION|>--- conflicted
+++ resolved
@@ -29,6 +29,7 @@
 	"time"
 
 	"go.temporal.io/temporal-proto/workflowservice"
+	healthpb "google.golang.org/grpc/health/grpc_health_v1"
 
 	"github.com/temporalio/temporal/common"
 	"github.com/temporalio/temporal/common/log"
@@ -38,11 +39,7 @@
 	"github.com/temporalio/temporal/common/service/config"
 )
 
-<<<<<<< HEAD
-var _ workflowservice.WorkflowServiceServer = (*DCRedirectionHandlerImpl)(nil)
-=======
 var _ ServerHandler = (*DCRedirectionHandlerImpl)(nil)
->>>>>>> 9ddcb082
 
 type (
 	// DCRedirectionHandlerImpl is simple wrapper over frontend service, doing redirection based on policy
@@ -53,11 +50,7 @@
 		config             *Config
 		redirectionPolicy  DCRedirectionPolicy
 		tokenSerializer    common.TaskTokenSerializer
-<<<<<<< HEAD
-		frontendHandler    workflowservice.WorkflowServiceServer
-=======
 		frontendHandler    ServerHandler
->>>>>>> 9ddcb082
 	}
 )
 
@@ -83,15 +76,6 @@
 	}
 }
 
-<<<<<<< HEAD
-// Namespace APIs, namespace APIs does not require redirection
-=======
-// RegisterHandler register this handler, must be called before Start()
-func (handler *DCRedirectionHandlerImpl) RegisterHandler() {
-	handler.GetDispatcher().Register(workflowserviceserver.New(handler))
-	handler.GetDispatcher().Register(metaserver.New(handler))
-}
-
 // Start starts the handler
 func (handler *DCRedirectionHandlerImpl) Start() {
 	handler.frontendHandler.Start()
@@ -108,11 +92,16 @@
 	handler.frontendHandler.UpdateHealthStatus(status)
 }
 
-// Health is for health check
-func (handler *DCRedirectionHandlerImpl) Health(ctx context.Context) (*health.HealthStatus, error) {
-	return handler.frontendHandler.Health(ctx)
-}
->>>>>>> 9ddcb082
+// Check is for health check
+func (handler *DCRedirectionHandlerImpl) Check(ctx context.Context, request *healthpb.HealthCheckRequest) (*healthpb.HealthCheckResponse, error) {
+	return handler.frontendHandler.Check(ctx, request)
+}
+
+func (handler *DCRedirectionHandlerImpl) Watch(request *healthpb.HealthCheckRequest, server healthpb.Health_WatchServer) error {
+	return handler.frontendHandler.Watch(request, server)
+}
+
+// Namespace APIs, namespace APIs does not require redirection
 
 // DeprecateNamespace API call
 func (handler *DCRedirectionHandlerImpl) DeprecateNamespace(
